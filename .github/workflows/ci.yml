--- conflicted
+++ resolved
@@ -34,11 +34,8 @@
           # Safely append the secret, prefixed with a newline.
           # This prevents file corruption.
           printf '\n%s\n' "RPC_PROVIDER_URLS_421614=$RPC_PROVIDER_URLS_421614" >> .env.test
-<<<<<<< HEAD
+          printf '\n%s\n' "RPC_PROVIDER_URLS_998=$RPC_PROVIDER_URLS_998" >> .env.test
           printf '\n%s\n' "RPC_PROVIDER_URLS_42161=$RPC_PROVIDER_URLS_42161" >> .env.test
-=======
-          printf '\n%s\n' "RPC_PROVIDER_URLS_998=$RPC_PROVIDER_URLS_998" >> .env.test
->>>>>>> 65baf143
       - name: Run tests using docker
         run: pnpm test:e2e:docker
   build:
