
# This is a comment.
# Each line is a file pattern followed by one or more owners.
# Note: CODEOWNERS are automatically requested for review on relevant PRs.
# Order is important; the last matching pattern takes the most
# precedence.

# These owners will be the default owners for everything in
# the repo unless a later match takes precedence.
<<<<<<< HEAD
*       @mrice32 @nicholaspai @amateima @melisaguevara @james-a-morris
=======
*       @mrice32 @nicholaspai @amateima @melisaguevara @dohaki @ashwinrava
>>>>>>> 07710cb6
<|MERGE_RESOLUTION|>--- conflicted
+++ resolved
@@ -7,8 +7,4 @@
 
 # These owners will be the default owners for everything in
 # the repo unless a later match takes precedence.
-<<<<<<< HEAD
-*       @mrice32 @nicholaspai @amateima @melisaguevara @james-a-morris
-=======
 *       @mrice32 @nicholaspai @amateima @melisaguevara @dohaki @ashwinrava
->>>>>>> 07710cb6
