{
  "name": "@repo/indexer-database",
  "version": "0.0.1",
  "description": "",
  "main": "index.js",
  "scripts": {
    "build": "tsc -b",
    "build:check": "tsc --noEmit",
    "watch": "tsc -b --watch",
    "fix": "pnpm format && pnpm lint",
    "format": "prettier --write src",
    "format:check": "prettier src --check",
    "lint": "eslint --fix",
    "lint:check": "eslint",
    "check": "pnpm format:check && pnpm lint:check && pnpm build:check",
    "test": "mocha",
    "coverage": "nyc mocha",
    "test:watch": "mocha --watch",
    "typeorm": "node --require ts-node/register ./node_modules/typeorm/cli.js",
    "db:migration:generate": "pnpm typeorm migration:generate -d migrations.config.ts",
    "db:migration:run": "pnpm typeorm migration:run -d migrations.config.ts",
    "db:migration:revert": "pnpm typeorm migration:revert -d migrations.config.ts"
  },
  "keywords": [],
  "author": "",
  "license": "ISC",
  "dependencies": {
<<<<<<< HEAD
    "@across-protocol/sdk": "~4.2.1",
=======
    "@across-protocol/sdk": "^4.2.8",
>>>>>>> 9924e701
    "pg": "^8.4.0",
    "reflect-metadata": "^0.1.13",
    "superstruct": "2.0.3-1",
    "typeorm": "^0.3.20",
    "winston": "^3.13.1"
  },
  "exports": {
    ".": "./dist/src/index.js"
  },
  "devDependencies": {
    "@istanbuljs/nyc-config-typescript": "^1.0.2",
    "@repo/eslint-config": "workspace:*",
    "@repo/typescript-config": "workspace:*",
    "@types/chai": "^4.3.17",
    "@types/mocha": "^10.0.7",
    "@types/node": "^16.11.10",
    "@types/pg": "^8.11.6",
    "chai": "^4.5.0",
    "dotenv": "^16.4.5",
    "eslint": "^8.57.0",
    "mocha": "^10.7.0",
    "nyc": "^17.0.0",
    "prettier": "^3.3.3",
    "source-map-support": "^0.5.21",
    "ts-node": "^10.9.2",
    "typescript": "^5.5.4"
  }
}<|MERGE_RESOLUTION|>--- conflicted
+++ resolved
@@ -25,11 +25,7 @@
   "author": "",
   "license": "ISC",
   "dependencies": {
-<<<<<<< HEAD
-    "@across-protocol/sdk": "~4.2.1",
-=======
     "@across-protocol/sdk": "^4.2.8",
->>>>>>> 9924e701
     "pg": "^8.4.0",
     "reflect-metadata": "^0.1.13",
     "superstruct": "2.0.3-1",
