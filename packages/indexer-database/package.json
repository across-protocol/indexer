{
  "name": "@repo/indexer-database",
  "version": "0.0.1",
  "description": "",
  "main": "index.js",
  "scripts": {
    "build": "tsc -b",
    "build:check": "tsc --noEmit",
    "watch": "tsc -b --watch",
    "fix": "pnpm format && pnpm lint",
    "format": "prettier --write src",
    "format:check": "prettier src --check",
    "lint": "eslint --fix",
    "lint:check": "eslint",
    "check": "pnpm format:check && pnpm lint:check && pnpm build:check",
    "test": "mocha",
    "coverage": "nyc mocha",
    "test:watch": "mocha --watch",
    "typeorm": "node --require ts-node/register ./node_modules/typeorm/cli.js",
    "db:migration:generate": "pnpm typeorm migration:generate -d migrations.config.ts",
    "db:migration:run": "pnpm typeorm migration:run -d migrations.config.ts",
    "db:migration:revert": "pnpm typeorm migration:revert -d migrations.config.ts"
  },
  "keywords": [],
  "author": "",
  "license": "ISC",
  "dependencies": {
<<<<<<< HEAD
    "@across-protocol/constants": "^3.1.89",
=======
    "@across-protocol/constants": "^3.1.90",
>>>>>>> 45a6fabd
    "@across-protocol/sdk": "^4.3.97",
    "ethers": "^5.8.0",
    "pg": "^8.4.0",
    "reflect-metadata": "^0.1.13",
    "superstruct": "2.0.3-1",
    "typeorm": "^0.3.20",
    "winston": "^3.13.1"
  },
  "exports": {
    ".": "./dist/src/index.js"
  },
  "devDependencies": {
    "@istanbuljs/nyc-config-typescript": "^1.0.2",
    "@repo/eslint-config": "workspace:*",
    "@repo/typescript-config": "workspace:*",
    "@types/chai": "^4.3.17",
    "@types/mocha": "^10.0.7",
    "@types/node": "^16.11.10",
    "@types/pg": "^8.11.6",
    "chai": "^4.5.0",
    "dotenv": "^16.4.5",
    "eslint": "^8.57.0",
    "mocha": "^10.7.0",
    "nyc": "^17.0.0",
    "prettier": "^3.3.3",
    "source-map-support": "^0.5.21",
    "ts-node": "^10.9.2",
    "typescript": "^5.5.4"
  }
}<|MERGE_RESOLUTION|>--- conflicted
+++ resolved
@@ -25,11 +25,7 @@
   "author": "",
   "license": "ISC",
   "dependencies": {
-<<<<<<< HEAD
-    "@across-protocol/constants": "^3.1.89",
-=======
     "@across-protocol/constants": "^3.1.90",
->>>>>>> 45a6fabd
     "@across-protocol/sdk": "^4.3.97",
     "ethers": "^5.8.0",
     "pg": "^8.4.0",
