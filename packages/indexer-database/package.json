{
  "name": "@repo/indexer-database",
  "version": "0.0.1",
  "description": "",
  "main": "index.js",
  "scripts": {
    "build": "tsc -b",
    "build:check": "tsc --noEmit",
    "watch": "tsc -b --watch",
    "fix": "pnpm format && pnpm lint",
    "format": "prettier --write src",
    "format:check": "prettier src --check",
    "lint": "eslint --fix",
    "lint:check": "eslint",
    "check": "pnpm format:check && pnpm lint:check && pnpm build:check",
    "test": "mocha",
    "coverage": "nyc mocha",
    "test:watch": "mocha --watch",
    "typeorm": "node --require ts-node/register ./node_modules/typeorm/cli.js",
    "db:migration:generate": "pnpm typeorm migration:generate -d migrations.config.ts",
    "db:migration:run": "pnpm typeorm migration:run -d migrations.config.ts",
    "db:migration:revert": "pnpm typeorm migration:revert -d migrations.config.ts"
  },
  "keywords": [],
  "author": "",
  "license": "ISC",
  "dependencies": {
<<<<<<< HEAD
    "@across-protocol/sdk": "^4.3.75",
=======
    "@across-protocol/constants": "^3.1.89",
    "@across-protocol/sdk": "^4.3.97",
    "ethers": "^5.8.0",
>>>>>>> 9bd7be4b
    "pg": "^8.4.0",
    "reflect-metadata": "^0.1.13",
    "superstruct": "2.0.3-1",
    "typeorm": "^0.3.20",
    "winston": "^3.13.1"
  },
  "exports": {
    ".": "./dist/src/index.js"
  },
  "devDependencies": {
    "@istanbuljs/nyc-config-typescript": "^1.0.2",
    "@repo/eslint-config": "workspace:*",
    "@repo/typescript-config": "workspace:*",
    "@types/chai": "^4.3.17",
    "@types/mocha": "^10.0.7",
    "@types/node": "^16.11.10",
    "@types/pg": "^8.11.6",
    "chai": "^4.5.0",
    "dotenv": "^16.4.5",
    "eslint": "^8.57.0",
    "mocha": "^10.7.0",
    "nyc": "^17.0.0",
    "prettier": "^3.3.3",
    "source-map-support": "^0.5.21",
    "ts-node": "^10.9.2",
    "typescript": "^5.5.4"
  }
}<|MERGE_RESOLUTION|>--- conflicted
+++ resolved
@@ -25,13 +25,9 @@
   "author": "",
   "license": "ISC",
   "dependencies": {
-<<<<<<< HEAD
-    "@across-protocol/sdk": "^4.3.75",
-=======
     "@across-protocol/constants": "^3.1.89",
     "@across-protocol/sdk": "^4.3.97",
     "ethers": "^5.8.0",
->>>>>>> 9bd7be4b
     "pg": "^8.4.0",
     "reflect-metadata": "^0.1.13",
     "superstruct": "2.0.3-1",
