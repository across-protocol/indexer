--- conflicted
+++ resolved
@@ -72,12 +72,8 @@
       // OFT
       entities.OFTSent,
       entities.OFTReceived,
-<<<<<<< HEAD
-      entities.OftTransfer,
       // HyperEVM
       entities.SimpleTransferFlowCompleted,
-=======
->>>>>>> 24f40944
     ],
     migrationsTableName: "_migrations",
     migrations: ["migrations/*.ts"],
