import {
  Column,
  CreateDateColumn,
  Entity,
  Index,
  OneToOne,
  PrimaryGeneratedColumn,
  Unique,
} from "typeorm";
import { interfaces } from "@across-protocol/sdk";
import { RelayHashInfo } from "../RelayHashInfo";

@Entity({ schema: "evm" })
@Unique("UK_filledV3Relay_internalHash", ["internalHash"])
@Index("IX_filledV3Relay_blockTimestamp", ["blockTimestamp"])
@Index("IX_filledV3Relay_relayer", ["relayer"])
@Index("IX_filledV3Relay_destinationChainId", ["destinationChainId"])
@Index("IX_filledV3Relay_depositId_originChainId", [
  "depositId",
  "originChainId",
])
<<<<<<< HEAD
=======
@Index("IX_filledV3Relay_originChainId_depositId", [
  "originChainId",
  "depositId",
])
>>>>>>> b98a0b6a
export class FilledV3Relay {
  @PrimaryGeneratedColumn()
  id: number;

  @Column({ nullable: true })
  relayHash?: string;

  @Column()
  internalHash: string;

  @Column({ type: "decimal" })
  depositId: string;

  @Column({ type: "bigint" })
  originChainId: string;

  @Column({ type: "bigint" })
  destinationChainId: string;

  @Column()
  depositor: string;

  @Column()
  recipient: string;

  @Column()
  inputToken: string;

  @Column()
  inputAmount: string;

  @Column()
  outputToken: string;

  @Column()
  outputAmount: string;

  @Column()
  message: string;

  @Column()
  exclusiveRelayer: string;

  @Column({ nullable: true })
  exclusivityDeadline?: Date;

  @Column()
  fillDeadline: Date;

  @Column()
  updatedRecipient: string;

  @Column()
  updatedMessage: string;

  @Column()
  updatedOutputAmount: string;

  @Column({ type: "enum", enum: interfaces.FillType })
  fillType: interfaces.FillType;

  @Column()
  relayer: string;

  @Column({ type: "decimal" })
  repaymentChainId: number;

  @Column()
  transactionHash: string;

  @Column()
  transactionIndex: number;

  @Column()
  logIndex: number;

  @Column()
  blockNumber: number;

  @Column()
  finalised: boolean;

  @CreateDateColumn()
  createdAt: Date;

  @Column({ nullable: true })
  blockTimestamp?: Date;

  /**
   * This is just the reverse side of the relationship,
   * no additional foreign keys or columns are added to this table
   */
  @OneToOne(() => RelayHashInfo, (relayHashInfo) => relayHashInfo.fillEvent)
  relayHashInfo: RelayHashInfo;
}<|MERGE_RESOLUTION|>--- conflicted
+++ resolved
@@ -19,13 +19,10 @@
   "depositId",
   "originChainId",
 ])
-<<<<<<< HEAD
-=======
 @Index("IX_filledV3Relay_originChainId_depositId", [
   "originChainId",
   "depositId",
 ])
->>>>>>> b98a0b6a
 export class FilledV3Relay {
   @PrimaryGeneratedColumn()
   id: number;
