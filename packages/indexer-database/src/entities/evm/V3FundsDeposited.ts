--- conflicted
+++ resolved
@@ -4,10 +4,7 @@
   DeleteDateColumn,
   Entity,
   Index,
-<<<<<<< HEAD
-=======
   OneToOne,
->>>>>>> 46f7d76f
   PrimaryGeneratedColumn,
   Unique,
 } from "typeorm";
@@ -116,8 +113,6 @@
 
   @DeleteDateColumn({ nullable: true })
   deletedAt?: Date;
-<<<<<<< HEAD
-=======
 
   /**
    * This is just the reverse side of the relationship,
@@ -125,5 +120,4 @@
    */
   @OneToOne(() => RelayHashInfo, (relayHashInfo) => relayHashInfo.depositEvent)
   relayHashInfo: RelayHashInfo;
->>>>>>> 46f7d76f
 }