--- conflicted
+++ resolved
@@ -11,11 +11,8 @@
 export * from "./evm/RelayedRootBundle";
 export * from "./evm/ExecutedRelayerRefundRoot";
 export * from "./evm/TokensBridged";
-<<<<<<< HEAD
 
 // Bundle Metaclass
 export * from "./bundle/Bundle";
-=======
 // Others
-export * from "./RelayHashInfo";
->>>>>>> 76bf22ea
+export * from "./RelayHashInfo";