import * as across from "@across-protocol/sdk";
import Redis from "ioredis";

export class RedisCache implements across.interfaces.CachingMechanismInterface {
  constructor(private redis: Redis) {}

  async get<ObjectType>(key: string): Promise<ObjectType | null> {
    const result = await this.redis.get(key);
    if (result === null) return result;
    return JSON.parse(result);
  }
<<<<<<< HEAD
=======

>>>>>>> db7a1f3a
  set<ObjectType, _OverrideType>(
    key: string,
    value: ObjectType,
    ttl?: number,
  ): Promise<string | undefined> {
    if (ttl !== undefined && ttl !== Number.POSITIVE_INFINITY) {
      return this.redis.set(key, JSON.stringify(value), "EX", ttl);
    } else if (ttl !== undefined && ttl === Number.POSITIVE_INFINITY) {
      return this.redis.set(key, JSON.stringify(value), "EX", 2147483647);
    }
    return this.redis.set(key, JSON.stringify(value));
  }

  public async pub(channel: string, message: string): Promise<number> {
    return this.redis.publish(channel, message);
  }

  public async sub(
    channel: string,
    listener: (message: string, channel: string) => void,
  ): Promise<number> {
    await this.redis.subscribe(channel);
    this.redis.on("message", (channel, message) => {
      listener(message, channel);
    });
    return 1;
  }
}<|MERGE_RESOLUTION|>--- conflicted
+++ resolved
@@ -9,10 +9,7 @@
     if (result === null) return result;
     return JSON.parse(result);
   }
-<<<<<<< HEAD
-=======
 
->>>>>>> db7a1f3a
   set<ObjectType, _OverrideType>(
     key: string,
     value: ObjectType,
