import { CHAIN_IDs } from "@across-protocol/constants";
import { clients, providers } from "@across-protocol/sdk";
import { Logger } from "winston";
import { getMaxBlockLookBack } from "../web3/constants";
import { RetryProvidersFactory } from "../web3/RetryProvidersFactory";
import {
  getConfigStoreClient,
  getHubPoolClient,
  getSpokeClient,
} from "./contractUtils";

abstract class ContractClientFactory<
  ClientType,
  RequiredFactories = undefined,
  GetOverrides = undefined,
> {
  constructor(
    protected readonly retryProviderFactory: RetryProvidersFactory,
    protected readonly logger: Logger,
    protected readonly requiredFactories: RequiredFactories,
  ) {
    logger.debug({
      at: "Indexer#ContractClientFactory#constructor",
      message: "Initializing contract client factory",
      factory: this.constructor.name,
    });
  }

  abstract get(
    chainId: number,
    fromBlock?: number,
    toBlock?: number,
    overrides?: GetOverrides,
  ): ClientType;
}

export class ConfigStoreClientFactory extends ContractClientFactory<clients.AcrossConfigStoreClient> {
  constructor(
    retryProviderFactory: RetryProvidersFactory,
    logger: Logger,
    requiredFactories: undefined,
  ) {
    super(retryProviderFactory, logger, requiredFactories);
  }

  get(
    _chainId: number, // Unused
    _fromBlock?: number, // Unused
    _toBlock?: number, // Unused
  ): clients.AcrossConfigStoreClient {
    // FIXME: hardcoded chain id to represent mainnet
    const chainId = CHAIN_IDs.MAINNET;

    const provider = this.retryProviderFactory.getProviderForChainId(
      chainId,
    ) as providers.RetryProvider;
    return getConfigStoreClient({
      provider,
      logger: this.logger,
      maxBlockLookBack: getMaxBlockLookBack(chainId),
      chainId,
    });
  }
}

type HubPoolFactoryRequiredFactories = {
  configStoreClientFactory: ConfigStoreClientFactory;
};
type HubPoolFactoryGetFunctionOverrides = {
  configStoreClient: clients.AcrossConfigStoreClient;
};
export class HubPoolClientFactory extends ContractClientFactory<
  clients.HubPoolClient,
  HubPoolFactoryRequiredFactories,
  HubPoolFactoryGetFunctionOverrides
> {
  constructor(
    retryProviderFactory: RetryProvidersFactory,
    logger: Logger,
    requiredFactories: HubPoolFactoryRequiredFactories,
  ) {
    super(retryProviderFactory, logger, requiredFactories);
  }
  get(
    _chainId: number, // Unused
    fromBlock?: number,
    toBlock?: number,
    overrides?: {
      configStoreClient: clients.AcrossConfigStoreClient;
    },
  ): clients.HubPoolClient {
    // FIXME: hardcoded chain id to represent mainnet
    const chainId = CHAIN_IDs.MAINNET;

    const configStoreClient =
      overrides?.configStoreClient ??
      this.requiredFactories.configStoreClientFactory.get(
        chainId,
        undefined, // We need to instantiate the config store from genesis
        toBlock,
      );
    return getHubPoolClient({
      provider: this.retryProviderFactory.getProviderForChainId(
        chainId,
      ) as providers.RetryProvider,
      logger: this.logger,
      maxBlockLookBack: getMaxBlockLookBack(chainId),
      chainId,
      configStoreClient,
      fromBlock,
      toBlock,
    });
  }
}

type SpokeFactoryRequiredFactories = {
  hubPoolClientFactory: HubPoolClientFactory;
};
type SpokeFactoryGetFunctionOverrides = {
  hubPoolClient: clients.HubPoolClient;
};
export class SpokePoolClientFactory extends ContractClientFactory<
  clients.SpokePoolClient,
  SpokeFactoryRequiredFactories,
  SpokeFactoryGetFunctionOverrides
> {
  constructor(
    retryProviderFactory: RetryProvidersFactory,
    logger: Logger,
    requiredFactories: SpokeFactoryRequiredFactories,
  ) {
    super(retryProviderFactory, logger, requiredFactories);
  }
  get(
    chainId: number,
    fromBlock?: number,
    toBlock?: number,
    overrides?: {
      disableQuoteBlockLookup?: boolean;
      hubPoolClient: clients.HubPoolClient;
      maxBlockLookback?: number;
    },
    enableCaching = true,
  ): clients.SpokePoolClient {
    const hubPoolClient =
      overrides?.hubPoolClient ??
      this.requiredFactories.hubPoolClientFactory.get(
        CHAIN_IDs.MAINNET, // FIXME: hardcoded chain id to represent mainnet
        undefined, // We need to instantiate the hub pool from genesis
        toBlock,
      );

    const maxBlockLookBack =
      overrides?.maxBlockLookback ?? getMaxBlockLookBack(chainId);
<<<<<<< HEAD

    return getSpokeClient({
      provider: this.retryProviderFactory.getProviderForChainId(
        chainId,
      ) as providers.RetryProvider,
=======
    const provider = enableCaching
      ? this.retryProviderFactory.getProviderForChainId(chainId)
      : this.retryProviderFactory.getCustomEvmProvider({
          chainId,
          enableCaching: false,
        });

    return getSpokeClient({
      provider: provider as providers.RetryProvider,
>>>>>>> 4be66ef6
      logger: this.logger,
      maxBlockLookBack,
      chainId,
      hubPoolClient,
      fromBlock,
      toBlock,
      disableQuoteBlockLookup: overrides?.disableQuoteBlockLookup,
    });
  }
}<|MERGE_RESOLUTION|>--- conflicted
+++ resolved
@@ -152,13 +152,6 @@
 
     const maxBlockLookBack =
       overrides?.maxBlockLookback ?? getMaxBlockLookBack(chainId);
-<<<<<<< HEAD
-
-    return getSpokeClient({
-      provider: this.retryProviderFactory.getProviderForChainId(
-        chainId,
-      ) as providers.RetryProvider,
-=======
     const provider = enableCaching
       ? this.retryProviderFactory.getProviderForChainId(chainId)
       : this.retryProviderFactory.getCustomEvmProvider({
@@ -168,7 +161,6 @@
 
     return getSpokeClient({
       provider: provider as providers.RetryProvider,
->>>>>>> 4be66ef6
       logger: this.logger,
       maxBlockLookBack,
       chainId,
