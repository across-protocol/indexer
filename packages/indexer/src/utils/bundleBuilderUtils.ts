--- conflicted
+++ resolved
@@ -4,8 +4,6 @@
 import { BundleRepository } from "../database/BundleRepository";
 import { RetryProvidersFactory } from "../web3/RetryProvidersFactory";
 import { getDeployedBlockNumber } from "@across-protocol/contracts";
-<<<<<<< HEAD
-=======
 
 // Arweave gateway configuration
 export const DEFAULT_ARWEAVE_GATEWAY = {
@@ -13,7 +11,6 @@
   port: 443,
   protocol: "https" as const,
 };
->>>>>>> a496dc2b
 
 export type ProposalRange = Pick<
   entities.ProposedRootBundle,
