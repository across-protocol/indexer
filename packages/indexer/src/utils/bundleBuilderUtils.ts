--- conflicted
+++ resolved
@@ -97,20 +97,6 @@
   previous: ProposalRange,
   current: ProposalRange,
 ): ProposalRangeResult[] {
-<<<<<<< HEAD
-  return current.chainIds.map((chainId, idx) => ({
-    chainId,
-    // Prevent incrementing disabled chains by floor-ing the previous block number as
-    // the start block should never be greater than the end block.
-    startBlock: Math.min(
-      previous.bundleEvaluationBlockNumbers[idx]
-        ? previous.bundleEvaluationBlockNumbers[idx]! + 1
-        : getDeployedBlockNumber("SpokePool", chainId), // If this is a new chain, start from spoke pool deployment block
-      current.bundleEvaluationBlockNumbers[idx]!,
-    ),
-    endBlock: current.bundleEvaluationBlockNumbers[idx]!,
-  }));
-=======
   return current.chainIds.map((chainId, idx) => {
     const contractName = utils.chainIsSvm(chainId) ? "SvmSpoke" : "SpokePool";
     return {
@@ -126,7 +112,6 @@
       endBlock: current.bundleEvaluationBlockNumbers[idx]!,
     };
   });
->>>>>>> 9924e701
 }
 
 /**
