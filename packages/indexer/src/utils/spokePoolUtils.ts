import { interfaces, providers } from "@across-protocol/sdk";
import { utils as ethersUtils } from "ethers";
import { SvmProvider } from "../web3/RetryProvidersFactory";

export type V3FundsDepositedWithIntegradorId = interfaces.DepositWithBlock & {
  integratorId?: string | undefined;
};

/**
 * Retrieves the 4-character integrator ID from the transaction data
 * associated with the provided transaction hash, if present.
 * The integrator ID is expected to be found after the delimiter "1dc0de" in the transaction data.
 * @async
 * @param provider The provider to fetch transaction details from.
 * @param depositDate
 * @param txHash The transaction hash to retrieve the input data of.
 * @returns The 4-character integrator ID if found, otherwise undefined.
 */
export async function getIntegratorId(
  provider: providers.RetryProvider,
  depositDate: Date,
  txHash: string,
) {
  // If deposit was made before integratorId implementation, skip request
  const INTEGRATOR_ID_IMPLEMENTATION_DATE = new Date(1718274000 * 1000);
  if (depositDate < INTEGRATOR_ID_IMPLEMENTATION_DATE) {
    return;
  }
  const INTEGRATOR_DELIMITER = "1dc0de";
  const INTEGRATOR_ID_LENGTH = 4; // Integrator ids are 4 characters long
  let integratorId = undefined;
  const txn = await provider.getTransaction(txHash);
  const txnData = txn.data;
  if (txnData.includes(INTEGRATOR_DELIMITER)) {
    integratorId = txnData
      .split(INTEGRATOR_DELIMITER)
      .pop()
      ?.substring(0, INTEGRATOR_ID_LENGTH);
  }
  return integratorId;
}

export async function getSvmIntegratorId(
  provider: SvmProvider,
  txnRef: any, // TODO: fix, should be Signature
) {
  const INTEGRATOR_DELIMITER = "1dc0de";
  const INTEGRATOR_ID_LENGTH = 4; // Integrator ids are 4 characters long
  const txn = await provider
    .getTransaction(txnRef, {
      maxSupportedTransactionVersion: 0,
    })
    .send();
  const txnLogs = txn?.meta?.logMessages;
  const integratorIdLog = txnLogs?.find((log) =>
    log.includes(INTEGRATOR_DELIMITER),
  );
  const integratorId = integratorIdLog
    ?.split(INTEGRATOR_DELIMITER)
    .pop()
    ?.substring(0, INTEGRATOR_ID_LENGTH);
  return integratorId;
}

export function getInternalHash(
  relayData: Omit<interfaces.RelayData, "message">,
  messageHash: string,
  destinationChainId: number,
): string {
  const _relayData = {
    originChainId: relayData.originChainId,
    depositId: relayData.depositId,
    inputAmount: relayData.inputAmount,
    outputAmount: relayData.outputAmount,
    messageHash: messageHash,
    fillDeadline: relayData.fillDeadline,
    exclusivityDeadline: relayData.exclusivityDeadline,
<<<<<<< HEAD
    depositor: ethersUtils.hexZeroPad(relayData.depositor, 32),
    recipient: ethersUtils.hexZeroPad(relayData.recipient, 32),
    inputToken: ethersUtils.hexZeroPad(relayData.inputToken, 32),
    outputToken: ethersUtils.hexZeroPad(relayData.outputToken, 32),
    exclusiveRelayer: ethersUtils.hexZeroPad(relayData.exclusiveRelayer, 32),
=======
    depositor: relayData.depositor.toBytes32(),
    recipient: relayData.recipient.toBytes32(),
    inputToken: relayData.inputToken.toBytes32(),
    outputToken: relayData.outputToken.toBytes32(),
    exclusiveRelayer: relayData.exclusiveRelayer.toBytes32(),
>>>>>>> fc46e483
  };
  return ethersUtils.keccak256(
    ethersUtils.defaultAbiCoder.encode(
      [
        "tuple(" +
          "bytes32 depositor," +
          "bytes32 recipient," +
          "bytes32 exclusiveRelayer," +
          "bytes32 inputToken," +
          "bytes32 outputToken," +
          "uint256 inputAmount," +
          "uint256 outputAmount," +
          "uint256 originChainId," +
          "uint256 depositId," +
          "uint32 fillDeadline," +
          "uint32 exclusivityDeadline," +
          "bytes messageHash" +
          ")",
        "uint256 destinationChainId",
      ],
      [_relayData, destinationChainId],
    ),
  );
}<|MERGE_RESOLUTION|>--- conflicted
+++ resolved
@@ -75,19 +75,11 @@
     messageHash: messageHash,
     fillDeadline: relayData.fillDeadline,
     exclusivityDeadline: relayData.exclusivityDeadline,
-<<<<<<< HEAD
-    depositor: ethersUtils.hexZeroPad(relayData.depositor, 32),
-    recipient: ethersUtils.hexZeroPad(relayData.recipient, 32),
-    inputToken: ethersUtils.hexZeroPad(relayData.inputToken, 32),
-    outputToken: ethersUtils.hexZeroPad(relayData.outputToken, 32),
-    exclusiveRelayer: ethersUtils.hexZeroPad(relayData.exclusiveRelayer, 32),
-=======
     depositor: relayData.depositor.toBytes32(),
     recipient: relayData.recipient.toBytes32(),
     inputToken: relayData.inputToken.toBytes32(),
     outputToken: relayData.outputToken.toBytes32(),
     exclusiveRelayer: relayData.exclusiveRelayer.toBytes32(),
->>>>>>> fc46e483
   };
   return ethersUtils.keccak256(
     ethersUtils.defaultAbiCoder.encode(
