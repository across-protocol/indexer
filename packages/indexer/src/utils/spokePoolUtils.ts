--- conflicted
+++ resolved
@@ -1,13 +1,9 @@
 import { interfaces, providers } from "@across-protocol/sdk";
-<<<<<<< HEAD
-import { utils as ethersUtils } from "ethers";
-=======
 import { CHAIN_IDs } from "@across-protocol/constants";
 import { utils as ethersUtils } from "ethers";
 
 import { entities } from "@repo/indexer-database";
 
->>>>>>> e55bdb77
 import { SvmProvider } from "../web3/RetryProvidersFactory";
 
 export type V3FundsDepositedWithIntegradorId = interfaces.DepositWithBlock & {
@@ -111,8 +107,6 @@
       [_relayData, destinationChainId],
     ),
   );
-<<<<<<< HEAD
-=======
 }
 
 /**
@@ -160,5 +154,4 @@
 
   // Return the final computed 32-bit integer hash
   return hash;
->>>>>>> e55bdb77
 }