import winston from "winston";
import { providers, Contract } from "ethers";
<<<<<<< HEAD
=======
import { address } from "@solana/kit";
>>>>>>> 533eff26
import {
  getDeployedAddress,
  getDeployedBlockNumber,
  SpokePool__factory as SpokePoolFactory,
  HubPool__factory as HubPoolFactory,
  AcrossConfigStore__factory as AcrossConfigStoreFactory,
} from "@across-protocol/contracts";
import * as across from "@across-protocol/sdk";

<<<<<<< HEAD
import { EvmSpokePoolClient } from "./clients";
=======
import { EvmSpokePoolClient, SvmSpokePoolClient } from "./clients";
import { SvmProvider } from "../web3/RetryProvidersFactory";
>>>>>>> 533eff26

export const CONFIG_STORE_VERSION = 4;

export type GetEvmSpokeClientParams = {
  provider: providers.Provider;
  logger: winston.Logger;
  maxBlockLookBack: number;
  fromBlock?: number;
  toBlock?: number;
  chainId: number;
  hubPoolClient: across.clients.HubPoolClient;
  disableQuoteBlockLookup?: boolean;
};

function getAddress(contractName: string, chainId: number): string {
  const address = getDeployedAddress(contractName, chainId);
  if (!address) {
    throw new Error(
      `Address for contract ${contractName} on ${chainId} not found `,
    );
  }
  return address;
}

/**
 * Resolves an EVM spoke pool client with the given parameters
 * @param params Parameters to resolve a spoke client.
 * @returns A spoke pool client configured with the given parameters
 * @see {@link across.clients.EvmSpokePoolClient} for client
 * @see {@link GetSpokeClientParams} for params
 */
export function getEvmSpokeClient(
  params: GetEvmSpokeClientParams,
): across.clients.SpokePoolClient {
  const { provider, logger, maxBlockLookBack, chainId, hubPoolClient } = params;
  if (!across.utils.chainIsEvm(chainId)) {
    throw new Error(`Chain ${chainId} is not an EVM chain`);
  }
  const address = getAddress("SpokePool", chainId);
  const deployedBlockNumber = getDeployedBlockNumber("SpokePool", chainId);

  const to = params.toBlock;
  const from = params.fromBlock ?? deployedBlockNumber;

  const disableQuoteBlockLookup = params.disableQuoteBlockLookup ?? false;

  const eventSearchConfig = {
    from,
    to,
    maxLookBack: maxBlockLookBack,
  };
  logger.debug({
    at: "Indexer#contractUtils#getSpokePoolClient",
    message: "Initializing spoke pool",
    chainId,
    address,
    deployedBlockNumber,
    ...eventSearchConfig,
    blockRangeSearched: `${from} to ${to ?? "latest"}`,
  });
  const spokePoolContract = new Contract(
    address,
    SpokePoolFactory.abi,
    provider,
  );
  return new EvmSpokePoolClient(
    logger,
    spokePoolContract,
    hubPoolClient,
    chainId,
    deployedBlockNumber,
    eventSearchConfig,
    disableQuoteBlockLookup,
<<<<<<< HEAD
=======
  );
}

export type GetSvmSpokeClientParams = {
  chainId: number;
  provider: SvmProvider;
  logger: winston.Logger;
  maxBlockLookBack: number;
  fromBlock?: number;
  toBlock?: number;
  hubPoolClient: across.clients.HubPoolClient;
  disableQuoteBlockLookup?: boolean;
};

/**
 * Resolves an SVM spoke pool client with the given parameters
 * @param params Parameters to resolve an SVM spoke client.
 * @returns A spoke pool client configured with the given parameters
 * @see {@link across.clients.SVMSpokePoolClient} for client
 * @see {@link GetSpokeClientParams} for params
 */
export async function getSvmSpokeClient(
  params: GetSvmSpokeClientParams,
): Promise<across.clients.SpokePoolClient> {
  const { provider, logger, maxBlockLookBack, chainId, hubPoolClient } = params;
  if (!across.utils.chainIsSvm(chainId)) {
    throw new Error(`Chain ${chainId} is not an SVM chain`);
  }
  const programId = getAddress("SvmSpoke", chainId);
  const statePda = await across.arch.svm.getStatePda(address(programId));
  const deploymentSlot = getDeployedBlockNumber("SvmSpoke", chainId);

  const to = params.toBlock;
  const from = params.fromBlock ?? deploymentSlot;
  const eventSearchConfig = {
    from,
    to,
    maxLookBack: maxBlockLookBack,
  };

  const disableQuoteBlockLookup = params.disableQuoteBlockLookup ?? false;

  const svmEventsClient =
    await across.arch.svm.SvmCpiEventsClient.create(provider);

  logger.debug({
    at: "Indexer#contractUtils#getSvmSpokeClient",
    message: "Initializing SVM spoke pool",
    chainId,
    programId,
    deploymentSlot,
    ...eventSearchConfig,
    slotRangeSearched: `${from} to ${to ?? "latest"}`,
  });

  return new SvmSpokePoolClient(
    logger,
    hubPoolClient,
    chainId,
    BigInt(deploymentSlot),
    eventSearchConfig,
    svmEventsClient,
    address(programId),
    statePda,
    disableQuoteBlockLookup,
>>>>>>> 533eff26
  );
}

export type GetConfigStoreClientParams = {
  provider: providers.Provider;
  logger: winston.Logger;
  maxBlockLookBack: number;
  chainId: number;
};

/**
 * Resolves a config store client with the given parameters
 * @param params Parameters to resolve a config store client
 * @returns A config store client configured with the given parameters
 * @see {@link across.clients.AcrossConfigStoreClient} for client
 * @see {@link GetConfigStoreClientParams} for params
 */
export function getConfigStoreClient(
  params: GetConfigStoreClientParams,
): across.clients.AcrossConfigStoreClient {
  const { provider, logger, maxBlockLookBack, chainId } = params;
  const address = getAddress("AcrossConfigStore", chainId);
  const deployedBlockNumber = getDeployedBlockNumber(
    "AcrossConfigStore",
    chainId,
  );
  const configStoreContract = new Contract(
    address,
    AcrossConfigStoreFactory.abi,
    provider,
  );
  let lastProcessedBlockNumber: number = deployedBlockNumber;
  const eventSearchConfig = {
    from: lastProcessedBlockNumber,
    maxLookBack: maxBlockLookBack,
  };
  return new across.clients.AcrossConfigStoreClient(
    logger,
    configStoreContract,
    eventSearchConfig,
    CONFIG_STORE_VERSION,
  );
}

export type GetHubPoolClientParams = {
  provider: providers.Provider;
  logger: winston.Logger;
  maxBlockLookBack: number;
  chainId: number;
  configStoreClient: across.clients.AcrossConfigStoreClient;
  // dont usually need to include these
  fromBlock?: number;
  toBlock?: number;
};

/**
 * Resolves a hub pool client with the given parameters
 * @param params Parameters to resolve a hub pool client
 * @returns A hub pool client configured with the given parameters
 * @see {@link across.clients.HubPoolClient} for client
 * @see {@link GetHubPoolClientParams} for params
 */
export function getHubPoolClient(
  params: GetHubPoolClientParams,
): across.clients.HubPoolClient {
  const { provider, logger, maxBlockLookBack, chainId, configStoreClient } =
    params;
  const address = getAddress("HubPool", chainId);
  const deployedBlockNumber = getDeployedBlockNumber("HubPool", chainId);

  const hubPoolContract = new Contract(address, HubPoolFactory.abi, provider);
  const from = params.fromBlock ?? deployedBlockNumber;
  const to = params.toBlock;

  const eventSearchConfig = {
    from,
    to,
    maxLookBack: maxBlockLookBack,
  };
  logger.debug({
    at: "Indexer#contractUtils#getHubPoolClient",
    message: "Initializing hubpool",
    chainId,
    ...eventSearchConfig,
    blockRangeSearched: `${from} to ${to ?? "latest"}`,
  });
  return new across.clients.HubPoolClient(
    logger,
    hubPoolContract,
    configStoreClient,
    deployedBlockNumber,
    chainId,
    eventSearchConfig,
  );
}

export const BN_ZERO = across.utils.bnZero;<|MERGE_RESOLUTION|>--- conflicted
+++ resolved
@@ -1,9 +1,6 @@
 import winston from "winston";
 import { providers, Contract } from "ethers";
-<<<<<<< HEAD
-=======
 import { address } from "@solana/kit";
->>>>>>> 533eff26
 import {
   getDeployedAddress,
   getDeployedBlockNumber,
@@ -13,12 +10,8 @@
 } from "@across-protocol/contracts";
 import * as across from "@across-protocol/sdk";
 
-<<<<<<< HEAD
-import { EvmSpokePoolClient } from "./clients";
-=======
 import { EvmSpokePoolClient, SvmSpokePoolClient } from "./clients";
 import { SvmProvider } from "../web3/RetryProvidersFactory";
->>>>>>> 533eff26
 
 export const CONFIG_STORE_VERSION = 4;
 
@@ -92,8 +85,6 @@
     deployedBlockNumber,
     eventSearchConfig,
     disableQuoteBlockLookup,
-<<<<<<< HEAD
-=======
   );
 }
 
@@ -159,7 +150,6 @@
     address(programId),
     statePda,
     disableQuoteBlockLookup,
->>>>>>> 533eff26
   );
 }
 
