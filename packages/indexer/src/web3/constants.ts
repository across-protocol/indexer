--- conflicted
+++ resolved
@@ -25,11 +25,8 @@
   [CHAIN_IDs.WORLD_CHAIN]: 86400,
   [CHAIN_IDs.ZK_SYNC]: 172800,
   [CHAIN_IDs.ZORA]: 86400,
-<<<<<<< HEAD
-=======
   // Testnets:
   [CHAIN_IDs.SOLANA_DEVNET]: 432000,
->>>>>>> 525fbcbb
 };
 
 export function getNoTtlBlockDistance(chainId: number) {
