--- conflicted
+++ resolved
@@ -95,10 +95,7 @@
   [CHAIN_IDs.MAINNET]: 7000,
   [CHAIN_IDs.REDSTONE]: 9000,
   [CHAIN_IDs.SCROLL]: 3000,
-<<<<<<< HEAD
-=======
   [CHAIN_IDs.SOLANA]: 1000,
->>>>>>> 9924e701
 };
 
 /**
