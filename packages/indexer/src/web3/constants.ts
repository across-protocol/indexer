import { CHAIN_IDs } from "@across-protocol/constants";

// This is the block distance at which the bot, by default, stores in redis with no TTL.
// These are all intended to be roughly 2 days of blocks for each chain.
// blocks = 172800 / avg_block_time
const DEFAULT_NO_TTL_DISTANCE: { [chainId: number]: number } = {
  [CHAIN_IDs.ALEPH_ZERO]: 691200,
  [CHAIN_IDs.ARBITRUM]: 691200,
  [CHAIN_IDs.BASE]: 86400,
  [CHAIN_IDs.BLAST]: 86400,
  [CHAIN_IDs.BOBA]: 86400,
<<<<<<< HEAD
  [CHAIN_IDs.CHER]: 86400,
=======
  [CHAIN_IDs.DOCTOR_WHO]: 86400,
>>>>>>> 725f8ee4
  [CHAIN_IDs.INK]: 86400,
  [CHAIN_IDs.LINEA]: 57600,
  [CHAIN_IDs.LISK]: 86400,
  [CHAIN_IDs.MAINNET]: 14400,
  [CHAIN_IDs.MODE]: 86400,
  [CHAIN_IDs.OPTIMISM]: 86400,
  [CHAIN_IDs.POLYGON]: 86400,
  [CHAIN_IDs.REDSTONE]: 86400,
  [CHAIN_IDs.SCROLL]: 57600,
  [CHAIN_IDs.SONEIUM]: 86400,
  [CHAIN_IDs.WORLD_CHAIN]: 86400,
  [CHAIN_IDs.ZK_SYNC]: 172800,
  [CHAIN_IDs.ZORA]: 86400,
};

export function getNoTtlBlockDistance(chainId: number) {
  return 1_000_000_000_000;
  // const noTtlBlockDistance = DEFAULT_NO_TTL_DISTANCE[chainId];
  // if (!noTtlBlockDistance) {
  //   throw new Error(`No noTtlBlockDistance found for chainId: ${chainId}`);
  // }
  // return noTtlBlockDistance;
}

// This is the max anticipated distance on each chain before RPC data is likely to be consistent amongst providers.
// This distance should consider re-orgs, but also the time needed for various RPC providers to agree on chain state.
// Provider caching will not be allowed for queries whose responses depend on blocks closer than this many blocks.
// This is intended to be conservative.
export const CHAIN_CACHE_FOLLOW_DISTANCE: { [chainId: number]: number } = {
  [CHAIN_IDs.ALEPH_ZERO]: 32,
  [CHAIN_IDs.ARBITRUM]: 32,
  [CHAIN_IDs.BASE]: 120,
  [CHAIN_IDs.BLAST]: 120,
  [CHAIN_IDs.BOBA]: 0,
<<<<<<< HEAD
  [CHAIN_IDs.CHER]: 120,
=======
  [CHAIN_IDs.DOCTOR_WHO]: 120,
>>>>>>> 725f8ee4
  [CHAIN_IDs.INK]: 120,
  [CHAIN_IDs.LISK]: 120,
  [CHAIN_IDs.LINEA]: 100, // Linea has a soft-finality of 1 block. This value is padded - but at 3s/block the padding is 5 minutes
  [CHAIN_IDs.MAINNET]: 128,
  [CHAIN_IDs.MODE]: 120,
  [CHAIN_IDs.OPTIMISM]: 120,
  [CHAIN_IDs.POLYGON]: 256,
  [CHAIN_IDs.REDSTONE]: 120,
  [CHAIN_IDs.SCROLL]: 100,
  [CHAIN_IDs.SONEIUM]: 120,
  [CHAIN_IDs.WORLD_CHAIN]: 120,
  [CHAIN_IDs.ZK_SYNC]: 512,
  [CHAIN_IDs.ZORA]: 120,

  // Testnets:
  [CHAIN_IDs.ARBITRUM_SEPOLIA]: 0,
  [CHAIN_IDs.BASE_SEPOLIA]: 0,
  [CHAIN_IDs.BLAST_SEPOLIA]: 0,
  [CHAIN_IDs.LISK_SEPOLIA]: 0,
  [CHAIN_IDs.MODE_SEPOLIA]: 0,
  [CHAIN_IDs.OPTIMISM_SEPOLIA]: 0,
  [CHAIN_IDs.POLYGON_AMOY]: 0,
  [CHAIN_IDs.SEPOLIA]: 0,
};

export const getChainCacheFollowDistance = (chainId: number) => {
  const chainCacheFollowDistance = CHAIN_CACHE_FOLLOW_DISTANCE[chainId];

  if (chainCacheFollowDistance === undefined) {
    throw new Error(`Invalid chain cache distance for chain id ${chainId}`);
  }

  return chainCacheFollowDistance;
};

// Default is 10K, add only needed overrides
const MAX_BLOCK_LOOK_BACK = {
<<<<<<< HEAD
  [CHAIN_IDs.MAINNET]: 5000,
  [CHAIN_IDs.BOBA]: 4990,
  [CHAIN_IDs.REDSTONE]: 500, // TODO: Update when Quicknode is enable as a provider
  [CHAIN_IDs.LINEA]: 5000,
=======
  [CHAIN_IDs.BOBA]: 4990,
  [CHAIN_IDs.LINEA]: 5000,
  [CHAIN_IDs.MAINNET]: 7000,
  [CHAIN_IDs.REDSTONE]: 9000,
>>>>>>> 725f8ee4
  [CHAIN_IDs.SCROLL]: 3000,
};

/**
 * Resolves the maxLookback for a given chain id
 * @param chainId Chain id to resolve max lookback for
 * @returns A max lookback from {@link MAX_BLOCK_LOOK_BACK} or a default of 10,000
 */
export function getMaxBlockLookBack(chainId: number) {
  const maxBlockLookBack = MAX_BLOCK_LOOK_BACK[chainId];

  if (!maxBlockLookBack) {
    return 10_000;
  }

  return maxBlockLookBack;
}

// Average block time in seconds by chain
export const BLOCK_TIME_SECONDS: { [chainId: number]: number } = {
  [CHAIN_IDs.ALEPH_ZERO]: 2,
  [CHAIN_IDs.ARBITRUM]: 0.25,
  [CHAIN_IDs.BASE]: 2,
  [CHAIN_IDs.BLAST]: 2,
  [CHAIN_IDs.BOBA]: 2,
<<<<<<< HEAD
  [CHAIN_IDs.CHER]: 2,
=======
  [CHAIN_IDs.DOCTOR_WHO]: 2,
>>>>>>> 725f8ee4
  [CHAIN_IDs.INK]: 1,
  [CHAIN_IDs.LINEA]: 3,
  [CHAIN_IDs.LISK]: 2,
  [CHAIN_IDs.MAINNET]: 12,
  [CHAIN_IDs.MODE]: 2,
  [CHAIN_IDs.OPTIMISM]: 2,
  [CHAIN_IDs.POLYGON]: 2,
  [CHAIN_IDs.REDSTONE]: 2,
  [CHAIN_IDs.SCROLL]: 3,
  [CHAIN_IDs.SONEIUM]: 2,
  [CHAIN_IDs.WORLD_CHAIN]: 2,
  [CHAIN_IDs.ZK_SYNC]: 1,
  [CHAIN_IDs.ZORA]: 2,
};

/**
 * Resolves the block time in seconds for a given chain id
 * @param chainId Chain id to resolve block time for
 * @returns The average block time in seconds from {@link BLOCK_TIME_SECONDS} or a default of 10
 */
export function getBlockTime(chainId: number) {
  const blockTime = BLOCK_TIME_SECONDS[chainId];

  if (!blockTime) {
    return 10;
  }

  return blockTime;
}<|MERGE_RESOLUTION|>--- conflicted
+++ resolved
@@ -9,11 +9,7 @@
   [CHAIN_IDs.BASE]: 86400,
   [CHAIN_IDs.BLAST]: 86400,
   [CHAIN_IDs.BOBA]: 86400,
-<<<<<<< HEAD
-  [CHAIN_IDs.CHER]: 86400,
-=======
   [CHAIN_IDs.DOCTOR_WHO]: 86400,
->>>>>>> 725f8ee4
   [CHAIN_IDs.INK]: 86400,
   [CHAIN_IDs.LINEA]: 57600,
   [CHAIN_IDs.LISK]: 86400,
@@ -48,11 +44,7 @@
   [CHAIN_IDs.BASE]: 120,
   [CHAIN_IDs.BLAST]: 120,
   [CHAIN_IDs.BOBA]: 0,
-<<<<<<< HEAD
-  [CHAIN_IDs.CHER]: 120,
-=======
   [CHAIN_IDs.DOCTOR_WHO]: 120,
->>>>>>> 725f8ee4
   [CHAIN_IDs.INK]: 120,
   [CHAIN_IDs.LISK]: 120,
   [CHAIN_IDs.LINEA]: 100, // Linea has a soft-finality of 1 block. This value is padded - but at 3s/block the padding is 5 minutes
@@ -90,17 +82,10 @@
 
 // Default is 10K, add only needed overrides
 const MAX_BLOCK_LOOK_BACK = {
-<<<<<<< HEAD
-  [CHAIN_IDs.MAINNET]: 5000,
-  [CHAIN_IDs.BOBA]: 4990,
-  [CHAIN_IDs.REDSTONE]: 500, // TODO: Update when Quicknode is enable as a provider
-  [CHAIN_IDs.LINEA]: 5000,
-=======
   [CHAIN_IDs.BOBA]: 4990,
   [CHAIN_IDs.LINEA]: 5000,
   [CHAIN_IDs.MAINNET]: 7000,
   [CHAIN_IDs.REDSTONE]: 9000,
->>>>>>> 725f8ee4
   [CHAIN_IDs.SCROLL]: 3000,
 };
 
@@ -126,11 +111,7 @@
   [CHAIN_IDs.BASE]: 2,
   [CHAIN_IDs.BLAST]: 2,
   [CHAIN_IDs.BOBA]: 2,
-<<<<<<< HEAD
-  [CHAIN_IDs.CHER]: 2,
-=======
   [CHAIN_IDs.DOCTOR_WHO]: 2,
->>>>>>> 725f8ee4
   [CHAIN_IDs.INK]: 1,
   [CHAIN_IDs.LINEA]: 3,
   [CHAIN_IDs.LISK]: 2,
