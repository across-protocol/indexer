--- conflicted
+++ resolved
@@ -1,10 +1,6 @@
 import { Logger } from "winston";
 import { PUBLIC_NETWORKS } from "@across-protocol/constants";
-<<<<<<< HEAD
-import { providers, utils } from "@across-protocol/sdk";
-=======
 import { providers, utils, arch } from "@across-protocol/sdk";
->>>>>>> 18cc533b
 
 import {
   parseRetryProviderEnvs,
@@ -15,14 +11,7 @@
 import { getChainCacheFollowDistance } from "./constants";
 
 // SVM provider helper type.
-<<<<<<< HEAD
-// TODO: move to SDK.
-export type SvmProvider = ReturnType<
-  typeof providers.CachedSolanaRpcFactory.prototype.createRpcClient
->;
-=======
 export type SvmProvider = arch.svm.SVMProvider;
->>>>>>> 18cc533b
 
 export class RetryProvidersFactory {
   private retryProviders: Map<number, SvmProvider | providers.RetryProvider> =
