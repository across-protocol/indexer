--- conflicted
+++ resolved
@@ -64,11 +64,8 @@
     const rpcFactory = new providers.CachedSolanaRpcFactory(
       providerEnvs.providerCacheNamespace,
       this.redisCache,
-<<<<<<< HEAD
-=======
       providerEnvs.retries,
       providerEnvs.retryDelay,
->>>>>>> 1e2dd03d
       providerEnvs.maxConcurrency,
       providerEnvs.pctRpcCallsLogged,
       this.logger,
