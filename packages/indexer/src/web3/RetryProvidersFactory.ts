import { Logger } from "winston";
<<<<<<< HEAD
=======
import { ethers } from "ethers";
>>>>>>> 57afec97
import { PUBLIC_NETWORKS } from "@across-protocol/constants";
import { providers, utils, arch } from "@across-protocol/sdk";

import {
  parseRetryProviderEnvs,
  parseProvidersUrls,
  RetryProviderConfig,
} from "../parseEnv";
import { RedisCache } from "../redis/redisCache";
import { getChainCacheFollowDistance } from "./constants";

// SVM provider helper type.
export type SvmProvider = arch.svm.SVMProvider;

export class RetryProvidersFactory {
  private retryProviders: Map<number, SvmProvider | providers.RetryProvider> =
    new Map();

  constructor(
    private redisCache: RedisCache,
    private logger: Logger,
  ) {}

  public initializeProviders(): RetryProvidersFactory {
    const providersUrls = parseProvidersUrls();

    for (const [chainId, providerUrls] of providersUrls.entries()) {
      const retryProviderEnvs = parseRetryProviderEnvs(chainId);
      if (!providerUrls || providerUrls.length === 0) {
        throw new Error(`Invalid provider urls found for chainId: ${chainId}`);
      }
      const standardTtlBlockDistance = getChainCacheFollowDistance(chainId);
      let provider;
      if (utils.chainIsSvm(chainId)) {
        provider = this.instantiateSvmProvider(
          chainId,
          retryProviderEnvs,
          providerUrls,
        );
      } else if (utils.chainIsEvm(chainId)) {
        provider = this.instantiateEvmProvider(
          chainId,
          { ...retryProviderEnvs, standardTtlBlockDistance },
          providerUrls,
        );
      } else {
        const chainFamily = PUBLIC_NETWORKS[chainId]?.family;
        throw new Error(
          `Invalid chainId ${chainId}. Chain family ${chainFamily} not supported.`,
        );
      }

      this.retryProviders.set(chainId, provider);
    }
    return this;
  }

  private instantiateSvmProvider(
    chainId: number,
    providerEnvs: RetryProviderConfig,
    providerUrls: string[],
  ): SvmProvider {
    const rpcFactory = new providers.CachedSolanaRpcFactory(
      providerEnvs.providerCacheNamespace,
      this.redisCache,
      providerEnvs.retries,
      providerEnvs.retryDelay,
      providerEnvs.maxConcurrency,
      providerEnvs.pctRpcCallsLogged,
      this.logger,
      providerUrls[0]!,
      chainId,
    );
    return rpcFactory.createRpcClient();
  }

  private instantiateEvmProvider(
    chainId: number,
    providerEnvs: RetryProviderConfig,
    providerUrls: string[],
  ): providers.RetryProvider {
<<<<<<< HEAD
    return new providers.RetryProvider(
      providerUrls.map((url) => [url, chainId]),
=======
    const connectionInfo = this.getConnectionInfo(
      providerUrls,
      chainId,
      providerEnvs,
    );

    return new providers.RetryProvider(
      connectionInfo,
>>>>>>> 57afec97
      chainId,
      providerEnvs.nodeQuorumThreshold,
      providerEnvs.retries,
      providerEnvs.retryDelay,
      providerEnvs.maxConcurrency,
      providerEnvs.providerCacheNamespace,
      providerEnvs.pctRpcCallsLogged,
      this.redisCache,
      providerEnvs.standardTtlBlockDistance,
      providerEnvs.noTtlBlockDistance,
      providerEnvs.providerCacheTtl,
      this.logger,
    );
  }

  public getProviderForChainId(
    chainId: number,
  ): SvmProvider | providers.RetryProvider {
    const retryProvider = this.retryProviders.get(chainId);

    if (!retryProvider) {
      throw new Error(`No retry provider found for chainId: ${chainId}`);
    }

    return retryProvider;
  }

  // TODO: This will need to be updated to support custom SVM providers too.
  /**
   * Get a custom EVM provider for a given chainId. This is useful for testing
   * for situations where you need a provider with different settings than the
   * default ones.
   */
  public getCustomEvmProvider({
    chainId,
    enableCaching = true,
  }: {
    chainId: number;
    enableCaching: boolean;
  }): providers.RetryProvider {
    if (!utils.chainIsEvm(chainId)) {
      throw new Error(`Chain ${chainId} is not an EVM chain`);
    }

    const providerUrls = parseProvidersUrls().get(chainId);

    if (!providerUrls || providerUrls.length === 0) {
      throw new Error(`No provider urls found for chainId: ${chainId}`);
    }
    const retryProviderEnvs = parseRetryProviderEnvs(chainId);

    let redisCache;
    let standardTtlBlockDistance;
    let noTtlBlockDistance;
    let providerCacheTtl;

    // Caching is enabled by overriding the undefined values
    if (enableCaching) {
      redisCache = this.redisCache;
      standardTtlBlockDistance = getChainCacheFollowDistance(chainId);
      noTtlBlockDistance = retryProviderEnvs.noTtlBlockDistance;
      providerCacheTtl = retryProviderEnvs.providerCacheTtl;
    }

<<<<<<< HEAD
    return new providers.RetryProvider(
      providerUrls.map((url) => [url, chainId]),
=======
    const connectionInfo = this.getConnectionInfo(
      providerUrls,
      chainId,
      retryProviderEnvs,
    );

    return new providers.RetryProvider(
      connectionInfo,
>>>>>>> 57afec97
      chainId,
      retryProviderEnvs.nodeQuorumThreshold,
      retryProviderEnvs.retries,
      retryProviderEnvs.retryDelay,
      retryProviderEnvs.maxConcurrency,
      retryProviderEnvs.providerCacheNamespace,
      retryProviderEnvs.pctRpcCallsLogged,
      redisCache,
      standardTtlBlockDistance,
      noTtlBlockDistance,
      providerCacheTtl,
      this.logger,
    );
  }
<<<<<<< HEAD
=======

  private createRpcRateLimitedCallback(retries: number) {
    const logEveryNRateLimitErrors = 100;
    let rateLimitLogCounter = 0;

    return ({
        nodeMaxConcurrency,
        logger,
      }: {
        nodeMaxConcurrency: number;
        logger: Logger;
      }) =>
      async (attempt: number, url: string): Promise<boolean> => {
        const baseDelay = 1000 * Math.pow(2, attempt);
        const delayMs = baseDelay + baseDelay * Math.random();

        if (logger && rateLimitLogCounter++ % logEveryNRateLimitErrors === 0) {
          logger.debug({
            at: "ProviderUtils#rpcRateLimited",
            message: `Got rate-limit (429) response on attempt ${attempt}.`,
            rpc: url,
            retryAfter: `${delayMs} ms`,
            workers: nodeMaxConcurrency,
          });
        }
        await utils.delay(delayMs);

        return attempt < retries;
      };
  }

  private getConnectionInfo(
    providerUrls: string[],
    chainId: number,
    retryProviderEnvs: RetryProviderConfig,
  ): [ethers.utils.ConnectionInfo, number][] {
    const rpcRateLimited = this.createRpcRateLimitedCallback(
      retryProviderEnvs.retries,
    );

    return providerUrls.map((url): [ethers.utils.ConnectionInfo, number] => {
      const config = {
        url,
        timeout: retryProviderEnvs.timeout,
        allowGzip: true,
        throttleSlotInterval: 1,
        throttleCallback: rpcRateLimited({
          nodeMaxConcurrency: retryProviderEnvs.maxConcurrency,
          logger: this.logger,
        }),
        errorPassThrough: true,
      };

      return [config, chainId];
    });
  }
>>>>>>> 57afec97
}<|MERGE_RESOLUTION|>--- conflicted
+++ resolved
@@ -1,8 +1,5 @@
 import { Logger } from "winston";
-<<<<<<< HEAD
-=======
 import { ethers } from "ethers";
->>>>>>> 57afec97
 import { PUBLIC_NETWORKS } from "@across-protocol/constants";
 import { providers, utils, arch } from "@across-protocol/sdk";
 
@@ -84,10 +81,6 @@
     providerEnvs: RetryProviderConfig,
     providerUrls: string[],
   ): providers.RetryProvider {
-<<<<<<< HEAD
-    return new providers.RetryProvider(
-      providerUrls.map((url) => [url, chainId]),
-=======
     const connectionInfo = this.getConnectionInfo(
       providerUrls,
       chainId,
@@ -96,7 +89,6 @@
 
     return new providers.RetryProvider(
       connectionInfo,
->>>>>>> 57afec97
       chainId,
       providerEnvs.nodeQuorumThreshold,
       providerEnvs.retries,
@@ -161,10 +153,6 @@
       providerCacheTtl = retryProviderEnvs.providerCacheTtl;
     }
 
-<<<<<<< HEAD
-    return new providers.RetryProvider(
-      providerUrls.map((url) => [url, chainId]),
-=======
     const connectionInfo = this.getConnectionInfo(
       providerUrls,
       chainId,
@@ -173,7 +161,6 @@
 
     return new providers.RetryProvider(
       connectionInfo,
->>>>>>> 57afec97
       chainId,
       retryProviderEnvs.nodeQuorumThreshold,
       retryProviderEnvs.retries,
@@ -188,8 +175,6 @@
       this.logger,
     );
   }
-<<<<<<< HEAD
-=======
 
   private createRpcRateLimitedCallback(retries: number) {
     const logEveryNRateLimitErrors = 100;
@@ -246,5 +231,4 @@
       return [config, chainId];
     });
   }
->>>>>>> 57afec97
 }