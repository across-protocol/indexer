import winston from "winston";
import { ethers, BigNumber } from "ethers";
import * as across from "@across-protocol/sdk";

import { DataSource, entities, utils as dbUtils } from "@repo/indexer-database";

import {
  OFTReceivedEvent,
  OFTSentEvent,
  SponsoredOFTSendLog,
} from "../data-indexing/adapter/oft/model";
import { formatFromAddressToChainFormat } from "../utils";

export class OftRepository extends dbUtils.BlockchainEventRepository {
  constructor(
    postgres: DataSource,
    logger: winston.Logger,
    private chunkSize = 100,
  ) {
    super(postgres, logger);
  }

  public async deleteUnfinalisedOFTEvents(
    chainId: number,
    lastFinalisedBlock: number,
  ) {
    const chainIdColumn = "chainId";
    const [oftSentEvents, oftReceivedEvents] = await Promise.all([
      this.deleteUnfinalisedEvents(
        chainId,
        chainIdColumn,
        lastFinalisedBlock,
        entities.OFTSent,
      ),
      this.deleteUnfinalisedEvents(
        chainId,
        chainIdColumn,
        lastFinalisedBlock,
        entities.OFTReceived,
      ),
      this.deleteUnfinalisedEvents(
        chainId,
        chainIdColumn,
        lastFinalisedBlock,
<<<<<<< HEAD
        entities.FallbackHyperEVMFlowCompleted,
=======
        entities.SimpleTransferFlowCompleted,
>>>>>>> 2125cf0d
      ),
    ]);

    return {
      oftSentEvents,
      oftReceivedEvents,
    };
  }

  public async formatAndSaveOftSentEvents(
    oftSentEvents: OFTSentEvent[],
    lastFinalisedBlock: number,
    chainId: number,
    blockDates: Record<number, Date>,
    tokenAddress: string,
  ) {
    const formattedEvents: Partial<entities.OFTSent>[] = oftSentEvents.map(
      (event) => {
        return {
          ...this.formatTransactionData(event),

          blockTimestamp: blockDates[event.blockNumber]!,
          chainId: chainId.toString(),

          guid: event.args.guid,
          dstEid: event.args.dstEid,
          fromAddress: event.args.fromAddress,
          amountSentLD: event.args.amountSentLD.toString(),
          amountReceivedLD: event.args.amountReceivedLD.toString(),
          token: tokenAddress,

          finalised: event.blockNumber <= lastFinalisedBlock,
        };
      },
    );
    const chunkedEvents = across.utils.chunk(formattedEvents, this.chunkSize);
    const savedEvents = await Promise.all(
      chunkedEvents.map((eventsChunk) =>
        this.saveAndHandleFinalisationBatch<entities.OFTSent>(
          entities.OFTSent,
          eventsChunk,
          ["chainId", "blockHash", "logIndex"],
          [],
        ),
      ),
    );
    const result = savedEvents.flat();
    return result;
  }

  public async deleteUnfinalisedSponsoredOFTSendEvents(
    chainId: number,
    lastFinalisedBlock: number,
  ) {
    const chainIdColumn = "chainId";
    const [sponsoredOFTSendEvents] = await Promise.all([
      this.deleteUnfinalisedEvents(
        chainId,
        chainIdColumn,
        lastFinalisedBlock,
        entities.SponsoredOFTSend,
      ),
    ]);

    return {
      sponsoredOFTSendEvents,
    };
  }

  public async formatAndSaveSponsoredOFTSendEvents(
    sponsoredOFTSendEvents: SponsoredOFTSendLog[],
    lastFinalisedBlock: number,
    chainId: number,
    blockDates: Record<number, Date>,
  ) {
    const formattedEvents: Partial<entities.SponsoredOFTSend>[] =
      sponsoredOFTSendEvents.map((event) => {
        const finalRecipientAddressType = across.utils.toAddressType(
          event.args.finalRecipient,
          chainId,
        );
        const finalRecipient = formatFromAddressToChainFormat(
          finalRecipientAddressType,
          chainId,
        );

        return {
          ...this.formatTransactionData(event),
          blockTimestamp: blockDates[event.blockNumber]!,
          chainId: chainId.toString(),
          quoteNonce: event.args.quoteNonce,
          originSender: event.args.originSender,
          finalRecipient: finalRecipient,
          destinationHandler: event.args.destinationHandler,
          quoteDeadline: new Date(event.args.quoteDeadline.toNumber() * 1000),
          maxBpsToSponsor: event.args.maxBpsToSponsor.toString(),
          maxUserSlippageBps: event.args.maxUserSlippageBps.toString(),
          finalToken: event.args.finalToken,
          sig: event.args.sig,
          finalised: event.blockNumber <= lastFinalisedBlock,
        };
      });

    const chunkedEvents = across.utils.chunk(formattedEvents, this.chunkSize);
    const savedEvents = await Promise.all(
      chunkedEvents.map((eventsChunk) =>
        this.saveAndHandleFinalisationBatch<entities.SponsoredOFTSend>(
          entities.SponsoredOFTSend,
          eventsChunk,
          ["chainId", "blockNumber", "transactionHash", "logIndex"],
          [],
        ),
      ),
    );
    const result = savedEvents.flat();
    return result;
  }

  public async formatAndSaveOftReceivedEvents(
    oftReceivedEvents: OFTReceivedEvent[],
    lastFinalisedBlock: number,
    chainId: number,
    blockDates: Record<number, Date>,
    tokenAddress: string,
  ) {
    const formattedEvents: Partial<entities.OFTReceived>[] =
      oftReceivedEvents.map((event) => {
        return {
          ...this.formatTransactionData(event),
          blockTimestamp: blockDates[event.blockNumber]!,
          chainId: chainId.toString(),
          guid: event.args.guid,
          srcEid: event.args.srcEid,
          toAddress: event.args.toAddress,
          amountReceivedLD: event.args.amountReceivedLD.toString(),
          token: tokenAddress,
          finalised: event.blockNumber <= lastFinalisedBlock,
        };
      });
    const chunkedEvents = across.utils.chunk(formattedEvents, this.chunkSize);
    const savedEvents = await Promise.all(
      chunkedEvents.map((eventsChunk) =>
        this.saveAndHandleFinalisationBatch<entities.OFTReceived>(
          entities.OFTReceived,
          eventsChunk,
          ["blockHash", "chainId", "logIndex"],
          [],
        ),
      ),
    );
    const result = savedEvents.flat();
    return result;
  }

  private formatTransactionData(event: ethers.providers.Log | ethers.Event) {
    const {
      blockHash,
      blockNumber,
      logIndex,
      transactionHash,
      transactionIndex,
    } = event;
    return {
      blockHash,
      blockNumber,
      logIndex,
      transactionHash,
      transactionIndex,
    };
  }
}<|MERGE_RESOLUTION|>--- conflicted
+++ resolved
@@ -42,11 +42,13 @@
         chainId,
         chainIdColumn,
         lastFinalisedBlock,
-<<<<<<< HEAD
+        entities.SimpleTransferFlowCompleted,
+      ),
+      this.deleteUnfinalisedEvents(
+        chainId,
+        chainIdColumn,
+        lastFinalisedBlock,
         entities.FallbackHyperEVMFlowCompleted,
-=======
-        entities.SimpleTransferFlowCompleted,
->>>>>>> 2125cf0d
       ),
     ]);
 
