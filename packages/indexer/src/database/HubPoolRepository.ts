--- conflicted
+++ resolved
@@ -2,11 +2,8 @@
 import * as across from "@across-protocol/sdk";
 import { DataSource, entities, utils } from "@repo/indexer-database";
 
-<<<<<<< HEAD
-=======
 import { FetchEventsResult } from "../data-indexing/service/HubPoolIndexerDataHandler";
 
->>>>>>> 218da6da
 export class HubPoolRepository extends utils.BlockchainEventRepository {
   constructor(postgres: DataSource, logger: winston.Logger) {
     super(postgres, logger);
@@ -30,10 +27,6 @@
         bundleEvaluationBlockNumbers: event.bundleEvaluationBlockNumbers.map(
           (blockNumber) => parseInt(blockNumber.toString()),
         ),
-<<<<<<< HEAD
-        transactionHash,
-        transactionIndex,
-=======
         poolRebalanceRoot: event.poolRebalanceRoot,
         relayerRefundRoot: event.relayerRefundRoot,
         slowRelayRoot: event.slowRelayRoot,
@@ -43,7 +36,6 @@
         logIndex: event.logIndex,
         blockNumber: event.blockNumber,
         chainIds: event.chainIds,
->>>>>>> 218da6da
         finalised: event.blockNumber <= lastFinalisedBlock,
       };
     });
@@ -71,15 +63,10 @@
       return {
         disputer: event.disputer,
         requestTime: new Date(event.requestTime * 1000),
-<<<<<<< HEAD
-        transactionHash,
-        transactionIndex,
-=======
-        transactionHash: event.txnRef,
-        transactionIndex: event.txnIndex,
-        logIndex: event.logIndex,
-        blockNumber: event.blockNumber,
->>>>>>> 218da6da
+        transactionHash: event.txnRef,
+        transactionIndex: event.txnIndex,
+        logIndex: event.logIndex,
+        blockNumber: event.blockNumber,
         finalised: event.blockNumber <= lastFinalisedBlock,
       };
     });
@@ -107,15 +94,10 @@
       return {
         caller: event.disputer,
         requestTime: new Date(event.requestTime * 1000),
-<<<<<<< HEAD
-        transactionHash,
-        transactionIndex,
-=======
-        transactionHash: event.txnRef,
-        transactionIndex: event.txnIndex,
-        logIndex: event.logIndex,
-        blockNumber: event.blockNumber,
->>>>>>> 218da6da
+        transactionHash: event.txnRef,
+        transactionIndex: event.txnIndex,
+        logIndex: event.logIndex,
+        blockNumber: event.blockNumber,
         finalised: event.blockNumber <= lastFinalisedBlock,
       };
     });
@@ -150,19 +132,6 @@
         runningBalances: event.runningBalances.map((balance) =>
           balance.toString(),
         ),
-<<<<<<< HEAD
-        transactionHash,
-        transactionIndex,
-        finalised: event.blockNumber <= lastFinalisedBlock,
-      };
-    });
-    this.logger.debug({
-      at: "HubPoolRepository#formatAndSaveRootBundleExecutedEvents",
-      message: `formatted root bundle executed events`,
-      formattedEvents: JSON.stringify(formattedEvents),
-      lastFinalisedBlock,
-    });
-=======
         caller: event.caller,
         transactionHash: event.txnRef,
         transactionIndex: event.txnIndex,
@@ -171,7 +140,6 @@
         finalised: event.blockNumber <= lastFinalisedBlock,
       };
     });
->>>>>>> 218da6da
     const savedEvents =
       await this.saveAndHandleFinalisationBatch<entities.RootBundleExecuted>(
         entities.RootBundleExecuted,
@@ -190,31 +158,16 @@
     lastFinalisedBlock: number,
   ) {
     const formattedEvents = setPoolRebalanceRouteEvents.map((event) => {
-<<<<<<< HEAD
-      const transactionHash = event.txnRef;
-      const transactionIndex = event.txnIndex;
-      delete (event as { txnRef?: string }).txnRef;
-      delete (event as { txnIndex?: number }).txnIndex;
-
-      const dbEvent = {
-=======
-      return {
->>>>>>> 218da6da
+      return {
         destinationChainId: event.l2ChainId,
         l1Token: event.l1Token,
         destinationToken: event.l2Token,
         blockNumber: event.blockNumber,
-<<<<<<< HEAD
-        transactionHash,
-        transactionIndex,
-=======
-        transactionHash: event.txnRef,
-        transactionIndex: event.txnIndex,
->>>>>>> 218da6da
-        logIndex: event.logIndex,
-        finalised: event.blockNumber <= lastFinalisedBlock,
-      };
-      return dbEvent;
+        transactionHash: event.txnRef,
+        transactionIndex: event.txnIndex,
+        logIndex: event.logIndex,
+        finalised: event.blockNumber <= lastFinalisedBlock,
+      };
     });
     const savedEvents =
       await this.saveAndHandleFinalisationBatch<entities.SetPoolRebalanceRoute>(
