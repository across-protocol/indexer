import winston from "winston";
import * as across from "@across-protocol/sdk";
import { DataSource, entities, utils } from "@repo/indexer-database";

import { FetchEventsResult } from "../data-indexing/service/HubPoolIndexerDataHandler";

export class HubPoolRepository extends utils.BlockchainEventRepository {
  constructor(postgres: DataSource, logger: winston.Logger) {
    super(postgres, logger);
  }

  public async formatAndSaveProposedRootBundleEvents(
    proposedRootBundleEvents: FetchEventsResult["proposedRootBundleEvents"],
    lastFinalisedBlock: number,
  ) {
    const formattedEvents = proposedRootBundleEvents.map((event) => {
      return {
        challengePeriodEndTimestamp: new Date(
          event.challengePeriodEndTimestamp * 1000,
        ),
        poolRebalanceLeafCount: event.poolRebalanceLeafCount,
        bundleEvaluationBlockNumbers: event.bundleEvaluationBlockNumbers.map(
          (blockNumber) => parseInt(blockNumber.toString()),
        ),
        poolRebalanceRoot: event.poolRebalanceRoot,
        relayerRefundRoot: event.relayerRefundRoot,
        slowRelayRoot: event.slowRelayRoot,
        proposer: event.proposer,
        transactionHash: event.txnRef,
        transactionIndex: event.txnIndex,
        logIndex: event.logIndex,
        blockNumber: event.blockNumber,
        chainIds: event.chainIds,
        finalised: event.blockNumber <= lastFinalisedBlock,
      };
    });
    const savedEvents =
      await this.saveAndHandleFinalisationBatch<entities.ProposedRootBundle>(
        entities.ProposedRootBundle,
        formattedEvents,
        ["transactionHash"],
        [],
      );

    return savedEvents;
  }

  public async formatAndSaveRootBundleDisputedEvents(
    rootBundleDisputedEvents: across.interfaces.DisputedRootBundle[],
    lastFinalisedBlock: number,
  ) {
    const formattedEvents = rootBundleDisputedEvents.map((event) => {
      return {
        disputer: event.disputer,
        requestTime: new Date(event.requestTime * 1000),
        transactionHash: event.txnRef,
        transactionIndex: event.txnIndex,
        logIndex: event.logIndex,
        blockNumber: event.blockNumber,
        finalised: event.blockNumber <= lastFinalisedBlock,
      };
    });
    const savedEvents =
      await this.saveAndHandleFinalisationBatch<entities.RootBundleDisputed>(
        entities.RootBundleDisputed,
        formattedEvents,
        ["transactionHash"],
        [],
      );

    return savedEvents;
  }

  public async formatAndSaveRootBundleCanceledEvents(
    rootBundleCanceledEvents: across.interfaces.CancelledRootBundle[],
    lastFinalisedBlock: number,
  ) {
    const formattedEvents = rootBundleCanceledEvents.map((event) => {
      return {
        caller: event.disputer,
        requestTime: new Date(event.requestTime * 1000),
        transactionHash: event.txnRef,
        transactionIndex: event.txnIndex,
        logIndex: event.logIndex,
        blockNumber: event.blockNumber,
        finalised: event.blockNumber <= lastFinalisedBlock,
      };
    });
    const savedEvents =
      await this.saveAndHandleFinalisationBatch<entities.RootBundleCanceled>(
        entities.RootBundleCanceled,
        formattedEvents,
        ["transactionHash"],
        [],
      );

    return savedEvents;
  }

  public async formatAndSaveRootBundleExecutedEvents(
    rootBundleExecutedEvents: FetchEventsResult["rootBundleExecutedEvents"],
    lastFinalisedBlock: number,
  ) {
    const formattedEvents = rootBundleExecutedEvents.map((event) => {
      return {
        leafId: event.leafId,
        groupIndex: event.groupIndex,
<<<<<<< HEAD
        chainId: event.chainId,
=======
        chainId: event.chainId.toString(),
>>>>>>> 18cc533b
        l1Tokens: event.l1Tokens,
        bundleLpFees: event.bundleLpFees.map((fees) => fees.toString()),
        netSendAmounts: event.netSendAmounts.map((amount) => amount.toString()),
        runningBalances: event.runningBalances.map((balance) =>
          balance.toString(),
        ),
        caller: event.caller,
        transactionHash: event.txnRef,
        transactionIndex: event.txnIndex,
        logIndex: event.logIndex,
        blockNumber: event.blockNumber,
        finalised: event.blockNumber <= lastFinalisedBlock,
      };
    });
    const savedEvents =
      await this.saveAndHandleFinalisationBatch<entities.RootBundleExecuted>(
        entities.RootBundleExecuted,
        formattedEvents,
        ["chainId", "leafId", "groupIndex", "transactionHash"],
        [],
      );

    return savedEvents;
  }

  public async formatAndSaveSetPoolRebalanceRouteEvents(
    setPoolRebalanceRouteEvents: (across.interfaces.DestinationTokenWithBlock & {
      l2ChainId: number;
    })[],
    lastFinalisedBlock: number,
  ) {
    const formattedEvents = setPoolRebalanceRouteEvents.map((event) => {
      return {
<<<<<<< HEAD
        destinationChainId: event.l2ChainId,
=======
        destinationChainId: event.l2ChainId.toString(),
>>>>>>> 18cc533b
        l1Token: event.l1Token,
        destinationToken: event.l2Token,
        blockNumber: event.blockNumber,
        transactionHash: event.txnRef,
        transactionIndex: event.txnIndex,
        logIndex: event.logIndex,
        finalised: event.blockNumber <= lastFinalisedBlock,
      };
    });
    const savedEvents =
      await this.saveAndHandleFinalisationBatch<entities.SetPoolRebalanceRoute>(
        entities.SetPoolRebalanceRoute,
        formattedEvents,
        ["transactionHash", "transactionIndex", "logIndex"],
        [],
      );

    return savedEvents;
  }

  /**
   * Finds the L1 token associated with an L2 token, closest in time (block number).
   * @param l2Token - The L2 token address.
   * @param chainId - The destination chain ID.
   * @param l1BlockNumber - Optional L1 block number to find the closest match less than or equal to this value.
   * @returns The L1 token address or undefined if not found.
   */
  public async findL1TokenFromL2Token(
    l2Token: string,
    chainId: number,
    l1BlockNumber?: number,
  ): Promise<string | undefined> {
    // Build the base query
    const queryBuilder = this.postgres
      .getRepository(entities.SetPoolRebalanceRoute)
      .createQueryBuilder("poolRebalanceRoot")
      .where("poolRebalanceRoot.destinationToken = :l2Token", { l2Token })
      .andWhere("poolRebalanceRoot.destinationChainId = :chainId", { chainId });

    // If l1BlockNumber is provided, find the closest one that is <= the provided block number
    if (l1BlockNumber !== undefined) {
      queryBuilder.andWhere("poolRebalanceRoot.blockNumber <= :l1BlockNumber", {
        l1BlockNumber,
      });
    }

    // Order by blockNumber descending to get the closest match
    queryBuilder.orderBy("poolRebalanceRoot.blockNumber", "DESC");

    // Execute the query to find the closest matching entry
    const result = await queryBuilder.getOne();

    // Return the L1 token if a result is found, otherwise undefined
    return result?.l1Token;
  }

  /**
   * Finds the L2 token associated with an L1 token, closest in time (block number).
   * @param l1Token - The L1 token address.
   * @param chainId - The destination chain ID.
   * @param l1BlockNumber - Optional L1 block number to find the closest match less than or equal to this value.
   * @returns The L2 token address or undefined if not found.
   */
  public async findL2TokenFromL1Token(
    l1Token: string,
    chainId: number,
    l1BlockNumber?: number,
  ): Promise<string | undefined> {
    // Build the base query
    const queryBuilder = this.postgres
      .getRepository(entities.SetPoolRebalanceRoute)
      .createQueryBuilder("poolRebalanceRoot")
      .where("poolRebalanceRoot.l1Token = :l1Token", { l1Token })
      .andWhere("poolRebalanceRoot.destinationChainId = :chainId", { chainId });

    // If l1BlockNumber is provided, find the closest one that is <= the provided block number
    if (l1BlockNumber !== undefined) {
      queryBuilder.andWhere("poolRebalanceRoot.blockNumber <= :l1BlockNumber", {
        l1BlockNumber,
      });
    }

    // Order by blockNumber descending to get the closest match
    queryBuilder.orderBy("poolRebalanceRoot.blockNumber", "DESC");

    // Execute the query to find the closest matching entry
    const result = await queryBuilder.getOne();

    // Return the L2 token if a result is found, otherwise undefined
    return result?.destinationToken;
  }
}<|MERGE_RESOLUTION|>--- conflicted
+++ resolved
@@ -105,11 +105,7 @@
       return {
         leafId: event.leafId,
         groupIndex: event.groupIndex,
-<<<<<<< HEAD
-        chainId: event.chainId,
-=======
         chainId: event.chainId.toString(),
->>>>>>> 18cc533b
         l1Tokens: event.l1Tokens,
         bundleLpFees: event.bundleLpFees.map((fees) => fees.toString()),
         netSendAmounts: event.netSendAmounts.map((amount) => amount.toString()),
@@ -143,11 +139,7 @@
   ) {
     const formattedEvents = setPoolRebalanceRouteEvents.map((event) => {
       return {
-<<<<<<< HEAD
-        destinationChainId: event.l2ChainId,
-=======
         destinationChainId: event.l2ChainId.toString(),
->>>>>>> 18cc533b
         l1Token: event.l1Token,
         destinationToken: event.l2Token,
         blockNumber: event.blockNumber,
