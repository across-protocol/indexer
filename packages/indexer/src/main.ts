import assert from "assert";
import * as services from "./services";
import winston from "winston";
import Redis from "ioredis";
import * as s from "superstruct";
import * as acrossConstants from "@across-protocol/constants";
import * as across from "@across-protocol/sdk";
import { connectToDatabase } from "./database/database.provider";
import { IndexerQueuesService } from "./messaging/service";
import { RelayStatusWorker } from "./messaging/RelayStatusWorker";
import { RelayHashInfoWorker } from "./messaging/RelayHashInfoWorker";
import { providers } from "ethers";
import { DatabaseConfig } from "@repo/indexer-database";

type RedisConfig = {
  host: string;
  port: number;
};
async function initializeRedis(config: RedisConfig, logger: winston.Logger) {
  const redis = new Redis({
    ...config,
    // @dev: this config is needed for bullmq workers
    maxRetriesPerRequest: null,
  });

  return new Promise<Redis>((resolve, reject) => {
    redis.on("ready", () => {
      logger.info("Redis connection established.", config);
      resolve(redis);
    });

    redis.on("error", (err) => {
      logger.error("Redis connection error:", err);
      reject(err);
    });
  });
}

function getPostgresConfig(
  env: Record<string, string | undefined>,
): DatabaseConfig {
  assert(env.DATABASE_HOST, "requires DATABASE_HOST");
  assert(env.DATABASE_PORT, "requires DATABASE_PORT");
  assert(env.DATABASE_USER, "requires DATABASE_USER");
  assert(env.DATABASE_PASSWORD, "requires DATABASE_PASSWORD");
  assert(env.DATABASE_NAME, "requires DATABASE_NAME");
  return {
    host: env.DATABASE_HOST,
    port: env.DATABASE_PORT,
    user: env.DATABASE_USER,
    password: env.DATABASE_PASSWORD,
    dbName: env.DATABASE_NAME,
  };
}

// superstruct coersion to turn string into an int and validate
const stringToInt = s.coerce(s.number(), s.string(), (value) =>
  parseInt(value),
);
function getRetryProviderConfig(
  env: Record<string, string | undefined>,
): services.deposits.RetryProviderConfig {
  assert(env.PROVIDER_CACHE_NAMESPACE, "requires PROVIDER_CACHE_NAMESPACE");
  assert(env.MAX_CONCURRENCY, "requires MAX_CONCURRENCY");
  assert(env.PCT_RPC_CALLS_LOGGED, "requires PCT_RPC_CALLS_LOGGED");
  assert(
    env.STANDARD_TTL_BLOCK_DISTANCE,
    "requires STANDARD_TTL_BLOCK_DISTANCE",
  );
  assert(env.NO_TTL_BLOCK_DISTANCE, "requires STANDARD_TTL_BLOCK_DISTANCE");
  assert(env.PROVIDER_CACHE_TTL, "requires PROVIDER_CACHE_TTL");
  assert(env.NODE_QUORUM_THRESHOLD, "requires NODE_QUORUM_THRESHOLD");
  assert(env.RETRIES, "requires RETRIES");
  assert(env.DELAY, "requires DELAY");
  return {
    providerCacheNamespace: env.PROVIDER_CACHE_NAMESPACE,
    maxConcurrency: s.create(env.MAX_CONCURRENCY, stringToInt),
    pctRpcCallsLogged: s.create(env.PCT_RPC_CALLS_LOGGED, stringToInt),
    standardTtlBlockDistance: s.create(
      env.STANDARD_TTL_BLOCK_DISTANCE,
      stringToInt,
    ),
    noTtlBlockDistance: s.create(env.NO_TTL_BLOCK_DISTANCE, stringToInt),
    providerCacheTtl: s.create(env.PROVIDER_CACHE_TTL, stringToInt),
    nodeQuorumThreshold: s.create(env.NODE_QUORUM_THRESHOLD, stringToInt),
    retries: s.create(env.RETRIES, stringToInt),
    delay: s.create(env.DELAY, stringToInt),
  };
}

// utility call to create the spoke pool event indexer config
async function getSpokePoolIndexerConfig(params: {
  retryProviderConfig: services.deposits.RetryProviderConfig;
  spokePoolProviderUrl: string;
  hubPoolNetworkInfo: providers.Network;
  hubPoolProviderUrl: string;
}) {
  const {
    retryProviderConfig,
    spokePoolProviderUrl,
    hubPoolProviderUrl,
    hubPoolNetworkInfo,
  } = params;
  const tempSpokeProvider = new providers.JsonRpcProvider(spokePoolProviderUrl);
  const spokePoolNetworkInfo = await tempSpokeProvider.getNetwork();
  return {
    retryProviderConfig,
    configStoreConfig: {
      chainId: hubPoolNetworkInfo.chainId,
      providerUrl: hubPoolProviderUrl,
      maxBlockLookBack: 10000,
    },
    hubConfig: {
      chainId: hubPoolNetworkInfo.chainId,
      providerUrl: hubPoolProviderUrl,
      maxBlockLookBack: 10000,
    },
    spokeConfig: {
      chainId: spokePoolNetworkInfo.chainId,
      providerUrl: spokePoolProviderUrl,
      // TODO: Set this per chain
      maxBlockLookBack: 10000,
    },
    redisKeyPrefix: `spokePoolIndexer:${spokePoolNetworkInfo.chainId}`,
  };
}

export async function Main(
  env: Record<string, string | undefined>,
  logger: winston.Logger,
) {
  const spokePoolProviderUrls: string[] = Object.values(
    acrossConstants.MAINNET_CHAIN_IDs,
  )
    .map((chainId) => env[`INDEXER_SPOKEPOOL_PROVIDER_URL_${chainId}`])
    .filter((x): x is string => !!x);

  assert(
    spokePoolProviderUrls.length > 0,
    "Must provide a url for at least one provider on one chain, for example: INDEXER_SPOKEPOOL_PROVIDER_URL_1",
  );

  assert(
    env.INDEXER_HUBPOOL_PROVIDER_URL,
    "requires INDEXER_HUBPOOL_PROVIDER_URL",
  );
  const hubPoolProviderUrl = env.INDEXER_HUBPOOL_PROVIDER_URL;
  assert(env.INDEXER_REDIS_HOST, "requires INDEXER_REDIS_HOST");
  assert(env.INDEXER_REDIS_PORT, "requires INDEXER_REDIS_PORT");
  const redisConfig = {
    host: env.INDEXER_REDIS_HOST,
    port: Number(env.INDEXER_REDIS_PORT),
  };

  const redis = await initializeRedis(redisConfig, logger);

  const indexerQueuesService = new IndexerQueuesService(redis);

  // optional postgresConfig
  const postgresConfig = getPostgresConfig(env);
  const postgres = await connectToDatabase(postgresConfig, logger);

  // Set up Workers
  new RelayHashInfoWorker(redis, postgres, indexerQueuesService);
  new RelayStatusWorker(redis, postgres);

  const retryProviderConfig = getRetryProviderConfig(env);

  const tempHubProvider = new providers.JsonRpcProvider(hubPoolProviderUrl);
  const hubPoolNetworkInfo = await tempHubProvider.getNetwork();
  const spokePoolIndexers: Array<services.spokePoolIndexer.SpokePoolIndexer> =
    [];
  // instanciate multiple spoke pool event indexers
  for (const spokePoolProviderUrl of spokePoolProviderUrls) {
    const config = await getSpokePoolIndexerConfig({
      hubPoolNetworkInfo,
      spokePoolProviderUrl,
      hubPoolProviderUrl,
      retryProviderConfig,
    });
    logger.info({
      message: "Starting indexer",
      ...config,
    });
    const spokeIndexer = await services.spokePoolIndexer.SpokePoolIndexer({
      logger,
      redis,
      postgres,
      ...config,
    });
    spokePoolIndexers.push(spokeIndexer);
  }

  let exitRequested = false;
  process.on("SIGINT", () => {
    if (!exitRequested) {
      logger.info("\nPress Ctrl+C again to exit.");
      spokePoolIndexers.map((s) => s.stop());
    } else {
      logger.info("\nForcing exit...");
      across.utils.delay(1).finally(() => process.exit());
    }
  });

  logger.info({
    message: "Running indexers",
  });
  // start all indexers in parallel, will wait for them to complete, but they all loop independently
  await Promise.all(spokePoolIndexers.map((s) => s.start(10)));
  logger.info({
    message: "Completed running indexers",
  });

<<<<<<< HEAD
  const bundleProcessor = services.bundles.Processor({
    logger,
    redis,
    postgres,
  });

  // TODO: add looping to keep process going
  // do {
  logger.info("index loop starting");
  const [depositResults, bundleResults] = await Promise.allSettled([
    depositIndexer(Date.now()),
    bundleProcessor(),
  ]);

  logger.info({
    at: "Indexer#Main",
    message: "Indexer loop completed",
    results: {
      depositIndexerRunSuccess: depositResults.status === "fulfilled",
      bundleProcessorRunSuccess: bundleResults.status === "fulfilled",
    },
  });
  // sleep(30000);
  // } while (running);

  redis && redis.disconnect();
  postgres && postgres.destroy();
=======
  redis?.quit();
  postgres?.destroy();
>>>>>>> ece12725
  logger.info("Exiting indexer");
}<|MERGE_RESOLUTION|>--- conflicted
+++ resolved
@@ -37,7 +37,7 @@
 }
 
 function getPostgresConfig(
-  env: Record<string, string | undefined>,
+  env: Record<string, string | undefined>
 ): DatabaseConfig {
   assert(env.DATABASE_HOST, "requires DATABASE_HOST");
   assert(env.DATABASE_PORT, "requires DATABASE_PORT");
@@ -55,17 +55,17 @@
 
 // superstruct coersion to turn string into an int and validate
 const stringToInt = s.coerce(s.number(), s.string(), (value) =>
-  parseInt(value),
+  parseInt(value)
 );
 function getRetryProviderConfig(
-  env: Record<string, string | undefined>,
+  env: Record<string, string | undefined>
 ): services.deposits.RetryProviderConfig {
   assert(env.PROVIDER_CACHE_NAMESPACE, "requires PROVIDER_CACHE_NAMESPACE");
   assert(env.MAX_CONCURRENCY, "requires MAX_CONCURRENCY");
   assert(env.PCT_RPC_CALLS_LOGGED, "requires PCT_RPC_CALLS_LOGGED");
   assert(
     env.STANDARD_TTL_BLOCK_DISTANCE,
-    "requires STANDARD_TTL_BLOCK_DISTANCE",
+    "requires STANDARD_TTL_BLOCK_DISTANCE"
   );
   assert(env.NO_TTL_BLOCK_DISTANCE, "requires STANDARD_TTL_BLOCK_DISTANCE");
   assert(env.PROVIDER_CACHE_TTL, "requires PROVIDER_CACHE_TTL");
@@ -78,7 +78,7 @@
     pctRpcCallsLogged: s.create(env.PCT_RPC_CALLS_LOGGED, stringToInt),
     standardTtlBlockDistance: s.create(
       env.STANDARD_TTL_BLOCK_DISTANCE,
-      stringToInt,
+      stringToInt
     ),
     noTtlBlockDistance: s.create(env.NO_TTL_BLOCK_DISTANCE, stringToInt),
     providerCacheTtl: s.create(env.PROVIDER_CACHE_TTL, stringToInt),
@@ -127,22 +127,22 @@
 
 export async function Main(
   env: Record<string, string | undefined>,
-  logger: winston.Logger,
+  logger: winston.Logger
 ) {
   const spokePoolProviderUrls: string[] = Object.values(
-    acrossConstants.MAINNET_CHAIN_IDs,
+    acrossConstants.MAINNET_CHAIN_IDs
   )
     .map((chainId) => env[`INDEXER_SPOKEPOOL_PROVIDER_URL_${chainId}`])
     .filter((x): x is string => !!x);
 
   assert(
     spokePoolProviderUrls.length > 0,
-    "Must provide a url for at least one provider on one chain, for example: INDEXER_SPOKEPOOL_PROVIDER_URL_1",
+    "Must provide a url for at least one provider on one chain, for example: INDEXER_SPOKEPOOL_PROVIDER_URL_1"
   );
 
   assert(
     env.INDEXER_HUBPOOL_PROVIDER_URL,
-    "requires INDEXER_HUBPOOL_PROVIDER_URL",
+    "requires INDEXER_HUBPOOL_PROVIDER_URL"
   );
   const hubPoolProviderUrl = env.INDEXER_HUBPOOL_PROVIDER_URL;
   assert(env.INDEXER_REDIS_HOST, "requires INDEXER_REDIS_HOST");
@@ -168,6 +168,11 @@
 
   const tempHubProvider = new providers.JsonRpcProvider(hubPoolProviderUrl);
   const hubPoolNetworkInfo = await tempHubProvider.getNetwork();
+  const bundleProcessor = services.bundles.Processor({
+    logger,
+    redis,
+    postgres,
+  });
   const spokePoolIndexers: Array<services.spokePoolIndexer.SpokePoolIndexer> =
     [];
   // instanciate multiple spoke pool event indexers
@@ -204,44 +209,26 @@
 
   logger.info({
     message: "Running indexers",
+    at: "Indexer#Main",
   });
   // start all indexers in parallel, will wait for them to complete, but they all loop independently
-  await Promise.all(spokePoolIndexers.map((s) => s.start(10)));
-  logger.info({
-    message: "Completed running indexers",
-  });
-
-<<<<<<< HEAD
-  const bundleProcessor = services.bundles.Processor({
-    logger,
-    redis,
-    postgres,
-  });
-
-  // TODO: add looping to keep process going
-  // do {
-  logger.info("index loop starting");
-  const [depositResults, bundleResults] = await Promise.allSettled([
-    depositIndexer(Date.now()),
+  const [bundleResults, ...spokeResults] = await Promise.allSettled([
     bundleProcessor(),
+    ...spokePoolIndexers.map((s) => s.start(10)),
   ]);
 
   logger.info({
     at: "Indexer#Main",
     message: "Indexer loop completed",
     results: {
-      depositIndexerRunSuccess: depositResults.status === "fulfilled",
+      spokeIndexerRunSuccess: spokeResults.every(
+        (r) => r.status === "fulfilled"
+      ),
       bundleProcessorRunSuccess: bundleResults.status === "fulfilled",
     },
   });
-  // sleep(30000);
-  // } while (running);
-
-  redis && redis.disconnect();
-  postgres && postgres.destroy();
-=======
+
   redis?.quit();
   postgres?.destroy();
->>>>>>> ece12725
   logger.info("Exiting indexer");
 }