--- conflicted
+++ resolved
@@ -124,17 +124,11 @@
     logger,
     retryProvidersFactory,
   );
-<<<<<<< HEAD
-  const priceWorker = new PriceWorker(redis, postgres, logger, {
-    coingeckoApiKey: config.coingeckoApiKey,
-  });
-=======
   const priceWorker = config.enablePriceWorker
     ? new PriceWorker(redis, postgres, logger, {
         coingeckoApiKey: config.coingeckoApiKey,
       })
     : undefined;
->>>>>>> cf37bfa7
 
   const swapWorker = new SwapWorker(
     redis,
@@ -154,11 +148,7 @@
         message: "Wait for shutdown, or press Ctrl+C again to forcefully exit.",
       });
       integratorIdWorker.close();
-<<<<<<< HEAD
-      priceWorker.close();
-=======
       priceWorker?.close();
->>>>>>> cf37bfa7
       swapWorker.close();
       acrossIndexerManager.stopGracefully();
       bundleServicesManager.stop();
