--- conflicted
+++ resolved
@@ -24,14 +24,11 @@
   coingeckoApiKey?: string;
   enablePriceWorker: boolean;
   bundleEventsServiceStartBlockNumber: number;
-<<<<<<< HEAD
-=======
   /**
    * Override the delay between processing block ranges in seconds in the Indexer class.
    * If this is not set, then the default hardcoded values will be used.
    */
   indexingDelaySeconds?: number;
->>>>>>> 18cc533b
 };
 
 export type RedisConfig = {
@@ -241,13 +238,10 @@
       : // Across v3 mainnet deployment block
         19277710;
 
-<<<<<<< HEAD
-=======
   const indexingDelaySeconds = env.INDEXING_DELAY_SECONDS
     ? parseInt(env.INDEXING_DELAY_SECONDS)
     : undefined;
 
->>>>>>> 18cc533b
   return {
     redisConfig,
     postgresConfig,
@@ -263,9 +257,6 @@
     coingeckoApiKey,
     enablePriceWorker,
     bundleEventsServiceStartBlockNumber,
-<<<<<<< HEAD
-=======
     indexingDelaySeconds,
->>>>>>> 18cc533b
   };
 }