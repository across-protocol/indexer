--- conflicted
+++ resolved
@@ -124,8 +124,6 @@
   return results;
 }
 
-<<<<<<< HEAD
-=======
 export function parseProviderHeaders(chainId: number) {
   // Permit env-based HTTP headers to be specified.
   // RPC_PROVIDER_<chainId>_HEADERS=auth
@@ -140,7 +138,6 @@
   return headers;
 }
 
->>>>>>> 6d773b63
 export function parseRetryProviderEnvs(chainId: number): RetryProviderConfig {
   const providerCacheNamespace =
     process.env.PROVIDER_CACHE_NAMESPACE || "indexer_provider_cache";
