--- conflicted
+++ resolved
@@ -124,23 +124,6 @@
   return results;
 }
 
-<<<<<<< HEAD
-export function parseProviderHeaders(chainId: number) {
-  // Permit env-based HTTP headers to be specified.
-  // RPC_PROVIDER_<chainId>_HEADERS=auth
-  // RPC_PROVIDER_<chainId>_HEADER_AUTH=xxx-auth-header
-  let headers: { [k: string]: string } = {};
-  const _headers = process.env[`RPC_PROVIDER_HEADERS_${chainId}`];
-  _headers?.split(",").forEach((header) => {
-    headers[header] =
-      process.env[`RPC_PROVIDER_HEADER_${header.toUpperCase()}_${chainId}`]!;
-  });
-
-  return headers;
-}
-
-=======
->>>>>>> 4be66ef6
 export function parseRetryProviderEnvs(chainId: number): RetryProviderConfig {
   const providerCacheNamespace =
     process.env.PROVIDER_CACHE_NAMESPACE || "indexer_provider_cache";
