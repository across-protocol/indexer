import { DataSource } from "@repo/indexer-database";
import Redis from "ioredis";
import winston from "winston";
import { BaseIndexer } from "../generics";
import * as utils from "../utils";
import { RangeQueryStore, Ranges } from "../redis/rangeQueryStore";
import { RedisCache } from "../redis/redisCache";
import * as across from "@across-protocol/sdk";
import { HubPoolRepository } from "../database/HubPoolRepository";
import { getDeployedBlockNumber } from "@across-protocol/contracts";
import { differenceWith, isEqual } from "lodash";

type Config = {
  logger: winston.Logger;
  redis: Redis;
  postgres: DataSource;
  retryProviderConfig: utils.RetryProviderConfig;
  hubConfig: {
    chainId: number;
    providerUrl: string;
    maxBlockLookBack: number;
  };
  redisKeyPrefix: string;
};

/**
 * Indexer for the hubpool contract and its component events
 */
export class Indexer extends BaseIndexer {
  private resolvedRangeStore: RangeQueryStore;
  private hubPoolRepository: HubPoolRepository;
  private hubPoolClient: across.clients.HubPoolClient;
  private configStoreClient: across.clients.AcrossConfigStoreClient;
  constructor(private readonly config: Config) {
    super(config.logger, "hubPool");
  }
  protected async initialize(): Promise<void> {
    const {
      logger,
      redis,
      retryProviderConfig,
      hubConfig,
      redisKeyPrefix,
      postgres,
    } = this.config;
    this.resolvedRangeStore = new RangeQueryStore({
      redis,
      prefix: `${redisKeyPrefix}:rangeQuery:resolved`,
    });
    const redisCache = new RedisCache(redis);
    const hubPoolProvider = utils.getRetryProvider({
      ...retryProviderConfig,
      cache: redisCache,
      logger,
      ...hubConfig,
    });
    const configStoreProvider = utils.getRetryProvider({
      ...retryProviderConfig,
      cache: redisCache,
      logger,
      ...hubConfig,
    });
    this.configStoreClient = await utils.getConfigStoreClient({
      logger,
      provider: configStoreProvider,
      maxBlockLookBack: hubConfig.maxBlockLookBack,
      chainId: hubConfig.chainId,
    });
    this.hubPoolClient = await utils.getHubPoolClient({
      configStoreClient: this.configStoreClient,
      provider: hubPoolProvider,
      logger,
      maxBlockLookBack: hubConfig.maxBlockLookBack,
      chainId: hubConfig.chainId,
    });
    this.hubPoolRepository = new HubPoolRepository(postgres, logger, true);
  }

  protected async indexerLogic(): Promise<void> {
    const allPendingQueries = await this.getUnprocessedRanges();
    this.logger.info({
      message: `Running hubpool indexer on ${allPendingQueries.length} block range requests`,
      at: "HubpoolIndexer",
      config: this.config.hubConfig,
    });
    for (const query of allPendingQueries) {
      if (this.stopRequested) break;
      const [fromBlock, toBlock] = query;
      try {
        this.logger.info({
          message: `Starting hubpool update for block range ${fromBlock} to ${toBlock}`,
          at: "HubpoolIndexer",
          config: this.config.hubConfig,
          query,
        });
        const events = await this.fetchEventsByRange(fromBlock, toBlock);
        // TODO: may need to catch error to see if there is some data that exists in db already or change storage to overwrite any existing values
        await this.storeEvents(events);

        await this.resolvedRangeStore.setByRange(fromBlock, toBlock);
        this.logger.info({
          message: `Completed hubpool update for block range ${fromBlock} to ${toBlock}`,
          at: "HubpoolIndexer",
          config: this.config.hubConfig,
          query,
        });
      } catch (error) {
        if (error instanceof Error) {
          this.logger.error({
            message: `Error hubpool updating for block range ${fromBlock} to ${toBlock}`,
            at: "HubpoolIndexer",
            config: this.config.hubConfig,
            query,
            errorMessage: error.message,
          });
        } else {
          // not an error type, throw it and crash app likely
          throw error;
        }
      }
    }
  }
  async getUnprocessedRanges(toBlock?: number): Promise<Ranges> {
    const deployedBlockNumber = getDeployedBlockNumber(
      "HubPool",
      this.config.hubConfig.chainId,
    );
    const latestBlockNumber =
      toBlock ?? (await this.hubPoolClient.hubPool.provider.getBlockNumber());

    const allPaginatedBlockRanges = across.utils.getPaginatedBlockRanges({
      fromBlock: deployedBlockNumber,
      toBlock: latestBlockNumber,
      maxBlockLookBack: this.config.hubConfig.maxBlockLookBack,
    });

    const allQueries = await this.resolvedRangeStore.entries();
    const resolvedRanges = allQueries.map(([, x]) => [x.fromBlock, x.toBlock]);
    const needsProcessing = differenceWith(
      allPaginatedBlockRanges,
      resolvedRanges,
      isEqual,
    );

    this.logger.info({
      message: `${needsProcessing.length} block ranges need processing`,
      deployedBlockNumber,
      latestBlockNumber,
      at: "HubpoolIndexer",
      config: this.config.hubConfig,
    });

    return needsProcessing;
  }

  async fetchEventsByRange(fromBlock: number, toBlock: number) {
    const { hubPoolClient, configStoreClient } = this;

    await configStoreClient.update();
    await hubPoolClient.update();
    const proposedRootBundleEvents =
      hubPoolClient.getProposedRootBundlesInBlockRange(fromBlock, toBlock);
    const rootBundleCanceledEvents =
      hubPoolClient.getCancelledRootBundlesInBlockRange(fromBlock, toBlock);
    const rootBundleDisputedEvents =
      hubPoolClient.getDisputedRootBundlesInBlockRange(fromBlock, toBlock);
    // we do not have a block range query for executed root bundles
    const rootBundleExecutedEvents = hubPoolClient.getExecutedRootBundles();

    return {
      // we need to make sure we filter out all unecessary events for the block range requested
      proposedRootBundleEvents: proposedRootBundleEvents.map((p) => ({
        ...p,
        chainIds: configStoreClient.getChainIdIndicesForBlock(p.blockNumber),
      })),
      rootBundleCanceledEvents,
      rootBundleDisputedEvents,
      rootBundleExecutedEvents: rootBundleExecutedEvents.filter(
        (event) =>
          event.blockNumber >= fromBlock && event.blockNumber <= toBlock,
      ),
    };
  }
<<<<<<< HEAD
  private async storeEvents(params: {
    proposedRootBundleEvents: across.interfaces.ProposedRootBundle[];
=======
  async function storeEvents(params: {
    proposedRootBundleEvents: (across.interfaces.ProposedRootBundle & {
      chainIds: number[];
    })[];
>>>>>>> f0433af0
    rootBundleCanceledEvents: across.interfaces.CancelledRootBundle[];
    rootBundleDisputedEvents: across.interfaces.DisputedRootBundle[];
    rootBundleExecutedEvents: across.interfaces.ExecutedRootBundle[];
  }) {
    const { hubPoolRepository } = this;
    const {
      proposedRootBundleEvents,
      rootBundleCanceledEvents,
      rootBundleDisputedEvents,
      rootBundleExecutedEvents,
    } = params;
    await hubPoolRepository.formatAndSaveProposedRootBundleEvents(
      proposedRootBundleEvents,
    );
    await hubPoolRepository.formatAndSaveRootBundleCanceledEvents(
      rootBundleCanceledEvents,
    );
    await hubPoolRepository.formatAndSaveRootBundleDisputedEvents(
      rootBundleDisputedEvents,
    );
    await hubPoolRepository.formatAndSaveRootBundleExecutedEvents(
      rootBundleExecutedEvents,
    );
  }
}<|MERGE_RESOLUTION|>--- conflicted
+++ resolved
@@ -181,15 +181,11 @@
       ),
     };
   }
-<<<<<<< HEAD
-  private async storeEvents(params: {
-    proposedRootBundleEvents: across.interfaces.ProposedRootBundle[];
-=======
+  
   async function storeEvents(params: {
     proposedRootBundleEvents: (across.interfaces.ProposedRootBundle & {
       chainIds: number[];
     })[];
->>>>>>> f0433af0
     rootBundleCanceledEvents: across.interfaces.CancelledRootBundle[];
     rootBundleDisputedEvents: across.interfaces.DisputedRootBundle[];
     rootBundleExecutedEvents: across.interfaces.ExecutedRootBundle[];
