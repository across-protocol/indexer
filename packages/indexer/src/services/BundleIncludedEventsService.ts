import * as across from "@across-protocol/sdk";
import { getDeployedBlockNumber } from "@across-protocol/contracts";
import Redis from "ioredis";
import winston from "winston";

import { DataSource, entities } from "@repo/indexer-database";

import { RepeatableTask } from "../generics";
import { BundleRepository } from "../database/BundleRepository";
import * as utils from "../utils";
import { getBlockTime } from "../web3/constants";
import {
  RetryProvidersFactory,
  SvmProvider,
} from "../web3/RetryProvidersFactory";
import {
  buildPoolRebalanceRoot,
  getBlockRangeBetweenBundles,
  getBundleBlockRanges,
} from "../utils/bundleBuilderUtils";
import { Config } from "../parseEnv";
import { RefundedDepositsStatusService } from "./RefundedDepositsStatusService";

export type BundleConfig = {
  hubChainId: number;
  logger: winston.Logger;
  redis: Redis;
  postgres: DataSource;
  hubPoolClientFactory: utils.HubPoolClientFactory;
  spokePoolClientFactory: utils.SpokePoolClientFactory;
  bundleRepository: BundleRepository;
  retryProvidersFactory: RetryProvidersFactory;
  config: Config;
  refundedDepositsStatusService: RefundedDepositsStatusService;
};

export class BundleIncludedEventsService extends RepeatableTask {
  private hubPoolClient: across.clients.HubPoolClient;
  private configStoreClient: across.clients.AcrossConfigStoreClient;

  constructor(private readonly config: BundleConfig) {
    super(config.logger, "BundleIncludedEventsService");
  }

  protected async taskLogic(): Promise<void> {
    try {
<<<<<<< HEAD
      this.config.logger.debug({
=======
      const { logger } = this.config;
      logger.debug({
>>>>>>> 2ae82cab
        at: "BundleIncludedEventsService#taskLogic",
        message: "Starting BundleIncludedEventsService",
      });

      // Update HubPool and ConfigStore clients
      logger.debug({
        at: "Indexer#BundleIncludedEventsService#assignSpokePoolEventsToExecutedBundles",
        message: "Updating HubPool and ConfigStore clients",
      });
      const startTime = Date.now();
      await this.configStoreClient.update();
      await this.hubPoolClient.update();
      const endTime = Date.now();
      const duration = endTime - startTime;
      logger.debug({
        at: "Indexer#BundleIncludedEventsService#assignSpokePoolEventsToExecutedBundles",
        message: `Updated HubPool and ConfigStore clients in ${duration / 1000} seconds`,
      });

      await this.assignSpokePoolEventsToExecutedBundles();
<<<<<<< HEAD
      for (const chainId of [
        ...this.config.config.evmSpokePoolChainsEnabled,
        ...this.config.config.svmSpokePoolChainsEnabled,
      ]) {
=======
      const enabledChainIds =
        this.configStoreClient.getChainIdIndicesForBlock();
      for (const chainId of enabledChainIds) {
>>>>>>> 2ae82cab
        await this.config.refundedDepositsStatusService.updateRelayStatusForRefundedDeposits(
          chainId,
        );
      }

      this.config.logger.debug({
        at: "BundleIncludedEventsService#taskLogic",
        message: "Finished BundleIncludedEventsService",
      });
    } catch (error) {
      this.logger.error({
        at: "BundleIncludedEventsService#taskLogic",
        message: "Error in BundleIncludedEventsService",
        notificationPath: "across-indexer-error",
        errorJson: JSON.stringify(error),
        error,
      });
    }
  }

  protected async initialize(): Promise<void> {
    const { hubPoolClientFactory } = this.config;
    this.hubPoolClient = hubPoolClientFactory.get(this.config.hubChainId);
    this.configStoreClient = this.hubPoolClient.configStoreClient;
  }

  private async assignSpokePoolEventsToExecutedBundles(): Promise<void> {
    const { logger, bundleRepository } = this.config;
    const executedBundles =
      await bundleRepository.getExecutedBundlesWithoutEventsAssociated({
        fromBlock: this.config.config.bundleEventsServiceStartBlockNumber,
      });
    logger.debug({
      at: "Indexer#BundleIncludedEventsService#assignSpokePoolEventsToExecutedBundles",
      message: `Found ${executedBundles.length} executed bundles without events associated`,
    });
    if (executedBundles.length === 0) {
      return;
    }

    for (const bundle of executedBundles) {
      await this.getEventsIncludedInBundle(bundle);
    }
  }

  private async getEventsIncludedInBundle(
    bundle: entities.Bundle,
  ): Promise<void> {
    const { logger, bundleRepository, spokePoolClientFactory } = this.config;
    const historicalBundle = await bundleRepository.retrieveMostRecentBundle(
      entities.BundleStatus.Executed,
      bundle.proposal.blockNumber,
      16,
    );
    // Skip the bundle if we don't have enough historical data
    if (!historicalBundle) {
      logger.warn({
        at: "Indexer#BundleIncludedEventsService#getEventsIncludedInBundle",
        message: `No historical bundle found. Skipping bundle reconstruction of bundle ${bundle.id}`,
      });
      return;
    }
    const lookbackRange = getBlockRangeBetweenBundles(
      historicalBundle.proposal,
      bundle.proposal,
    );
    const latestBlocks =
      await this.getLatestBlockForBundleChains(lookbackRange);
    const spokeClients = await this.getSpokeClientsForLookbackBlockRange(
      lookbackRange,
      spokePoolClientFactory,
      latestBlocks,
    );
    logger.debug({
      at: "Indexer#BundleIncludedEventsService#getEventsIncludedInBundle",
      message: `Updating spoke clients for lookback range for bundle ${bundle.id}`,
      lookbackRange,
    });
    const startTime = Date.now();
    await Promise.all(
      Object.values(spokeClients).map((client) => client.update()),
    );
    const endTime = Date.now();
    const duration = endTime - startTime;
    logger.debug({
      at: "Indexer#BundleIncludedEventsService#getEventsIncludedInBundle",
      message: `Updated spoke clients in ${duration / 1000} seconds for bundle ${bundle.id}`,
    });
    const clients = {
      hubPoolClient: this.hubPoolClient,
      configStoreClient: this.configStoreClient,
      arweaveClient: null as unknown as across.caching.ArweaveClient, // FIXME: This is a hack to avoid instantiating the Arweave client
    };
    // Instantiate bundle data client and reconstruct bundle
    const bundleDataClient =
      new across.clients.BundleDataClient.BundleDataClient(
        logger,
        clients,
        spokeClients,
        bundle.proposal.chainIds,
      );
    // Get bundle ranges as an array of [startBlock, endBlock] for each chain
    const bundleBlockRanges = getBundleBlockRanges(bundle);
    const bundleData = await bundleDataClient.loadData(
      bundleBlockRanges,
      spokeClients,
    );

    // Build pool rebalance root and check it matches with the root of the stored bundle
    const poolRebalanceRoot = buildPoolRebalanceRoot(
      bundleBlockRanges,
      bundleData,
      this.hubPoolClient,
      this.configStoreClient,
    );
    if (bundle.poolRebalanceRoot !== poolRebalanceRoot.tree.getHexRoot()) {
      logger.warn({
        at: "Indexer#BundleIncludedEventsService#getEventsIncludedInBundle",
        message: `Mismatching roots. Skipping bundle ${bundle.id}.`,
      });
      return;
    } else {
      const storedEvents = await bundleRepository.storeBundleEvents(
        bundleData,
        bundle.id,
      );
      await bundleRepository.updateBundleEventsAssociatedFlag(bundle.id);
      logger.debug({
        at: "Indexer#BundleIncludedEventsService#getEventsIncludedInBundle",
        message: `Stored bundle events for bundle ${bundle.id}`,
        storedEvents,
      });
    }
  }

  private async getSpokeClientsForLookbackBlockRange(
    lookbackRange: utils.ProposalRangeResult[],
    spokePoolClientFactory: utils.SpokePoolClientFactory,
    latestBlocks: Record<number, number>,
  ) {
    const clients = await Promise.all(
      lookbackRange.map(async ({ chainId, startBlock, endBlock }) => {
        const chainIsSvm = across.utils.chainIsSvm(chainId);
        // We need to instantiate spoke clients using a higher end block than
        // the bundle range as deposits which fills are included in this bundle could
        // have occured outside the bundle range of the origin chain
        // NOTE: A buffer time of 15 minutes has been proven to work for older bundles
        const blockTime = getBlockTime(chainId);
        const endBlockTimeBuffer = 60 * 15;
        const blockBuffer = Math.round(endBlockTimeBuffer / blockTime);
        const endBlockWithBuffer = endBlock + blockBuffer;
        const latestBlock = latestBlocks[chainId]!;
        const cappedEndBlock = Math.min(endBlockWithBuffer, latestBlock);
        const contractName = chainIsSvm ? "SvmSpoke" : "SpokePool";
        const deployedBlockNumber = getDeployedBlockNumber(
          contractName,
          chainId,
        );
        this.logger.debug({
          at: "Indexer#BundleIncludedEventsService#getSpokeClientsForLookbackBlockRange",
          message: `Instantiate SpokePool client for chain ${chainId}`,
          deployedBlockNumber,
          startBlock,
          cappedEndBlock,
        });
        // A chain can be included in the bundle even if the SpokePool is not deployed yet
        // In this case, the SpokePool client will not be instantiated and updated
        if (deployedBlockNumber > endBlock) {
          this.logger.debug({
            at: "Indexer#BundleIncludedEventsService#getSpokeClientsForLookbackBlockRange",
            message: `SpokePool client not instantiated as it is not deployed yet for chain ${chainId}`,
            deployedBlockNumber,
            startBlock,
            cappedEndBlock,
          });
          return [chainId, null];
        }

        const enableCaching = chainIsSvm ? true : false;

        const spokePoolClient = await spokePoolClientFactory.get(
          chainId,
          startBlock,
          cappedEndBlock,
          {
            hubPoolClient: this.hubPoolClient,
          },
          enableCaching,
        );

        return [chainId, spokePoolClient];
      }),
    );

    return Object.fromEntries(
      clients.filter(([_, client]) => client !== null),
    ) as Record<number, across.clients.SpokePoolClient>;
  }

  private async getLatestBlockForBundleChains(
    lookbackRange: utils.ProposalRangeResult[],
  ): Promise<Record<number, number>> {
    const entries = await Promise.all(
      lookbackRange.map(async ({ chainId }) => {
        let latestBlock: number;
        if (across.utils.chainIsEvm(chainId)) {
          const provider =
            this.config.retryProvidersFactory.getProviderForChainId(
              chainId,
            ) as across.providers.RetryProvider;
          latestBlock = await provider.getBlockNumber();
        } else {
          const provider =
            this.config.retryProvidersFactory.getProviderForChainId(
              chainId,
            ) as SvmProvider;
          latestBlock = Number(
            await provider.getSlot({ commitment: "confirmed" }).send(),
          );
        }
        return [chainId, latestBlock];
      }),
    );

    return Object.fromEntries(entries);
  }
}<|MERGE_RESOLUTION|>--- conflicted
+++ resolved
@@ -44,12 +44,8 @@
 
   protected async taskLogic(): Promise<void> {
     try {
-<<<<<<< HEAD
-      this.config.logger.debug({
-=======
       const { logger } = this.config;
       logger.debug({
->>>>>>> 2ae82cab
         at: "BundleIncludedEventsService#taskLogic",
         message: "Starting BundleIncludedEventsService",
       });
@@ -70,16 +66,9 @@
       });
 
       await this.assignSpokePoolEventsToExecutedBundles();
-<<<<<<< HEAD
-      for (const chainId of [
-        ...this.config.config.evmSpokePoolChainsEnabled,
-        ...this.config.config.svmSpokePoolChainsEnabled,
-      ]) {
-=======
       const enabledChainIds =
         this.configStoreClient.getChainIdIndicesForBlock();
       for (const chainId of enabledChainIds) {
->>>>>>> 2ae82cab
         await this.config.refundedDepositsStatusService.updateRelayStatusForRefundedDeposits(
           chainId,
         );
