import * as across from "@across-protocol/sdk";
import { getDeployedBlockNumber } from "@across-protocol/contracts";
import Redis from "ioredis";
import winston from "winston";

import { DataSource, entities } from "@repo/indexer-database";

import { RepeatableTask } from "../generics";
import { BundleRepository } from "../database/BundleRepository";
import * as utils from "../utils";
import { getBlockTime } from "../web3/constants";
import {
  RetryProvidersFactory,
  SvmProvider,
} from "../web3/RetryProvidersFactory";
import {
  buildPoolRebalanceRoot,
  getBlockRangeBetweenBundles,
  getBundleBlockRanges,
} from "../utils/bundleBuilderUtils";
import { Config } from "../parseEnv";
import { RefundedDepositsStatusService } from "./RefundedDepositsStatusService";

export type BundleConfig = {
  hubChainId: number;
  logger: winston.Logger;
  redis: Redis;
  postgres: DataSource;
  hubPoolClientFactory: utils.HubPoolClientFactory;
  spokePoolClientFactory: utils.SpokePoolClientFactory;
  bundleRepository: BundleRepository;
  retryProvidersFactory: RetryProvidersFactory;
  config: Config;
  refundedDepositsStatusService: RefundedDepositsStatusService;
};

export class BundleIncludedEventsService extends RepeatableTask {
  private hubPoolClient: across.clients.HubPoolClient;
  private configStoreClient: across.clients.AcrossConfigStoreClient;

  constructor(private readonly config: BundleConfig) {
    super(config.logger, "BundleIncludedEventsService");
  }

  protected async taskLogic(): Promise<void> {
    try {
      const { logger } = this.config;
      logger.debug({
        at: "BundleIncludedEventsService#taskLogic",
        message: "Starting BundleIncludedEventsService",
      });

      // Update HubPool and ConfigStore clients
      logger.debug({
        at: "Indexer#BundleIncludedEventsService#assignSpokePoolEventsToExecutedBundles",
        message: "Updating HubPool and ConfigStore clients",
      });
      const startTime = Date.now();
      await this.configStoreClient.update();
      await this.hubPoolClient.update();
      const endTime = Date.now();
      const duration = endTime - startTime;
      logger.debug({
        at: "Indexer#BundleIncludedEventsService#assignSpokePoolEventsToExecutedBundles",
        message: `Updated HubPool and ConfigStore clients in ${duration / 1000} seconds`,
      });

      await this.assignSpokePoolEventsToExecutedBundles();
      const enabledChainIds =
        this.configStoreClient.getChainIdIndicesForBlock();
      for (const chainId of enabledChainIds) {
        await this.config.refundedDepositsStatusService.updateRelayStatusForRefundedDeposits(
          chainId,
        );
      }

      this.config.logger.debug({
        at: "BundleIncludedEventsService#taskLogic",
        message: "Finished BundleIncludedEventsService",
      });
    } catch (error) {
      this.logger.error({
        at: "BundleIncludedEventsService#taskLogic",
        message: "Error in BundleIncludedEventsService",
        notificationPath: "across-indexer-error",
        errorJson: JSON.stringify(error),
        error,
      });
    }
  }

  protected async initialize(): Promise<void> {
    const { hubPoolClientFactory } = this.config;
    this.hubPoolClient = hubPoolClientFactory.get(this.config.hubChainId);
    this.configStoreClient = this.hubPoolClient.configStoreClient;
  }

  private async assignSpokePoolEventsToExecutedBundles(): Promise<void> {
    const { logger, bundleRepository } = this.config;
    const executedBundles =
      await bundleRepository.getExecutedBundlesWithoutEventsAssociated({
        fromBlock: this.config.config.bundleEventsServiceStartBlockNumber,
      });
    logger.debug({
      at: "Indexer#BundleIncludedEventsService#assignSpokePoolEventsToExecutedBundles",
      message: `Found ${executedBundles.length} executed bundles without events associated`,
    });
    if (executedBundles.length === 0) {
      return;
    }

    for (const bundle of executedBundles) {
      try {
        await this.getEventsIncludedInBundle(bundle);
      } catch (error) {
        this.logger.error({
          at: "BundleIncludedEventsService#assignSpokePoolEventsToExecutedBundles",
          message: "Error in BundleIncludedEventsService",
          notificationPath: "across-indexer-error",
          errorJson: JSON.stringify(error),
          error,
        });
      }
    }
  }

  private async getEventsIncludedInBundle(
    bundle: entities.Bundle,
  ): Promise<void> {
    const { logger, bundleRepository, spokePoolClientFactory } = this.config;
    const historicalBundle = await bundleRepository.retrieveMostRecentBundle(
      entities.BundleStatus.Executed,
      bundle.proposal.blockNumber,
      16,
    );
    // Skip the bundle if we don't have enough historical data
    if (!historicalBundle) {
      logger.warn({
        at: "Indexer#BundleIncludedEventsService#getEventsIncludedInBundle",
        message: `No historical bundle found. Skipping bundle reconstruction of bundle ${bundle.id}`,
      });
      return;
    }
    const lookbackRange = getBlockRangeBetweenBundles(
      historicalBundle.proposal,
      bundle.proposal,
    );
    const latestBlocks =
      await this.getLatestBlockForBundleChains(lookbackRange);
    const spokeClients = await this.getSpokeClientsForLookbackBlockRange(
      lookbackRange,
      spokePoolClientFactory,
      latestBlocks,
    );
    logger.debug({
      at: "Indexer#BundleIncludedEventsService#getEventsIncludedInBundle",
      message: `Updating spoke clients for lookback range for bundle ${bundle.id}`,
      lookbackRange,
    });
    const startTime = Date.now();
    await Promise.all(
      Object.values(spokeClients).map((client) => client.update()),
    );
    const endTime = Date.now();
    const duration = endTime - startTime;
    logger.debug({
      at: "Indexer#BundleIncludedEventsService#getEventsIncludedInBundle",
      message: `Updated spoke clients in ${duration / 1000} seconds for bundle ${bundle.id}`,
    });
    const clients = {
      hubPoolClient: this.hubPoolClient,
      configStoreClient: this.configStoreClient,
      arweaveClient: null as unknown as across.caching.ArweaveClient, // FIXME: This is a hack to avoid instantiating the Arweave client
    };
    // Instantiate bundle data client and reconstruct bundle
    const bundleDataClient =
      new across.clients.BundleDataClient.BundleDataClient(
        logger,
        clients,
        spokeClients,
        bundle.proposal.chainIds,
      );
    // Get bundle ranges as an array of [startBlock, endBlock] for each chain
    const bundleBlockRanges = getBundleBlockRanges(bundle);
    const bundleData = await bundleDataClient.loadData(
      bundleBlockRanges,
      spokeClients,
    );

    // Build pool rebalance root and check it matches with the root of the stored bundle
    const poolRebalanceRoot = await buildPoolRebalanceRoot(
      bundle.proposal.blockNumber,
      bundleBlockRanges,
      bundleData,
      this.hubPoolClient,
      this.configStoreClient,
      bundleDataClient,
      spokeClients,
    );
    if (bundle.poolRebalanceRoot !== poolRebalanceRoot.tree.getHexRoot()) {
      logger.warn({
        at: "Indexer#BundleIncludedEventsService#getEventsIncludedInBundle",
        message: `Mismatching roots. Skipping bundle ${bundle.id}.`,
      });
      return;
    } else {
      const storedEvents = await bundleRepository.storeBundleEvents(
        bundleData,
        bundle.id,
      );
      await bundleRepository.updateBundleEventsAssociatedFlag(bundle.id);
      logger.debug({
        at: "Indexer#BundleIncludedEventsService#getEventsIncludedInBundle",
        message: `Stored bundle events for bundle ${bundle.id}`,
        storedEvents,
      });
    }
  }

  private async getSpokeClientsForLookbackBlockRange(
    lookbackRange: utils.ProposalRangeResult[],
    spokePoolClientFactory: utils.SpokePoolClientFactory,
    latestBlocks: Record<number, number>,
  ) {
    const clients = await Promise.all(
      lookbackRange.map(async ({ chainId, startBlock, endBlock }) => {
        const chainIsSvm = across.utils.chainIsSvm(chainId);
        // We need to instantiate spoke clients using a higher end block than
        // the bundle range as deposits which fills are included in this bundle could
        // have occured outside the bundle range of the origin chain
        // NOTE: A buffer time of 15 minutes has been proven to work for older bundles
        const blockTime = getBlockTime(chainId);
        const endBlockTimeBuffer = 60 * 15;
        const blockBuffer = Math.round(endBlockTimeBuffer / blockTime);
        const endBlockWithBuffer = endBlock + blockBuffer;
        const latestBlock = latestBlocks[chainId]!;
        const cappedEndBlock = Math.min(endBlockWithBuffer, latestBlock);
        const contractName = chainIsSvm ? "SvmSpoke" : "SpokePool";
        const deployedBlockNumber = getDeployedBlockNumber(
          contractName,
          chainId,
        );
        this.logger.debug({
          at: "Indexer#BundleIncludedEventsService#getSpokeClientsForLookbackBlockRange",
          message: `Instantiate SpokePool client for chain ${chainId}`,
          deployedBlockNumber,
          startBlock,
          cappedEndBlock,
        });
        // A chain can be included in the bundle even if the SpokePool is not deployed yet
        // In this case, the SpokePool client will not be instantiated and updated
        if (deployedBlockNumber > endBlock) {
          this.logger.debug({
            at: "Indexer#BundleIncludedEventsService#getSpokeClientsForLookbackBlockRange",
            message: `SpokePool client not instantiated as it is not deployed yet for chain ${chainId}`,
            deployedBlockNumber,
            startBlock,
            cappedEndBlock,
          });
          return [chainId, null];
        }

        const enableCaching = chainIsSvm ? true : false;

        const spokePoolClient = await spokePoolClientFactory.get(
          chainId,
          startBlock,
          cappedEndBlock,
          {
            hubPoolClient: this.hubPoolClient,
          },
          enableCaching,
        );

        return [chainId, spokePoolClient];
      }),
<<<<<<< HEAD
    );

    return Object.fromEntries(
      clients.filter(([_, client]) => client !== null),
    ) as Record<number, across.clients.SpokePoolClient>;
  }

  private async getLatestBlockForBundleChains(
    lookbackRange: utils.ProposalRangeResult[],
  ): Promise<Record<number, number>> {
    const entries = await Promise.all(
      lookbackRange.map(async ({ chainId }) => {
        let latestBlock: number;
        if (across.utils.chainIsEvm(chainId)) {
          const provider =
            this.config.retryProvidersFactory.getProviderForChainId(
              chainId,
            ) as across.providers.RetryProvider;
          latestBlock = await provider.getBlockNumber();
        } else {
          const provider =
            this.config.retryProvidersFactory.getProviderForChainId(
              chainId,
            ) as SvmProvider;
          latestBlock = Number(
            await provider.getSlot({ commitment: "confirmed" }).send(),
          );
        }
        return [chainId, latestBlock];
      }),
    );

=======
    );

    return Object.fromEntries(
      clients.filter(([_, client]) => client !== null),
    ) as Record<number, across.clients.SpokePoolClient>;
  }

  private async getLatestBlockForBundleChains(
    lookbackRange: utils.ProposalRangeResult[],
  ): Promise<Record<number, number>> {
    const entries = await Promise.all(
      lookbackRange.map(async ({ chainId }) => {
        let latestBlock: number;
        if (across.utils.chainIsEvm(chainId)) {
          const provider =
            this.config.retryProvidersFactory.getProviderForChainId(
              chainId,
            ) as across.providers.RetryProvider;
          latestBlock = await provider.getBlockNumber();
        } else {
          const provider =
            this.config.retryProvidersFactory.getProviderForChainId(
              chainId,
            ) as SvmProvider;
          latestBlock = Number(
            await provider.getSlot({ commitment: "confirmed" }).send(),
          );
        }
        return [chainId, latestBlock];
      }),
    );

>>>>>>> 8d219c4c
    return Object.fromEntries(entries);
  }
}<|MERGE_RESOLUTION|>--- conflicted
+++ resolved
@@ -274,7 +274,6 @@
 
         return [chainId, spokePoolClient];
       }),
-<<<<<<< HEAD
     );
 
     return Object.fromEntries(
@@ -307,40 +306,6 @@
       }),
     );
 
-=======
-    );
-
-    return Object.fromEntries(
-      clients.filter(([_, client]) => client !== null),
-    ) as Record<number, across.clients.SpokePoolClient>;
-  }
-
-  private async getLatestBlockForBundleChains(
-    lookbackRange: utils.ProposalRangeResult[],
-  ): Promise<Record<number, number>> {
-    const entries = await Promise.all(
-      lookbackRange.map(async ({ chainId }) => {
-        let latestBlock: number;
-        if (across.utils.chainIsEvm(chainId)) {
-          const provider =
-            this.config.retryProvidersFactory.getProviderForChainId(
-              chainId,
-            ) as across.providers.RetryProvider;
-          latestBlock = await provider.getBlockNumber();
-        } else {
-          const provider =
-            this.config.retryProvidersFactory.getProviderForChainId(
-              chainId,
-            ) as SvmProvider;
-          latestBlock = Number(
-            await provider.getSlot({ commitment: "confirmed" }).send(),
-          );
-        }
-        return [chainId, latestBlock];
-      }),
-    );
-
->>>>>>> 8d219c4c
     return Object.fromEntries(entries);
   }
 }