import * as across from "@across-protocol/sdk";
import { getDeployedBlockNumber } from "@across-protocol/contracts";
import Redis from "ioredis";
import winston from "winston";

import { DataSource, entities } from "@repo/indexer-database";

import { RepeatableTask } from "../generics";
import { BundleRepository } from "../database/BundleRepository";
import * as utils from "../utils";
import { getBlockTime } from "../web3/constants";
import {
  RetryProvidersFactory,
  SvmProvider,
} from "../web3/RetryProvidersFactory";
import {
  buildPoolRebalanceRoot,
  getBlockRangeBetweenBundles,
  getBundleBlockRanges,
  DEFAULT_ARWEAVE_GATEWAY,
} from "../utils/bundleBuilderUtils";
import { Config } from "../parseEnv";
import { RefundedDepositsStatusService } from "./RefundedDepositsStatusService";

export type BundleConfig = {
  hubChainId: number;
  logger: winston.Logger;
  redis: Redis;
  postgres: DataSource;
  hubPoolClientFactory: utils.HubPoolClientFactory;
  spokePoolClientFactory: utils.SpokePoolClientFactory;
  bundleRepository: BundleRepository;
  retryProvidersFactory: RetryProvidersFactory;
  config: Config;
  refundedDepositsStatusService: RefundedDepositsStatusService;
};

export class BundleIncludedEventsService extends RepeatableTask {
  private hubPoolClient: across.clients.HubPoolClient;
  private configStoreClient: across.clients.AcrossConfigStoreClient;
  private arweaveClient: across.caching.ArweaveClient;

  constructor(private readonly config: BundleConfig) {
    super(config.logger, "BundleIncludedEventsService");
  }

  protected async taskLogic(): Promise<void> {
    try {
      const { logger } = this.config;
      logger.debug({
        at: "BundleIncludedEventsService#taskLogic",
        message: "Starting BundleIncludedEventsService",
      });

      // Update HubPool and ConfigStore clients
      logger.debug({
        at: "Indexer#BundleIncludedEventsService#assignSpokePoolEventsToExecutedBundles",
        message: "Updating HubPool and ConfigStore clients",
      });
      const startTime = Date.now();
      await this.configStoreClient.update();
      await this.hubPoolClient.update();
      const endTime = Date.now();
      const duration = endTime - startTime;
      logger.debug({
        at: "Indexer#BundleIncludedEventsService#assignSpokePoolEventsToExecutedBundles",
        message: `Updated HubPool and ConfigStore clients in ${duration / 1000} seconds`,
      });

      await this.assignSpokePoolEventsToExecutedBundles();
      const enabledChainIds =
        this.configStoreClient.getChainIdIndicesForBlock();
      for (const chainId of enabledChainIds) {
        await this.config.refundedDepositsStatusService.updateRelayStatusForRefundedDeposits(
          chainId,
        );
      }

      this.config.logger.debug({
        at: "BundleIncludedEventsService#taskLogic",
        message: "Finished BundleIncludedEventsService",
      });
    } catch (error) {
      this.logger.error({
        at: "BundleIncludedEventsService#taskLogic",
        message: "Error in BundleIncludedEventsService",
        notificationPath: "across-indexer-error",
        errorJson: JSON.stringify(error),
        error,
      });
    }
  }

  protected async initialize(): Promise<void> {
    const { hubPoolClientFactory, logger } = this.config;
    this.hubPoolClient = hubPoolClientFactory.get(this.config.hubChainId);
    this.configStoreClient = this.hubPoolClient.configStoreClient;

    // Initialize ArweaveClient for read-only operations
    // Using dummy JWK to prevent accidental writes
    const dummyJWK = {
      kty: "RSA",
      e: "AQAB",
      n: "0",
      d: "0",
      p: "0",
      q: "0",
      dp: "0",
      dq: "0",
      qi: "0",
    };

    this.arweaveClient = new across.caching.ArweaveClient(
      dummyJWK,
      logger,
      DEFAULT_ARWEAVE_GATEWAY.url,
      DEFAULT_ARWEAVE_GATEWAY.protocol,
      DEFAULT_ARWEAVE_GATEWAY.port,
    );
  }

  private async assignSpokePoolEventsToExecutedBundles(): Promise<void> {
    const { logger, bundleRepository } = this.config;
    const executedBundles =
      await bundleRepository.getExecutedBundlesWithoutEventsAssociated({
        fromBlock: this.config.config.bundleEventsServiceStartBlockNumber,
      });
    logger.debug({
      at: "Indexer#BundleIncludedEventsService#assignSpokePoolEventsToExecutedBundles",
      message: `Found ${executedBundles.length} executed bundles without events associated`,
    });
    if (executedBundles.length === 0) {
      return;
    }

    for (const bundle of executedBundles) {
      try {
        await this.getEventsIncludedInBundle(bundle);
      } catch (error) {
        this.logger.error({
          at: "BundleIncludedEventsService#assignSpokePoolEventsToExecutedBundles",
          message: "Error in BundleIncludedEventsService",
          notificationPath: "across-indexer-error",
          errorJson: JSON.stringify(error),
          error,
        });
      }
    }
  }

  private async getEventsIncludedInBundle(
    bundle: entities.Bundle,
  ): Promise<void> {
    const { logger, bundleRepository, spokePoolClientFactory } = this.config;
    const historicalBundle = await bundleRepository.retrieveMostRecentBundle(
      entities.BundleStatus.Executed,
      bundle.proposal.blockNumber,
      16,
    );
    // Skip the bundle if we don't have enough historical data
    if (!historicalBundle) {
      logger.warn({
        at: "Indexer#BundleIncludedEventsService#getEventsIncludedInBundle",
        message: `No historical bundle found. Skipping bundle reconstruction of bundle ${bundle.id}`,
      });
      return;
    }
    const lookbackRange = getBlockRangeBetweenBundles(
      historicalBundle.proposal,
      bundle.proposal,
    );
    const latestBlocks =
      await this.getLatestBlockForBundleChains(lookbackRange);
    const spokeClients = await this.getSpokeClientsForLookbackBlockRange(
      lookbackRange,
      spokePoolClientFactory,
      latestBlocks,
    );
    logger.debug({
      at: "Indexer#BundleIncludedEventsService#getEventsIncludedInBundle",
      message: `Updating spoke clients for lookback range for bundle ${bundle.id}`,
      lookbackRange,
    });

    // Try to update spoke clients, but allow fallback to Arweave if this fails
    let spokeClientsUpdated = false;
    try {
      const startTime = Date.now();
      await Promise.all(
        Object.values(spokeClients).map((client) => client.update()),
      );
      const endTime = Date.now();
      const duration = endTime - startTime;
      logger.debug({
        at: "Indexer#BundleIncludedEventsService#getEventsIncludedInBundle",
        message: `Updated spoke clients in ${duration / 1000} seconds for bundle ${bundle.id}`,
      });
      spokeClientsUpdated = true;
    } catch (error) {
      logger.warn({
        at: "Indexer#BundleIncludedEventsService#getEventsIncludedInBundle",
        message: `Failed to update spoke clients for bundle ${bundle.id}. Will attempt Arweave fallback.`,
        error: error instanceof Error ? error.message : String(error),
      });
      spokeClientsUpdated = false;
    }
    const clients = {
      hubPoolClient: this.hubPoolClient,
      configStoreClient: this.configStoreClient,
      arweaveClient: this.arweaveClient,
    };
    // Instantiate bundle data client and reconstruct bundle
    const bundleDataClient =
      new across.clients.BundleDataClient.BundleDataClient(
        logger,
        clients,
        spokeClients,
        bundle.proposal.chainIds,
      );
    // Get bundle ranges as an array of [startBlock, endBlock] for each chain
    const bundleBlockRanges = getBundleBlockRanges(bundle);

    // Try reconstructing bundle with blockchain data first, then Arweave fallback
    // Skip blockchain reconstruction if spoke clients failed to update
    const reconstructionResult = await this.attemptBundleReconstruction(
      bundle,
      bundleBlockRanges,
      bundleDataClient,
      spokeClients,
      spokeClientsUpdated,
    );

<<<<<<< HEAD
    // Build pool rebalance root and check it matches with the root of the stored bundle
    const poolRebalanceRoot = await buildPoolRebalanceRoot(
      bundle.proposal.blockNumber,
      bundleBlockRanges,
      bundleData,
      this.hubPoolClient,
      this.configStoreClient,
      bundleDataClient,
      spokeClients,
=======
    if (!reconstructionResult.success) {
      return; // Both attempts failed
    }

    // Store the bundle events
    const storedEvents = await bundleRepository.storeBundleEvents(
      reconstructionResult.bundleData,
      bundle.id,
>>>>>>> a496dc2b
    );
    await bundleRepository.updateBundleEventsAssociatedFlag(bundle.id);
    logger.debug({
      at: "Indexer#BundleIncludedEventsService#getEventsIncludedInBundle",
      message: `Stored bundle events for bundle ${bundle.id}`,
      storedEvents,
    });
  }

  /**
   * Attempts to reconstruct bundle data using blockchain first, then Arweave fallback
   */
  private async attemptBundleReconstruction(
    bundle: entities.Bundle,
    bundleBlockRanges: number[][],
    bundleDataClient: across.clients.BundleDataClient.BundleDataClient,
    spokeClients: Record<number, across.clients.SpokePoolClient>,
    spokeClientsUpdated: boolean,
  ): Promise<{ success: true; bundleData: any } | { success: false }> {
    // First attempt: blockchain data (only if spoke clients were updated successfully)
    if (spokeClientsUpdated) {
      const blockchainResult = await this.reconstructBundleWithSource(
        bundle,
        bundleBlockRanges,
        bundleDataClient,
        spokeClients,
        false, // useArweave = false
        "blockchain",
      );

      if (blockchainResult.success) {
        return blockchainResult;
      }

      this.logger.warn({
        at: "Indexer#BundleIncludedEventsService#attemptBundleReconstruction",
        message: `Blockchain reconstruction failed for bundle ${bundle.id}. Trying Arweave fallback.`,
      });
    } else {
      // Skip blockchain reconstruction since spoke clients failed to update
      this.logger.info({
        at: "Indexer#BundleIncludedEventsService#attemptBundleReconstruction",
        message: `Skipping blockchain reconstruction for bundle ${bundle.id} due to spoke client update failure. Using Arweave fallback.`,
      });
    }

    // Arweave fallback attempt
    // Note: Arweave reconstruction doesn't rely on spoke clients being updated
    // since it fetches data directly from Arweave storage
    const arweaveResult = await this.reconstructBundleWithSource(
      bundle,
      bundleBlockRanges,
      bundleDataClient,
      spokeClients,
      true, // useArweave = true
      "arweave",
    );

    if (!arweaveResult.success) {
      this.logger.error({
        at: "Indexer#BundleIncludedEventsService#attemptBundleReconstruction",
        message: `Both blockchain and Arweave reconstruction failed for bundle ${bundle.id}`,
        notificationPath: "across-indexer-error",
      });
    }

    return arweaveResult;
  }

  private async reconstructBundleWithSource(
    bundle: entities.Bundle,
    bundleBlockRanges: number[][],
    bundleDataClient: across.clients.BundleDataClient.BundleDataClient,
    spokeClients: Record<number, across.clients.SpokePoolClient>,
    useArweave: boolean,
    sourceName: string,
  ): Promise<{ success: true; bundleData: any } | { success: false }> {
    this.logger.debug({
      at: "Indexer#BundleIncludedEventsService#reconstructBundleWithSource",
      message: `Attempting bundle ${bundle.id} reconstruction using ${sourceName} data`,
    });

    try {
      const bundleData = await bundleDataClient.loadData(
        bundleBlockRanges,
        spokeClients,
        useArweave,
      );

      // Skip root validation for Arweave reconstruction since there could've been changes in the
      // BundleDataClient logic that makes it impossible to get matching roots
      if (useArweave) {
        this.logger.debug({
          at: "Indexer#BundleIncludedEventsService#reconstructBundleWithSource",
          message: `Skipping root validation for Arweave reconstruction of bundle ${bundle.id}`,
        });
        return { success: true, bundleData };
      }

      // Perform root validation for blockchain reconstruction
      const poolRebalanceRoot = await buildPoolRebalanceRoot(
        bundle.proposal.blockNumber,
        bundleBlockRanges,
        bundleData,
        this.hubPoolClient,
        this.configStoreClient,
        bundleDataClient,
        spokeClients,
      );

      const rootMatches =
        bundle.poolRebalanceRoot === poolRebalanceRoot.tree.getHexRoot();

      if (rootMatches) {
        return { success: true, bundleData };
      } else {
        this.logger.warn({
          at: "Indexer#BundleIncludedEventsService#reconstructBundleWithSource",
          message: `Mismatching roots. Skipping bundle ${bundle.id}.`,
        });
        return { success: false };
      }
    } catch (error) {
      this.logger.warn({
        at: "Indexer#BundleIncludedEventsService#reconstructBundleWithSource",
        message: `Error during ${sourceName} reconstruction for bundle ${bundle.id}`,
        error: error instanceof Error ? error.message : String(error),
      });
      return { success: false };
    }
  }

  private async getSpokeClientsForLookbackBlockRange(
    lookbackRange: utils.ProposalRangeResult[],
    spokePoolClientFactory: utils.SpokePoolClientFactory,
    latestBlocks: Record<number, number>,
  ) {
    const clients = await Promise.all(
      lookbackRange.map(async ({ chainId, startBlock, endBlock }) => {
        const chainIsSvm = across.utils.chainIsSvm(chainId);
        // We need to instantiate spoke clients using a higher end block than
        // the bundle range as deposits which fills are included in this bundle could
        // have occured outside the bundle range of the origin chain
        // NOTE: A buffer time of 15 minutes has been proven to work for older bundles
        const blockTime = getBlockTime(chainId);
        const endBlockTimeBuffer = 60 * 15;
        const blockBuffer = Math.round(endBlockTimeBuffer / blockTime);
        const endBlockWithBuffer = endBlock + blockBuffer;
        const latestBlock = latestBlocks[chainId]!;
        const cappedEndBlock = Math.min(endBlockWithBuffer, latestBlock);
        const contractName = chainIsSvm ? "SvmSpoke" : "SpokePool";
        const deployedBlockNumber = getDeployedBlockNumber(
          contractName,
          chainId,
        );
        this.logger.debug({
          at: "Indexer#BundleIncludedEventsService#getSpokeClientsForLookbackBlockRange",
          message: `Instantiate SpokePool client for chain ${chainId}`,
          deployedBlockNumber,
          startBlock,
          cappedEndBlock,
        });
        // A chain can be included in the bundle even if the SpokePool is not deployed yet
        // In this case, the SpokePool client will not be instantiated and updated
        if (deployedBlockNumber > endBlock) {
          this.logger.debug({
            at: "Indexer#BundleIncludedEventsService#getSpokeClientsForLookbackBlockRange",
            message: `SpokePool client not instantiated as it is not deployed yet for chain ${chainId}`,
            deployedBlockNumber,
            startBlock,
            cappedEndBlock,
          });
          return [chainId, null];
        }

        const enableCaching = chainIsSvm ? true : false;

        const spokePoolClient = await spokePoolClientFactory.get(
          chainId,
          startBlock,
          cappedEndBlock,
          {
            hubPoolClient: this.hubPoolClient,
          },
          enableCaching,
        );

        return [chainId, spokePoolClient];
      }),
<<<<<<< HEAD
    );

    return Object.fromEntries(
      clients.filter(([_, client]) => client !== null),
    ) as Record<number, across.clients.SpokePoolClient>;
  }

  private async getLatestBlockForBundleChains(
    lookbackRange: utils.ProposalRangeResult[],
  ): Promise<Record<number, number>> {
    const entries = await Promise.all(
      lookbackRange.map(async ({ chainId }) => {
        let latestBlock: number;
        if (across.utils.chainIsEvm(chainId)) {
          const provider =
            this.config.retryProvidersFactory.getProviderForChainId(
              chainId,
            ) as across.providers.RetryProvider;
          latestBlock = await provider.getBlockNumber();
        } else {
          const provider =
            this.config.retryProvidersFactory.getProviderForChainId(
              chainId,
            ) as SvmProvider;
          latestBlock = Number(
            await provider.getSlot({ commitment: "confirmed" }).send(),
          );
        }
        return [chainId, latestBlock];
      }),
    );

=======
    );

    return Object.fromEntries(
      clients.filter(([_, client]) => client !== null),
    ) as Record<number, across.clients.SpokePoolClient>;
  }

  private async getLatestBlockForBundleChains(
    lookbackRange: utils.ProposalRangeResult[],
  ): Promise<Record<number, number>> {
    const entries = await Promise.all(
      lookbackRange.map(async ({ chainId, startBlock, endBlock }) => {
        let latestBlock: number;
        // If chain is disabled, just return the end block as the latest block
        if (startBlock === endBlock) {
          return [chainId, endBlock];
        }
        if (across.utils.chainIsEvm(chainId)) {
          const provider =
            this.config.retryProvidersFactory.getProviderForChainId(
              chainId,
            ) as across.providers.RetryProvider;
          latestBlock = await provider.getBlockNumber();
        } else {
          const provider =
            this.config.retryProvidersFactory.getProviderForChainId(
              chainId,
            ) as SvmProvider;
          latestBlock = Number(
            await provider.getSlot({ commitment: "confirmed" }).send(),
          );
        }
        return [chainId, latestBlock];
      }),
    );

>>>>>>> a496dc2b
    return Object.fromEntries(entries);
  }
}<|MERGE_RESOLUTION|>--- conflicted
+++ resolved
@@ -230,17 +230,6 @@
       spokeClientsUpdated,
     );
 
-<<<<<<< HEAD
-    // Build pool rebalance root and check it matches with the root of the stored bundle
-    const poolRebalanceRoot = await buildPoolRebalanceRoot(
-      bundle.proposal.blockNumber,
-      bundleBlockRanges,
-      bundleData,
-      this.hubPoolClient,
-      this.configStoreClient,
-      bundleDataClient,
-      spokeClients,
-=======
     if (!reconstructionResult.success) {
       return; // Both attempts failed
     }
@@ -249,7 +238,6 @@
     const storedEvents = await bundleRepository.storeBundleEvents(
       reconstructionResult.bundleData,
       bundle.id,
->>>>>>> a496dc2b
     );
     await bundleRepository.updateBundleEventsAssociatedFlag(bundle.id);
     logger.debug({
@@ -439,40 +427,6 @@
 
         return [chainId, spokePoolClient];
       }),
-<<<<<<< HEAD
-    );
-
-    return Object.fromEntries(
-      clients.filter(([_, client]) => client !== null),
-    ) as Record<number, across.clients.SpokePoolClient>;
-  }
-
-  private async getLatestBlockForBundleChains(
-    lookbackRange: utils.ProposalRangeResult[],
-  ): Promise<Record<number, number>> {
-    const entries = await Promise.all(
-      lookbackRange.map(async ({ chainId }) => {
-        let latestBlock: number;
-        if (across.utils.chainIsEvm(chainId)) {
-          const provider =
-            this.config.retryProvidersFactory.getProviderForChainId(
-              chainId,
-            ) as across.providers.RetryProvider;
-          latestBlock = await provider.getBlockNumber();
-        } else {
-          const provider =
-            this.config.retryProvidersFactory.getProviderForChainId(
-              chainId,
-            ) as SvmProvider;
-          latestBlock = Number(
-            await provider.getSlot({ commitment: "confirmed" }).send(),
-          );
-        }
-        return [chainId, latestBlock];
-      }),
-    );
-
-=======
     );
 
     return Object.fromEntries(
@@ -509,7 +463,6 @@
       }),
     );
 
->>>>>>> a496dc2b
     return Object.fromEntries(entries);
   }
 }