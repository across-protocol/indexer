--- conflicted
+++ resolved
@@ -26,10 +26,7 @@
   spokePoolClientFactory: utils.SpokePoolClientFactory;
   bundleRepository: BundleRepository;
   retryProvidersFactory: RetryProvidersFactory;
-<<<<<<< HEAD
-=======
   config: Config;
->>>>>>> b4f5f804
 };
 
 export class BundleIncludedEventsService extends BaseIndexer {
