import * as across from "@across-protocol/sdk";
import { getDeployedBlockNumber } from "@across-protocol/contracts";
import Redis from "ioredis";
import winston from "winston";

import { DataSource, entities } from "@repo/indexer-database";

import { BaseIndexer } from "../generics";
import { BundleRepository } from "../database/BundleRepository";
import * as utils from "../utils";
import { getBlockTime } from "../web3/constants";
import { RetryProvidersFactory } from "../web3/RetryProvidersFactory";
import {
  buildPoolRebalanceRoot,
  getBlockRangeBetweenBundles,
  getBundleBlockRanges,
} from "../utils/bundleBuilderUtils";

export type BundleConfig = {
  hubChainId: number;
  logger: winston.Logger;
  redis: Redis;
  postgres: DataSource;
  hubPoolClientFactory: utils.HubPoolClientFactory;
  spokePoolClientFactory: utils.SpokePoolClientFactory;
  bundleRepository: BundleRepository;
  retryProvidersFactory: RetryProvidersFactory;
};

export class BundleIncludedEventsService extends BaseIndexer {
  private hubPoolClient: across.clients.HubPoolClient;
  private configStoreClient: across.clients.AcrossConfigStoreClient;

  constructor(private readonly config: BundleConfig) {
    super(config.logger, "BundleIncludedEventsService");
  }

  protected async indexerLogic(): Promise<void> {
    try {
      this.config.logger.debug({
        at: "Indexer#BundleIncludedEventsService#indexerLogic",
        message: "Starting BundleIncludedEventsService",
      });
      await this.assignSpokePoolEventsToExecutedBundles();

      this.config.logger.debug({
        at: "Indexer#BundleIncludedEventsService#indexerLogic",
        message: "Finished BundleIncludedEventsService",
      });
    } catch (error) {
      this.logger.error({
        at: "Indexer#BundleIncludedEventsService#indexerLogic",
        message: "Error in BundleIncludedEventsService",
        notificationPath: "across-indexer-error",
        errorJson: JSON.stringify(error),
        error,
      });
    }
  }

  protected async initialize(): Promise<void> {
    const { hubPoolClientFactory } = this.config;
    this.hubPoolClient = hubPoolClientFactory.get(this.config.hubChainId);
    this.configStoreClient = this.hubPoolClient.configStoreClient;
  }

  private async assignSpokePoolEventsToExecutedBundles(): Promise<void> {
    const { logger, bundleRepository } = this.config;
    const executedBundles =
      await bundleRepository.getExecutedBundlesWithoutEventsAssociated({
        fromBlock: utils.ACROSS_V3_MAINNET_DEPLOYMENT_BLOCK,
      });
    logger.debug({
      at: "Indexer#BundleIncludedEventsService#assignSpokePoolEventsToExecutedBundles",
      message: `Found ${executedBundles.length} executed bundles without events associated`,
    });
    if (executedBundles.length === 0) {
      return;
    }

    logger.debug({
      at: "Indexer#BundleIncludedEventsService#assignSpokePoolEventsToExecutedBundles",
      message: "Updating HubPool and ConfigStore clients",
    });
    const startTime = Date.now();
    await this.configStoreClient.update();
    await this.hubPoolClient.update();
    const endTime = Date.now();
    const duration = endTime - startTime;
    logger.debug({
      at: "Indexer#BundleIncludedEventsService#assignSpokePoolEventsToExecutedBundles",
      message: `Updated HubPool and ConfigStore clients in ${duration / 1000} seconds`,
    });

    for (const bundle of executedBundles) {
      await this.getEventsIncludedInBundle(bundle);
    }
  }

  private async getEventsIncludedInBundle(
    bundle: entities.Bundle,
  ): Promise<void> {
    const { logger, bundleRepository, spokePoolClientFactory } = this.config;
    const historicalBundle = await bundleRepository.retrieveMostRecentBundle(
      entities.BundleStatus.Executed,
      bundle.proposal.blockNumber,
      8,
    );
    // Skip the bundle if we don't have enough historical data
    if (!historicalBundle) {
      logger.warn({
        at: "Indexer#BundleIncludedEventsService#getEventsIncludedInBundle",
        message: `No historical bundle found. Skipping bundle reconstruction of bundle ${bundle.id}`,
      });
      return;
    }
    const lookbackRange = getBlockRangeBetweenBundles(
      historicalBundle.proposal,
      bundle.proposal,
    );
    const latestBlocks =
      await this.getLatestBlockForBundleChains(lookbackRange);
    const spokeClients = this.getSpokeClientsForLookbackBlockRange(
      lookbackRange,
      spokePoolClientFactory,
      latestBlocks,
    );
    logger.debug({
      at: "Indexer#BundleIncludedEventsService#getEventsIncludedInBundle",
      message: `Updating spoke clients for lookback range for bundle ${bundle.id}`,
      lookbackRange,
    });
    const startTime = Date.now();
    await Promise.all(
      Object.values(spokeClients).map((client) => client.update()),
    );
    const endTime = Date.now();
    const duration = endTime - startTime;
    logger.debug({
      at: "Indexer#BundleIncludedEventsService#getEventsIncludedInBundle",
      message: `Updated spoke clients in ${duration / 1000} seconds for bundle ${bundle.id}`,
    });
    const clients = {
      hubPoolClient: this.hubPoolClient,
      configStoreClient: this.configStoreClient,
      arweaveClient: null as unknown as across.caching.ArweaveClient, // FIXME: This is a hack to avoid instantiating the Arweave client
    };
    // Instantiate bundle data client and reconstruct bundle
    const bundleDataClient =
      new across.clients.BundleDataClient.BundleDataClient(
        logger,
        clients,
        spokeClients,
        bundle.proposal.chainIds,
      );
    // Get bundle ranges as an array of [startBlock, endBlock] for each chain
    const bundleBlockRanges = getBundleBlockRanges(bundle);
    const bundleData = await bundleDataClient.loadData(
      bundleBlockRanges,
      spokeClients,
    );

    // Build pool rebalance root and check it matches with the root of the stored bundle
    const poolRebalanceRoot = buildPoolRebalanceRoot(
      bundleBlockRanges,
      bundleData,
      this.hubPoolClient,
      this.configStoreClient,
    );
    if (bundle.poolRebalanceRoot !== poolRebalanceRoot.tree.getHexRoot()) {
      logger.warn({
        at: "Indexer#BundleIncludedEventsService#getEventsIncludedInBundle",
        message: `Mismatching roots. Skipping bundle ${bundle.id}.`,
      });
      return;
    } else {
      const storedEvents = await bundleRepository.storeBundleEvents(
        bundleData,
        bundle.id,
      );
      await bundleRepository.updateBundleEventsAssociatedFlag(bundle.id);
      logger.debug({
        at: "Indexer#BundleIncludedEventsService#getEventsIncludedInBundle",
        message: `Stored bundle events for bundle ${bundle.id}`,
        storedEvents,
      });
    }
  }

  private getSpokeClientsForLookbackBlockRange(
    lookbackRange: utils.ProposalRangeResult[],
    spokePoolClientFactory: utils.SpokePoolClientFactory,
    latestBlocks: Record<number, number>,
  ) {
    return lookbackRange.reduce(
      (acc, { chainId, startBlock, endBlock }) => {
        // We need to instantiate spoke clients using a higher end block than
        // the bundle range as deposits which fills are included in this bundle could
        // have occured outside the bundle range of the origin chain
        // NOTE: A buffer time of 15 minutes has been proven to work for older bundles
        const blockTime = getBlockTime(chainId);
        const endBlockTimeBuffer = 60 * 15;
        const blockBuffer = Math.round(endBlockTimeBuffer / blockTime);
        const endBlockWithBuffer = endBlock + blockBuffer;
<<<<<<< HEAD
=======
        const latestBlock = latestBlocks[chainId]!;
        const cappedEndBlock = Math.min(endBlockWithBuffer, latestBlock);
>>>>>>> 4be66ef6
        const deployedBlockNumber = getDeployedBlockNumber(
          "SpokePool",
          chainId,
        );
        this.logger.debug({
          at: "Indexer#BundleIncludedEventsService#getSpokeClientsForLookbackBlockRange",
          message: `Instantiate SpokePool client for chain ${chainId}`,
          deployedBlockNumber,
          startBlock,
<<<<<<< HEAD
          endBlockWithBuffer,
=======
          cappedEndBlock,
>>>>>>> 4be66ef6
        });
        // A chain can be included in the bundle even if the SpokePool is not deployed yet
        // In this case, the SpokePool client will not be instantiated and updated
        if (deployedBlockNumber > endBlock) {
          this.logger.debug({
            at: "Indexer#BundleIncludedEventsService#getSpokeClientsForLookbackBlockRange",
            message: `SpokePool client not instantiated as it is not deployed yet for chain ${chainId}`,
            deployedBlockNumber,
            startBlock,
<<<<<<< HEAD
            endBlockWithBuffer,
=======
            cappedEndBlock,
>>>>>>> 4be66ef6
          });
          return acc;
        }

        return {
          ...acc,
          [chainId]: spokePoolClientFactory.get(
            chainId,
            startBlock,
<<<<<<< HEAD
            endBlockWithBuffer,
=======
            cappedEndBlock,
>>>>>>> 4be66ef6
            {
              hubPoolClient: this.hubPoolClient,
            },
            false,
          ),
        };
      },
      {} as Record<number, across.clients.SpokePoolClient>,
    );
  }

  private async getLatestBlockForBundleChains(
    lookbackRange: utils.ProposalRangeResult[],
  ): Promise<Record<number, number>> {
    const entries = await Promise.all(
      lookbackRange.map(async ({ chainId }) => {
        const provider =
          this.config.retryProvidersFactory.getProviderForChainId(
            chainId,
          ) as across.providers.RetryProvider;
        const latestBlock = await provider.getBlockNumber();
        return [chainId, latestBlock];
      }),
    );

    return Object.fromEntries(entries);
  }
}<|MERGE_RESOLUTION|>--- conflicted
+++ resolved
@@ -202,11 +202,8 @@
         const endBlockTimeBuffer = 60 * 15;
         const blockBuffer = Math.round(endBlockTimeBuffer / blockTime);
         const endBlockWithBuffer = endBlock + blockBuffer;
-<<<<<<< HEAD
-=======
         const latestBlock = latestBlocks[chainId]!;
         const cappedEndBlock = Math.min(endBlockWithBuffer, latestBlock);
->>>>>>> 4be66ef6
         const deployedBlockNumber = getDeployedBlockNumber(
           "SpokePool",
           chainId,
@@ -216,11 +213,7 @@
           message: `Instantiate SpokePool client for chain ${chainId}`,
           deployedBlockNumber,
           startBlock,
-<<<<<<< HEAD
-          endBlockWithBuffer,
-=======
           cappedEndBlock,
->>>>>>> 4be66ef6
         });
         // A chain can be included in the bundle even if the SpokePool is not deployed yet
         // In this case, the SpokePool client will not be instantiated and updated
@@ -230,11 +223,7 @@
             message: `SpokePool client not instantiated as it is not deployed yet for chain ${chainId}`,
             deployedBlockNumber,
             startBlock,
-<<<<<<< HEAD
-            endBlockWithBuffer,
-=======
             cappedEndBlock,
->>>>>>> 4be66ef6
           });
           return acc;
         }
@@ -244,11 +233,7 @@
           [chainId]: spokePoolClientFactory.get(
             chainId,
             startBlock,
-<<<<<<< HEAD
-            endBlockWithBuffer,
-=======
             cappedEndBlock,
->>>>>>> 4be66ef6
             {
               hubPoolClient: this.hubPoolClient,
             },
