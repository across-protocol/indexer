--- conflicted
+++ resolved
@@ -1,9 +1,5 @@
 import * as across from "@across-protocol/sdk";
-<<<<<<< HEAD
-import { CHAIN_IDs, getDeployedBlockNumber } from "@across-protocol/contracts";
-=======
 import { getDeployedBlockNumber } from "@across-protocol/contracts";
->>>>>>> 486bdda0
 import Redis from "ioredis";
 import winston from "winston";
 
@@ -148,11 +144,7 @@
     const lookbackRange = getBlockRangeBetweenBundles(
       historicalBundle.proposal,
       bundle.proposal,
-<<<<<<< HEAD
-    ).filter(({ chainId }) => chainId !== CHAIN_IDs.LENS); // FIXME: This is a workaround to avoid instantiating Lens spoke pool client
-=======
-    );
->>>>>>> 486bdda0
+    );
     const latestBlocks =
       await this.getLatestBlockForBundleChains(lookbackRange);
     const spokeClients = await this.getSpokeClientsForLookbackBlockRange(
