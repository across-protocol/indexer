import * as across from "@across-protocol/sdk";
import { getDeployedBlockNumber } from "@across-protocol/contracts";
import Redis from "ioredis";
import winston from "winston";

import { DataSource, entities } from "@repo/indexer-database";

import { RepeatableTask } from "../generics";
import { BundleRepository } from "../database/BundleRepository";
import * as utils from "../utils";
import { getBlockTime } from "../web3/constants";
import {
  RetryProvidersFactory,
  SvmProvider,
} from "../web3/RetryProvidersFactory";
import {
  buildPoolRebalanceRoot,
  getBlockRangeBetweenBundles,
  getBundleBlockRanges,
} from "../utils/bundleBuilderUtils";
import { Config } from "../parseEnv";
<<<<<<< HEAD
=======
import { RefundedDepositsStatusService } from "./RefundedDepositsStatusService";
>>>>>>> e55bdb77

export type BundleConfig = {
  hubChainId: number;
  logger: winston.Logger;
  redis: Redis;
  postgres: DataSource;
  hubPoolClientFactory: utils.HubPoolClientFactory;
  spokePoolClientFactory: utils.SpokePoolClientFactory;
  bundleRepository: BundleRepository;
  retryProvidersFactory: RetryProvidersFactory;
  config: Config;
<<<<<<< HEAD
=======
  refundedDepositsStatusService: RefundedDepositsStatusService;
>>>>>>> e55bdb77
};

export class BundleIncludedEventsService extends RepeatableTask {
  private hubPoolClient: across.clients.HubPoolClient;
  private configStoreClient: across.clients.AcrossConfigStoreClient;

  constructor(private readonly config: BundleConfig) {
    super(config.logger, "BundleIncludedEventsService");
  }

  protected async taskLogic(): Promise<void> {
    try {
      this.config.logger.debug({
        at: "BundleIncludedEventsService#taskLogic",
        message: "Starting BundleIncludedEventsService",
      });
      await this.assignSpokePoolEventsToExecutedBundles();
      for (const chainId of [
        ...this.config.config.evmSpokePoolChainsEnabled,
        ...this.config.config.svmSpokePoolChainsEnabled,
      ]) {
        await this.config.refundedDepositsStatusService.updateRelayStatusForRefundedDeposits(
          chainId,
        );
      }

      this.config.logger.debug({
        at: "BundleIncludedEventsService#taskLogic",
        message: "Finished BundleIncludedEventsService",
      });
    } catch (error) {
      this.logger.error({
        at: "BundleIncludedEventsService#taskLogic",
        message: "Error in BundleIncludedEventsService",
        notificationPath: "across-indexer-error",
        errorJson: JSON.stringify(error),
        error,
      });
    }
  }

  protected async initialize(): Promise<void> {
    const { hubPoolClientFactory } = this.config;
    this.hubPoolClient = hubPoolClientFactory.get(this.config.hubChainId);
    this.configStoreClient = this.hubPoolClient.configStoreClient;
  }

  private async assignSpokePoolEventsToExecutedBundles(): Promise<void> {
    const { logger, bundleRepository } = this.config;
    const executedBundles =
      await bundleRepository.getExecutedBundlesWithoutEventsAssociated({
        fromBlock: this.config.config.bundleEventsServiceStartBlockNumber,
      });
    logger.debug({
      at: "Indexer#BundleIncludedEventsService#assignSpokePoolEventsToExecutedBundles",
      message: `Found ${executedBundles.length} executed bundles without events associated`,
    });
    if (executedBundles.length === 0) {
      return;
    }

    logger.debug({
      at: "Indexer#BundleIncludedEventsService#assignSpokePoolEventsToExecutedBundles",
      message: "Updating HubPool and ConfigStore clients",
    });
    const startTime = Date.now();
    await this.configStoreClient.update();
    await this.hubPoolClient.update();
    const endTime = Date.now();
    const duration = endTime - startTime;
    logger.debug({
      at: "Indexer#BundleIncludedEventsService#assignSpokePoolEventsToExecutedBundles",
      message: `Updated HubPool and ConfigStore clients in ${duration / 1000} seconds`,
    });

    for (const bundle of executedBundles) {
      await this.getEventsIncludedInBundle(bundle);
    }
  }

  private async getEventsIncludedInBundle(
    bundle: entities.Bundle,
  ): Promise<void> {
    const { logger, bundleRepository, spokePoolClientFactory } = this.config;
    const historicalBundle = await bundleRepository.retrieveMostRecentBundle(
      entities.BundleStatus.Executed,
      bundle.proposal.blockNumber,
      16,
    );
    // Skip the bundle if we don't have enough historical data
    if (!historicalBundle) {
      logger.warn({
        at: "Indexer#BundleIncludedEventsService#getEventsIncludedInBundle",
        message: `No historical bundle found. Skipping bundle reconstruction of bundle ${bundle.id}`,
      });
      return;
    }
    const lookbackRange = getBlockRangeBetweenBundles(
      historicalBundle.proposal,
      bundle.proposal,
    );
    const latestBlocks =
      await this.getLatestBlockForBundleChains(lookbackRange);
    const spokeClients = await this.getSpokeClientsForLookbackBlockRange(
      lookbackRange,
      spokePoolClientFactory,
      latestBlocks,
    );
    logger.debug({
      at: "Indexer#BundleIncludedEventsService#getEventsIncludedInBundle",
      message: `Updating spoke clients for lookback range for bundle ${bundle.id}`,
      lookbackRange,
    });
    const startTime = Date.now();
    await Promise.all(
      Object.values(spokeClients).map((client) => client.update()),
    );
    const endTime = Date.now();
    const duration = endTime - startTime;
    logger.debug({
      at: "Indexer#BundleIncludedEventsService#getEventsIncludedInBundle",
      message: `Updated spoke clients in ${duration / 1000} seconds for bundle ${bundle.id}`,
    });
    const clients = {
      hubPoolClient: this.hubPoolClient,
      configStoreClient: this.configStoreClient,
      arweaveClient: null as unknown as across.caching.ArweaveClient, // FIXME: This is a hack to avoid instantiating the Arweave client
    };
    // Instantiate bundle data client and reconstruct bundle
    const bundleDataClient =
      new across.clients.BundleDataClient.BundleDataClient(
        logger,
        clients,
        spokeClients,
        bundle.proposal.chainIds,
      );
    // Get bundle ranges as an array of [startBlock, endBlock] for each chain
    const bundleBlockRanges = getBundleBlockRanges(bundle);
    const bundleData = await bundleDataClient.loadData(
      bundleBlockRanges,
      spokeClients,
    );

    // Build pool rebalance root and check it matches with the root of the stored bundle
    const poolRebalanceRoot = buildPoolRebalanceRoot(
      bundleBlockRanges,
      bundleData,
      this.hubPoolClient,
      this.configStoreClient,
    );
    if (bundle.poolRebalanceRoot !== poolRebalanceRoot.tree.getHexRoot()) {
      logger.warn({
        at: "Indexer#BundleIncludedEventsService#getEventsIncludedInBundle",
        message: `Mismatching roots. Skipping bundle ${bundle.id}.`,
      });
      return;
    } else {
      const storedEvents = await bundleRepository.storeBundleEvents(
        bundleData,
        bundle.id,
      );
      await bundleRepository.updateBundleEventsAssociatedFlag(bundle.id);
      logger.debug({
        at: "Indexer#BundleIncludedEventsService#getEventsIncludedInBundle",
        message: `Stored bundle events for bundle ${bundle.id}`,
        storedEvents,
      });
    }
  }

  private async getSpokeClientsForLookbackBlockRange(
    lookbackRange: utils.ProposalRangeResult[],
    spokePoolClientFactory: utils.SpokePoolClientFactory,
    latestBlocks: Record<number, number>,
  ) {
    const clients = await Promise.all(
      lookbackRange.map(async ({ chainId, startBlock, endBlock }) => {
        const chainIsSvm = across.utils.chainIsSvm(chainId);
        // We need to instantiate spoke clients using a higher end block than
        // the bundle range as deposits which fills are included in this bundle could
        // have occured outside the bundle range of the origin chain
        // NOTE: A buffer time of 15 minutes has been proven to work for older bundles
        const blockTime = getBlockTime(chainId);
        const endBlockTimeBuffer = 60 * 15;
        const blockBuffer = Math.round(endBlockTimeBuffer / blockTime);
        const endBlockWithBuffer = endBlock + blockBuffer;
        const latestBlock = latestBlocks[chainId]!;
        const cappedEndBlock = Math.min(endBlockWithBuffer, latestBlock);
        const contractName = chainIsSvm ? "SvmSpoke" : "SpokePool";
        const deployedBlockNumber = getDeployedBlockNumber(
          contractName,
          chainId,
        );
        this.logger.debug({
          at: "Indexer#BundleIncludedEventsService#getSpokeClientsForLookbackBlockRange",
          message: `Instantiate SpokePool client for chain ${chainId}`,
          deployedBlockNumber,
          startBlock,
          cappedEndBlock,
        });
        // A chain can be included in the bundle even if the SpokePool is not deployed yet
        // In this case, the SpokePool client will not be instantiated and updated
        if (deployedBlockNumber > endBlock) {
          this.logger.debug({
            at: "Indexer#BundleIncludedEventsService#getSpokeClientsForLookbackBlockRange",
            message: `SpokePool client not instantiated as it is not deployed yet for chain ${chainId}`,
            deployedBlockNumber,
            startBlock,
            cappedEndBlock,
          });
          return [chainId, null];
        }

        const enableCaching = chainIsSvm ? true : false;

        const spokePoolClient = await spokePoolClientFactory.get(
          chainId,
          startBlock,
          cappedEndBlock,
          {
            hubPoolClient: this.hubPoolClient,
          },
          enableCaching,
        );

        return [chainId, spokePoolClient];
      }),
    );

    return Object.fromEntries(
      clients.filter(([_, client]) => client !== null),
    ) as Record<number, across.clients.SpokePoolClient>;
  }

  private async getLatestBlockForBundleChains(
    lookbackRange: utils.ProposalRangeResult[],
  ): Promise<Record<number, number>> {
    const entries = await Promise.all(
      lookbackRange.map(async ({ chainId }) => {
        let latestBlock: number;
        if (across.utils.chainIsEvm(chainId)) {
          const provider =
            this.config.retryProvidersFactory.getProviderForChainId(
              chainId,
            ) as across.providers.RetryProvider;
          latestBlock = await provider.getBlockNumber();
        } else {
          const provider =
            this.config.retryProvidersFactory.getProviderForChainId(
              chainId,
            ) as SvmProvider;
          latestBlock = Number(
            await provider.getSlot({ commitment: "confirmed" }).send(),
          );
        }
        return [chainId, latestBlock];
      }),
    );

    return Object.fromEntries(entries);
  }
}<|MERGE_RESOLUTION|>--- conflicted
+++ resolved
@@ -19,10 +19,7 @@
   getBundleBlockRanges,
 } from "../utils/bundleBuilderUtils";
 import { Config } from "../parseEnv";
-<<<<<<< HEAD
-=======
 import { RefundedDepositsStatusService } from "./RefundedDepositsStatusService";
->>>>>>> e55bdb77
 
 export type BundleConfig = {
   hubChainId: number;
@@ -34,10 +31,7 @@
   bundleRepository: BundleRepository;
   retryProvidersFactory: RetryProvidersFactory;
   config: Config;
-<<<<<<< HEAD
-=======
   refundedDepositsStatusService: RefundedDepositsStatusService;
->>>>>>> e55bdb77
 };
 
 export class BundleIncludedEventsService extends RepeatableTask {
