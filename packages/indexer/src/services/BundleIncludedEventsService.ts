--- conflicted
+++ resolved
@@ -1,9 +1,5 @@
 import * as across from "@across-protocol/sdk";
-<<<<<<< HEAD
-import { getDeployedBlockNumber } from "@across-protocol/contracts";
-=======
 import { CHAIN_IDs, getDeployedBlockNumber } from "@across-protocol/contracts";
->>>>>>> 57afec97
 import Redis from "ioredis";
 import winston from "winston";
 
@@ -138,11 +134,7 @@
     const lookbackRange = getBlockRangeBetweenBundles(
       historicalBundle.proposal,
       bundle.proposal,
-<<<<<<< HEAD
-    );
-=======
     ).filter(({ chainId }) => chainId !== CHAIN_IDs.LENS); // FIXME: This is a workaround to avoid instantiating Lens spoke pool client
->>>>>>> 57afec97
     const latestBlocks =
       await this.getLatestBlockForBundleChains(lookbackRange);
     const spokeClients = await this.getSpokeClientsForLookbackBlockRange(
