export * as deposits from "./deposits";
<<<<<<< HEAD
export * as bundles from "./bundles";
=======
export * as spokePoolIndexer from "./spokePoolIndexer";
>>>>>>> ece12725
<|MERGE_RESOLUTION|>--- conflicted
+++ resolved
@@ -1,6 +1,3 @@
 export * as deposits from "./deposits";
-<<<<<<< HEAD
 export * as bundles from "./bundles";
-=======
-export * as spokePoolIndexer from "./spokePoolIndexer";
->>>>>>> ece12725
+export * as spokePoolIndexer from "./spokePoolIndexer";