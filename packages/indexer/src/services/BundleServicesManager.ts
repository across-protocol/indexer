import { Logger } from "winston";
import { Config } from "../parseEnv";
import { BundleBuilderService } from "./BundleBuilderService";
import { Redis } from "ioredis";
import { DataSource } from "@repo/indexer-database";
import {
  ConfigStoreClientFactory,
  HubPoolClientFactory,
  SpokePoolClientFactory,
} from "../utils";
import { RetryProvidersFactory } from "../web3/RetryProvidersFactory";
import { BundleRepository } from "../database/BundleRepository";
import { BundleIncludedEventsService } from "./BundleIncludedEventsService";
import { RefundedDepositsStatusService } from "./RefundedDepositsStatusService";

export class BundleServicesManager {
  private bundleBuilderService?: BundleBuilderService;
  private bundleIncludedEventsService?: BundleIncludedEventsService;

  public constructor(
    private config: Config,
    private logger: Logger,
    private redis: Redis,
    private postgres: DataSource,
    private hubPoolClientFactory: HubPoolClientFactory,
    private spokePoolClientFactory: SpokePoolClientFactory,
    private configStoreClientFactory: ConfigStoreClientFactory,
    private retryProvidersFactory: RetryProvidersFactory,
    private bundleRepository: BundleRepository,
  ) {}
  public start() {
    return Promise.all([
      this.startBundleBuilderService(),
      this.startBundleIncludedEventsService(),
    ]);
  }

  public stop() {
    this.bundleBuilderService?.stop();
    this.bundleIncludedEventsService?.stop();
  }

  private startBundleIncludedEventsService() {
    if (!this.config.enableBundleIncludedEventsService) {
      this.logger.warn({
        at: "Indexer#BundleServicesManager#startBundleIncludedEventsService",
        message: "Bundle included events service is disabled",
      });
      return;
    }
    const refundedDepositsStatusService = new RefundedDepositsStatusService(
      this.logger,
      this.postgres,
    );
    this.bundleIncludedEventsService = new BundleIncludedEventsService({
      hubChainId: this.config.hubChainId,
      logger: this.logger,
      redis: this.redis,
      postgres: this.postgres,
      hubPoolClientFactory: this.hubPoolClientFactory,
      spokePoolClientFactory: this.spokePoolClientFactory,
      bundleRepository: this.bundleRepository,
      retryProvidersFactory: this.retryProvidersFactory,
      config: this.config,
<<<<<<< HEAD
=======
      refundedDepositsStatusService,
>>>>>>> e55bdb77
    });
    return this.bundleIncludedEventsService.start(10);
  }

  private startBundleBuilderService() {
    if (!this.config.enableBundleBuilder) {
      this.logger.warn({
        at: "Indexer#BundleServicesManager#startBundleBuilderService",
        message: "Bundle builder service is disabled",
      });
      return;
    }

    this.bundleBuilderService = new BundleBuilderService({
      logger: this.logger,
      redis: this.redis,
      bundleRepository: this.bundleRepository,
      providerFactory: this.retryProvidersFactory,
      hubClientFactory: this.hubPoolClientFactory,
      spokePoolClientFactory: this.spokePoolClientFactory,
      configStoreClientFactory: this.configStoreClientFactory,
      hubChainId: this.config.hubChainId,
    });
    return this.bundleBuilderService.start(10);
  }
}<|MERGE_RESOLUTION|>--- conflicted
+++ resolved
@@ -62,10 +62,7 @@
       bundleRepository: this.bundleRepository,
       retryProvidersFactory: this.retryProvidersFactory,
       config: this.config,
-<<<<<<< HEAD
-=======
       refundedDepositsStatusService,
->>>>>>> e55bdb77
     });
     return this.bundleIncludedEventsService.start(10);
   }
