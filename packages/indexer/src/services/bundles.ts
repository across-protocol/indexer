--- conflicted
+++ resolved
@@ -1,11 +1,8 @@
 import { DataSource, entities } from "@repo/indexer-database";
 import Redis from "ioredis";
 import winston from "winston";
-<<<<<<< HEAD
 import { BundleRepository } from "../database/BundleRepository";
-=======
 import { BaseIndexer } from "../generics";
->>>>>>> d23ca651
 
 const AVERAGE_BUNDLE_LIVENESS_SECONDS = 60 * 60; // 1 hour
 const AVERAGE_SECONDS_PER_BLOCK = 13; // 13 seconds per block on ETH
@@ -13,19 +10,6 @@
   AVERAGE_BUNDLE_LIVENESS_SECONDS / AVERAGE_SECONDS_PER_BLOCK,
 );
 
-<<<<<<< HEAD
-/**
- * Error thrown when the processor configuration is malformed
- */
-class ConfigurationMalformedError extends Error {
-  constructor() {
-    super("Processor configuration is malformed");
-    this.name = "ProcessorConfigurationMalformedError";
-  }
-}
-
-=======
->>>>>>> d23ca651
 type BundleConfig = {
   logger: winston.Logger;
   redis: Redis | undefined;
@@ -43,26 +27,17 @@
 }
 
 export class Processor extends BaseIndexer {
-  private postgres: DataSource;
+  private bundleRepository: BundleRepository;
   constructor(private readonly config: BundleConfig) {
     super(config.logger, "bundle");
   }
 
-<<<<<<< HEAD
-  const bundleRepository = new BundleRepository(postgres, logger, true);
-
-  return async () => {
+  protected async indexerLogic(): Promise<void> {
+    const { logger } = this.config;
+    const { bundleRepository } = this;
     await assignBundleToProposedEvent(bundleRepository, logger);
     await assignDisputeEventToBundle(bundleRepository, logger);
     await assignCanceledEventToBundle(bundleRepository, logger);
-  };
-=======
-  protected async indexerLogic(): Promise<void> {
-    const { logger } = this.config;
-    const { postgres } = this;
-    await assignBundleToProposedEvent(postgres, logger);
-    await assignDisputeEventToBundle(postgres, logger);
-    await assignCanceledEventToBundle(postgres, logger);
   }
 
   protected async initialize(): Promise<void> {
@@ -73,9 +48,12 @@
       });
       throw new ConfigurationMalformedError();
     }
-    this.postgres = this.config.postgres;
+    this.bundleRepository = new BundleRepository(
+      this.config.postgres,
+      this.config.logger,
+      true,
+    );
   }
->>>>>>> d23ca651
 }
 
 /**
@@ -101,52 +79,6 @@
       eventType,
     });
   }
-<<<<<<< HEAD
-=======
-}
-
-/**
- * Retrieves the closest proposed root bundle to the given block number, transaction index, and log index. The
- * proposed root bundle can be no further back than the given max lookback from the provided block number.
- * @param blockNumber The block number to search from
- * @param transactionIndex The transaction index in the block to search from
- * @param logIndex The log index in the transaction to search from
- * @param maxLookbackFromBlock The maximum number of blocks to look back from the provided block number
- * @param dataSource The data source to query from
- * @returns The closest proposed root bundle back in time, or undefined if none are found
- */
-function retrieveClosestProposedRootBundle(
-  blockNumber: number,
-  transactionIndex: number,
-  logIndex: number,
-  maxLookbackFromBlock: number,
-  dataSource: DataSource,
-): Promise<entities.ProposedRootBundle | null> {
-  const proposedRootBundleRepository = dataSource.getRepository(
-    entities.ProposedRootBundle,
-  );
-  return proposedRootBundleRepository
-    .createQueryBuilder("prb")
-    .select(["prb.id"])
-    .where(
-      // Proposal is in the past
-      "(prb.blockNumber < :blockNumber OR " +
-        // Proposal happened earlier in the block
-        "(prb.blockNumber = :blockNumber AND prb.transactionIndex < :transactionIndex) OR " +
-        // Proposal happened earlier in the same transaction
-        "(prb.blockNumber = :blockNumber AND prb.transactionIndex = :transactionIndex AND prb.logIndex < :logIndex)) AND " +
-        // Ensure the block difference is less than an average bundle length in ETH blocks
-        "prb.blockNumber > :blockDiff",
-      {
-        blockNumber,
-        transactionIndex,
-        logIndex,
-        blockDiff: blockNumber - maxLookbackFromBlock,
-      },
-    )
-    .orderBy("prb.blockNumber", "DESC") // Grab the most recent proposal
-    .getOne();
->>>>>>> d23ca651
 }
 
 /**
