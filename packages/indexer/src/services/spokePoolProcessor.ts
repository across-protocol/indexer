import winston from "winston";
<<<<<<< HEAD
import { providers } from "ethers";
=======
import { utils } from "@across-protocol/sdk";
>>>>>>> 2ae82cab

import {
  DataSource,
  entities,
  utils as dbUtils,
  InsertResult,
  UpdateResult,
  SaveQueryResultType,
  Not,
} from "@repo/indexer-database";
import { WebhookTypes, eventProcessorManager } from "@repo/webhooks";

import { RelayStatus } from "../../../indexer-database/dist/src/entities";
<<<<<<< HEAD
import { DepositSwapPair } from "../data-indexing/service/SpokePoolIndexerDataHandler";
=======
import {
  DepositSwapPair,
  FillCallsFailedPair,
} from "../data-indexing/service/SpokePoolIndexerDataHandler";
>>>>>>> 2ae82cab
import { StoreEventsResult } from "../database/SpokePoolRepository";
import { getDbLockKeyForDeposit } from "../utils";

enum SpokePoolEvents {
  V3FundsDeposited = "V3FundsDeposited",
  FilledV3Relay = "FilledV3Relay",
  RequestedV3SlowFill = "RequestedV3SlowFill",
}

export class SpokePoolProcessor {
  constructor(
    private readonly postgres: DataSource,
    private readonly chainId: number,
    private readonly logger: winston.Logger,
    private readonly webhookWriteFn?: eventProcessorManager.WebhookWriteFn,
  ) {}

  public async process(
    events: StoreEventsResult,
    deletedDeposits: entities.V3FundsDeposited[],
    depositSwapPairs: DepositSwapPair[],
<<<<<<< HEAD
=======
    fillCallsFailedPairs: FillCallsFailedPair[],
>>>>>>> 2ae82cab
    fillsGasFee?: Record<string, bigint | undefined>,
  ) {
    // Update relay hash info records related to deleted deposits
    await this.processDeletedDeposits(deletedDeposits);

    const newDeposits = dbUtils.filterSaveQueryResults(
      events.deposits,
      SaveQueryResultType.Inserted,
    );

    const newFills = dbUtils.filterSaveQueryResults(
      events.fills,
      SaveQueryResultType.Inserted,
    );
    const updatedFills = dbUtils.filterSaveQueryResults(
      events.fills,
      SaveQueryResultType.Updated,
    );

    const newSlowFillRequests = dbUtils.filterSaveQueryResults(
      events.slowFillRequests,
      SaveQueryResultType.Inserted,
<<<<<<< HEAD
    );
    const updatedSlowFillRequests = dbUtils.filterSaveQueryResults(
      events.slowFillRequests,
      SaveQueryResultType.Updated,
=======
>>>>>>> 2ae82cab
    );
    const updatedSlowFillRequests = dbUtils.filterSaveQueryResults(
      events.slowFillRequests,
      SaveQueryResultType.Updated,
    );

    // Assign events to relay hash info
    const timeToAssignSpokeEventsToRelayHashInfoStart = performance.now();
    await this.assignSpokeEventsToRelayHashInfo({
      deposits: newDeposits,
      fills: [...newFills, ...updatedFills],
      slowFillRequests: [...newSlowFillRequests, ...updatedSlowFillRequests],
      fillsGasFee,
    });
    await this.assignSwapEventToRelayHashInfo(depositSwapPairs);
    await this.assignCallsFailedEventToRelayHashInfo(fillCallsFailedPairs);
    const timeToAssignSpokeEventsToRelayHashInfoEnd = performance.now();

    // Update expired deposits
    const timeToUpdateExpiredRelaysStart = performance.now();
    const expiredDeposits = await this.updateExpiredRelays();
    const timeToUpdateExpiredRelaysEnd = performance.now();
    const end = performance.now();

<<<<<<< HEAD
    // Assign events to relay hash info
    const timeToAssignSpokeEventsToRelayHashInfoStart = performance.now();
    await this.assignSpokeEventsToRelayHashInfo({
      deposits: newDeposits,
      fills: [...newFills, ...updatedFills],
      slowFillRequests: [...newSlowFillRequests, ...updatedSlowFillRequests],
      fillsGasFee,
    });
    await this.assignSwapEventToRelayHashInfo(depositSwapPairs);
    const timeToAssignSpokeEventsToRelayHashInfoEnd = performance.now();

    // Update expired deposits
    const timeToUpdateExpiredRelaysStart = performance.now();
    const expiredDeposits = await this.updateExpiredRelays();
    const timeToUpdateExpiredRelaysEnd = performance.now();
    const end = performance.now();

=======
>>>>>>> 2ae82cab
    // Send webhook notifications
    // Notify webhook of new deposits
    newDeposits.forEach((deposit) => {
      this.webhookWriteFn?.({
        type: WebhookTypes.DepositStatus,
        event: {
          depositId: deposit.depositId,
          originChainId: deposit.originChainId,
          depositTxHash: deposit.transactionHash,
          status: RelayStatus.Unfilled,
        },
      });
    });

    // Notify webhook of new slow fill requests
    newSlowFillRequests.forEach((deposit) => {
      this.webhookWriteFn?.({
        type: WebhookTypes.DepositStatus,
        event: {
          depositId: deposit.depositId,
          originChainId: deposit.originChainId,
          depositTxHash: deposit.transactionHash,
          status: RelayStatus.SlowFillRequested,
        },
      });
    });

    // Notify webhook of new fills
    newFills.forEach((fill) => {
      this.webhookWriteFn?.({
        type: WebhookTypes.DepositStatus,
        event: {
          depositId: fill.depositId,
          originChainId: fill.originChainId,
          depositTxHash: fill.transactionHash,
          status: RelayStatus.Filled,
        },
      });
    });

    // Notify webhook of expired deposits
    expiredDeposits.forEach((deposit) => {
      this.webhookWriteFn?.({
        type: WebhookTypes.DepositStatus,
        event: {
          depositId: deposit.depositId,
          originChainId: deposit.originChainId,
          depositTxHash: deposit.depositTxHash,
          status: RelayStatus.Expired,
        },
      });
    });

    this.logger.debug({
      at: "Indexer#SpokePoolProcessor#process",
      message: "System Time Log for SpokePoolProcessor#process",
      spokeChainId: this.chainId,
      timeToAssignSpokeEventsToRelayHashInfo:
        timeToAssignSpokeEventsToRelayHashInfoEnd -
        timeToAssignSpokeEventsToRelayHashInfoStart,
      timeToUpdateExpiredRelays:
        timeToUpdateExpiredRelaysEnd - timeToUpdateExpiredRelaysStart,
      totalTime: end - timeToAssignSpokeEventsToRelayHashInfoStart,
    });
  }

  /**
   * Updates relayHashInfo table to include recently stored events
   * @param events An object with stored deposits, fills and slow fill requests
   * @returns A void promise
   */
  public async assignSpokeEventsToRelayHashInfo(events: {
    deposits: entities.V3FundsDeposited[];
    fills: entities.FilledV3Relay[];
    slowFillRequests: entities.RequestedV3SlowFill[];
    fillsGasFee?: Record<string, bigint | undefined>;
  }): Promise<void> {
    await Promise.all([
      this.assignDepositEventsToRelayHashInfo(events.deposits),
      this.assignFillEventsToRelayHashInfo(events.fills, events.fillsGasFee),
      this.assignSlowFillRequestedEventsToRelayHashInfo(
        events.slowFillRequests,
      ),
    ]);
  }

  /**
   * Updates relayHashInfo table to include recently stored deposits
   * @param events An array of already stored deposits
   * @returns A void promise
   */
  private async assignDepositEventsToRelayHashInfo(
    events: entities.V3FundsDeposited[],
  ): Promise<void> {
    const insertResults: InsertResult[] = [];
    const updateResults: UpdateResult[] = [];
    await Promise.all(
      events.map(async (event) => {
        // Format from event to relayHashInfo row
        const item = {
          relayHash: event.relayHash,
          internalHash: event.internalHash,
          depositId: event.depositId,
          originChainId: event.originChainId,
          destinationChainId: event.destinationChainId,
          fillDeadline: event.fillDeadline,
          depositEventId: event.id,
          depositTxHash: event.transactionHash,
<<<<<<< HEAD
=======
          includedActions: !utils.isMessageEmpty(event.message),
>>>>>>> 2ae82cab
        };

        // Start a transaction
        await this.postgres.transaction(async (transactionalEntityManager) => {
          const relayHashInfoRepository =
            transactionalEntityManager.getRepository(entities.RelayHashInfo);

          const lockKey = getDbLockKeyForDeposit(event);
          // Acquire a lock to prevent concurrent modifications on the same relayHash.
          // The lock is automatically released when the transaction commits or rolls back.
          await transactionalEntityManager.query(
            `SELECT pg_advisory_xact_lock($2, $1)`,
            lockKey,
          );

          // Retrieve an existing entry that either:
          // - Matches the relayHash and has no associated depositEventId.
          // - Matches both relayHash and depositEventId.
          const existingRow = await relayHashInfoRepository
            .createQueryBuilder()
            .where('"internalHash" = :itemInternalHash', {
              itemInternalHash: item.internalHash,
            })
            .andWhere(
              '"depositEventId" IS NULL OR "depositEventId" = :itemEventId',
              { itemEventId: item.depositEventId },
            )
            .getOne();

          // Insert a new record if no matching entry is found.
          if (!existingRow) {
            const insertedRow = await relayHashInfoRepository.insert(item);
            insertResults.push(insertedRow);
          } else {
            // Update the existing row if a match is found.
            const updatedRow = await relayHashInfoRepository.update(
              { id: existingRow.id, internalHash: item.internalHash },
              item,
            );
            updateResults.push(updatedRow);
          }
        });
      }),
    );

    this.logRelayHashInfoAssignmentResult(
      SpokePoolEvents.V3FundsDeposited,
      insertResults,
      updateResults,
    );
  }

  /**
   * Updates relayHashInfo table to include recently stored fills
   * @param events An array of already stored fills
   * @returns A void promise
   */
  private async assignFillEventsToRelayHashInfo(
    events: entities.FilledV3Relay[],
    fillsGasFee?: Record<string, bigint | undefined>,
  ): Promise<void> {
    const insertResults: InsertResult[] = [];
    const updateResults: UpdateResult[] = [];
    await Promise.all(
      events.map(async (event) => {
        // Format from event to relayHashInfo row
        const fillGasFee = fillsGasFee?.[event.transactionHash];
        if (fillsGasFee && !fillGasFee) {
          throw new Error(
            `Fill gas fee not found for fill event ${event.id} and transaction hash ${event.transactionHash}`,
          );
        }
        const item: Partial<entities.RelayHashInfo> = {
          internalHash: event.internalHash,
          depositId: event.depositId,
          originChainId: event.originChainId,
          destinationChainId: event.destinationChainId,
          fillDeadline: event.fillDeadline,
          fillEventId: event.id,
          status: RelayStatus.Filled, // Mark the status as filled.
          fillTxHash: event.transactionHash,
          fillGasFee: fillGasFee?.toString(),
<<<<<<< HEAD
=======
          includedActions: !utils.isFillOrSlowFillRequestMessageEmpty(
            event.updatedMessage,
          ),
>>>>>>> 2ae82cab
        };

        // Start a transaction

        await this.postgres.transaction(async (transactionalEntityManager) => {
          const relayHashInfoRepository =
            transactionalEntityManager.getRepository(entities.RelayHashInfo);
          const lockKey = getDbLockKeyForDeposit(event);
          // Acquire a lock to prevent concurrent modifications on the same relayHash.
          // The lock is automatically released when the transaction commits or rolls back.
          await transactionalEntityManager.query(
            `SELECT pg_advisory_xact_lock($2, $1)`,
            lockKey,
          );
          // Retrieve an existing entry based on the relayHash.
          // If multiple rows exist, prioritize updating the one from the first deposit event indexed.
          const existingRow = await relayHashInfoRepository
            .createQueryBuilder()
            .where(`"internalHash" = :itemInternalHash`, {
              itemInternalHash: item.internalHash,
            })
            .orderBy('"depositEventId"', "ASC")
            .getOne();

          // Insert a new record if no matching entry is found.
          if (!existingRow) {
            const insertedRow = await relayHashInfoRepository.insert(item);
            insertResults.push(insertedRow);
          } else {
            // Update the existing row if a match is found.
            const updatedRow = await relayHashInfoRepository.update(
              { id: existingRow.id, internalHash: item.internalHash },
              item,
            );
            updateResults.push(updatedRow);
          }
        });
      }),
    );

    this.logRelayHashInfoAssignmentResult(
      SpokePoolEvents.FilledV3Relay,
      insertResults,
      updateResults,
    );
  }
<<<<<<< HEAD

  /**
   * Updates relayHashInfo table to include recently requested slow fill events
   * @param events An array of already stored requested slow fills
   * @returns A void promise
   */
  private async assignSlowFillRequestedEventsToRelayHashInfo(
    events: entities.RequestedV3SlowFill[],
  ): Promise<void> {
    const insertResults: InsertResult[] = [];
    const updateResults: UpdateResult[] = [];
    await Promise.all(
      events.map(async (event) => {
        // Format from event to relayHashInfo row
        const item = {
          internalHash: event.internalHash,
          depositId: event.depositId,
          originChainId: event.originChainId,
          destinationChainId: event.destinationChainId,
          fillDeadline: event.fillDeadline,
          slowFillRequestEventId: event.id,
        };

        // Start a transaction
        await this.postgres.transaction(async (transactionalEntityManager) => {
          const relayHashInfoRepository =
            transactionalEntityManager.getRepository(entities.RelayHashInfo);
          const lockKey = getDbLockKeyForDeposit(event);
          // Acquire a lock to prevent concurrent modifications on the same relayHash.
          // The lock is automatically released when the transaction commits or rolls back.
          await transactionalEntityManager.query(
            `SELECT pg_advisory_xact_lock($2, $1)`,
            lockKey,
          );

          // Retrieve an existing entry based on the relayHash.
          // If multiple rows exist, prioritize updating the one from the first deposit event indexed.
          const existingRow = await relayHashInfoRepository
            .createQueryBuilder()
            .where(`"internalHash" = :itemInternalHash`, {
              itemInternalHash: item.internalHash,
            })
            .orderBy('"depositEventId"', "ASC")
            .getOne();

          // Insert a new record if no matching entry is found.
          if (!existingRow) {
            const insertedRow = await relayHashInfoRepository.insert({
              ...item,
              status: RelayStatus.SlowFillRequested,
            });
            insertResults.push(insertedRow);
          } else {
            // Update the existing row if a match is found.
            const updatedRow = await relayHashInfoRepository.update(
              { id: existingRow.id, internalHash: item.internalHash },
              {
                ...item,
                // Update status to SlowFillRequested only if it is not already marked as Filled.
                ...(existingRow.status !== RelayStatus.Filled && {
                  status: RelayStatus.SlowFillRequested,
                }),
              },
            );
            updateResults.push(updatedRow);
          }
        });
      }),
    );

    this.logRelayHashInfoAssignmentResult(
      SpokePoolEvents.RequestedV3SlowFill,
      insertResults,
      updateResults,
    );
  }

=======

  /**
   * Updates relayHashInfo table to include recently requested slow fill events
   * @param events An array of already stored requested slow fills
   * @returns A void promise
   */
  private async assignSlowFillRequestedEventsToRelayHashInfo(
    events: entities.RequestedV3SlowFill[],
  ): Promise<void> {
    const insertResults: InsertResult[] = [];
    const updateResults: UpdateResult[] = [];
    await Promise.all(
      events.map(async (event) => {
        // Format from event to relayHashInfo row
        const item = {
          internalHash: event.internalHash,
          depositId: event.depositId,
          originChainId: event.originChainId,
          destinationChainId: event.destinationChainId,
          fillDeadline: event.fillDeadline,
          slowFillRequestEventId: event.id,
          includedActions: !utils.isFillOrSlowFillRequestMessageEmpty(
            event.message,
          ),
        };

        // Start a transaction
        await this.postgres.transaction(async (transactionalEntityManager) => {
          const relayHashInfoRepository =
            transactionalEntityManager.getRepository(entities.RelayHashInfo);
          const lockKey = getDbLockKeyForDeposit(event);
          // Acquire a lock to prevent concurrent modifications on the same relayHash.
          // The lock is automatically released when the transaction commits or rolls back.
          await transactionalEntityManager.query(
            `SELECT pg_advisory_xact_lock($2, $1)`,
            lockKey,
          );

          // Retrieve an existing entry based on the relayHash.
          // If multiple rows exist, prioritize updating the one from the first deposit event indexed.
          const existingRow = await relayHashInfoRepository
            .createQueryBuilder()
            .where(`"internalHash" = :itemInternalHash`, {
              itemInternalHash: item.internalHash,
            })
            .orderBy('"depositEventId"', "ASC")
            .getOne();

          // Insert a new record if no matching entry is found.
          if (!existingRow) {
            const insertedRow = await relayHashInfoRepository.insert({
              ...item,
              status: RelayStatus.SlowFillRequested,
            });
            insertResults.push(insertedRow);
          } else {
            // Update the existing row if a match is found.
            const updatedRow = await relayHashInfoRepository.update(
              { id: existingRow.id, internalHash: item.internalHash },
              {
                ...item,
                // Update status to SlowFillRequested only if it is not already marked as Filled.
                ...(existingRow.status !== RelayStatus.Filled && {
                  status: RelayStatus.SlowFillRequested,
                }),
              },
            );
            updateResults.push(updatedRow);
          }
        });
      }),
    );

    this.logRelayHashInfoAssignmentResult(
      SpokePoolEvents.RequestedV3SlowFill,
      insertResults,
      updateResults,
    );
  }

>>>>>>> 2ae82cab
  private logRelayHashInfoAssignmentResult(
    eventType: SpokePoolEvents,
    insertResults: InsertResult[],
    updateResults: UpdateResult[],
  ) {
    const insertedRows = insertResults.reduce(
      (acc, res) => acc + res.generatedMaps.length,
      0,
    );
    const updatedRows = updateResults.reduce(
      (acc, res) => acc + res.affected!,
      0,
    );
    if (insertedRows > 0 || updatedRows > 0) {
      this.logger.debug({
        at: "Indexer#SpokePoolProcessor#assignSpokeEventsToRelayHashInfo",
        message: `${eventType} events associated with RelayHashInfo`,
        insertedRows,
        updatedRows,
      });
    }
  }

  /**
   * Updates or deletes relay rows related to deleted deposit events.
   *
   * This function iterates over a list of deleted deposit events and ensures that its
   * corresponding rows in RelayHashInfo are properly updated or deleted.
   * - If a relay row has no other associated events (`fillEventId`, `slowFillRequestEventId`, `depositRefundTxHash`),
   *   it is deleted.
   * - If a relay row has other associated events and there are no other rows matching the `relayHash`, only the
   *   reference to the deleted deposit is removed.
   * - If other relay rows match the relayHash, the deposit information is transferred to the row with other
   *   events, and deletes the extra row.
   * Operations are wrapped in a transaction and use a lock to avoid race conditions with processes that might
   * be updating rows for the same relayHash.
   * @param deletedDeposits - List of deleted deposit events.
   * @returns A void promise
   */
  public async processDeletedDeposits(
    deletedDeposits: entities.V3FundsDeposited[],
  ) {
    for (const deposit of deletedDeposits) {
      await this.postgres.transaction(async (transactionalEntityManager) => {
        const relayHashInfoRepository =
          transactionalEntityManager.getRepository(entities.RelayHashInfo);

        this.logger.warn({
          at: "spokePoolProcessor#processDeletedDeposits",
          message: `Processing deleted deposit event with id ${deposit.id}`,
          deletedDepositDetails: {
            originChainId: deposit.originChainId,
            txHash: deposit.transactionHash,
            blockNumber: deposit.blockNumber,
            txIndex: deposit.transactionIndex,
            logIndex: deposit.logIndex,
          },
        });
        const lockKey = getDbLockKeyForDeposit(deposit);
        // Acquire a lock to prevent concurrent modifications on the same relayHash.
        // The lock is automatically released when the transaction commits or rolls back.
        await transactionalEntityManager.query(
          `SELECT pg_advisory_xact_lock($2, $1)`,
          lockKey,
        );

        const relatedRelayRow = await relayHashInfoRepository.findOne({
          where: { depositEventId: deposit.id },
        });

        if (relatedRelayRow) {
          const { fillEventId, slowFillRequestEventId, depositRefundTxHash } =
            relatedRelayRow;

          if (!fillEventId && !slowFillRequestEventId && !depositRefundTxHash) {
            // There are no other related events then it's safe to delete the row
            await relayHashInfoRepository.delete({ id: relatedRelayRow.id });
            this.logger.warn({
              at: "spokePoolProcessor#processDeletedDeposits",
              message: `Deleted relay row with id ${relatedRelayRow.id}. No related events.`,
            });
          } else {
            // There are other related events with the relay row
            // Check if there are other rows with matching internalHash
            const relayHashRecords = await relayHashInfoRepository.find({
              where: {
                id: Not(relatedRelayRow.id),
                internalHash: deposit.internalHash,
              },
              order: { depositEventId: "ASC" },
            });

            if (relayHashRecords.length === 0) {
              // There are no other rows for this relayHash
              // Only delete the reference to the deleted event in the existing row
              await relayHashInfoRepository.update(
                { id: relatedRelayRow.id },
                { depositEventId: null, depositTxHash: null },
              );
              this.logger.warn({
                at: "spokePoolProcessor#processDeletedDeposits",
                message: `Updated relay row with id ${relatedRelayRow.id} to remove reference to deleted deposit event ${deposit.id}.`,
              });
            } else {
              // There are other rows matching this relayHash
              // Get the one with the lowest depositEventId
              const nextMatchingRow = relayHashRecords[0]!;

              // We don't expect this row to have any associated events as those
              // were already associated with the row we got from the first query
              if (
                nextMatchingRow.fillEventId ||
                nextMatchingRow.slowFillRequestEventId ||
                nextMatchingRow.depositRefundTxHash
              ) {
                throw new Error(
                  `Unexpected event associations found in next matching row with id: ${nextMatchingRow.id}`,
                );
              }

              // Delete the row with matching relayHash and transfer its data to the row we are updating.
              await relayHashInfoRepository.delete({ id: nextMatchingRow.id });
              await relayHashInfoRepository.update(
                { id: relatedRelayRow.id },
                {
                  depositEventId: nextMatchingRow.depositEventId,
                  depositTxHash: nextMatchingRow.depositTxHash,
                },
              );
              this.logger.warn({
                at: "spokePoolProcessor#processDeletedDeposits",
                message: `Merged data from relay row with id ${nextMatchingRow.id} into ${relatedRelayRow.id} and deleted the former.`,
              });
            }
          }
        }
      });
    }
  }

  /**
   * Updates the status of expired relays originated from this processor's chain id
   * @returns An array with the updated relays
   */
  public async updateExpiredRelays(): Promise<entities.RelayHashInfo[]> {
    const relayHashInfoRepository = this.postgres.getRepository(
      entities.RelayHashInfo,
    );
    this.logger.debug({
      at: "Indexer#SpokePoolProcessor#updateExpiredRelays",
      message: `Updating status for expired relays`,
    });
    const expiredDeposits = await relayHashInfoRepository
      .createQueryBuilder()
      .update()
      .set({ status: entities.RelayStatus.Expired })
      .where("originChainId = :chainId", { chainId: this.chainId })
      .andWhere("fillDeadline < NOW()")
      .andWhere("status IN (:...pendingStatuses)", {
        pendingStatuses: [
          entities.RelayStatus.Unfilled,
          entities.RelayStatus.SlowFillRequested,
        ],
      })
      .returning("*")
      .execute();

    if ((expiredDeposits.affected ?? 0) > 0) {
      this.logger.debug({
        at: "Indexer#SpokePoolProcessor#updateExpiredRelays",
        message: `Updated status for ${expiredDeposits.affected} expired relays`,
      });
    }

    return expiredDeposits.raw;
  }

  /**
   * Assigns the swap event to the relay hash info
   */
  private async assignSwapEventToRelayHashInfo(
    depositSwapPairs: DepositSwapPair[],
  ) {
    const relayHashInfoRepository = this.postgres.getRepository(
      entities.RelayHashInfo,
    );
    await Promise.all(
      depositSwapPairs.map((depositSwapPair) =>
        relayHashInfoRepository.update(
          { depositEventId: depositSwapPair.deposit.id },
          {
            swapBeforeBridgeEventId: depositSwapPair.swapBeforeBridge.id,
          },
        ),
      ),
<<<<<<< HEAD
=======
    );
  }

  /**
   * Assigns the CallsFailed event to the relay hash info
   */
  private async assignCallsFailedEventToRelayHashInfo(
    fillCallsFailedPairs: FillCallsFailedPair[],
  ) {
    const relayHashInfoRepository = this.postgres.getRepository(
      entities.RelayHashInfo,
    );
    await Promise.all(
      fillCallsFailedPairs.map((fillCallsFailedPair) =>
        relayHashInfoRepository.update(
          { fillEventId: fillCallsFailedPair.fill.id },
          {
            callsFailedEventId: fillCallsFailedPair.callsFailed.id,
          },
        ),
      ),
>>>>>>> 2ae82cab
    );
  }
}<|MERGE_RESOLUTION|>--- conflicted
+++ resolved
@@ -1,9 +1,5 @@
 import winston from "winston";
-<<<<<<< HEAD
-import { providers } from "ethers";
-=======
 import { utils } from "@across-protocol/sdk";
->>>>>>> 2ae82cab
 
 import {
   DataSource,
@@ -17,14 +13,10 @@
 import { WebhookTypes, eventProcessorManager } from "@repo/webhooks";
 
 import { RelayStatus } from "../../../indexer-database/dist/src/entities";
-<<<<<<< HEAD
-import { DepositSwapPair } from "../data-indexing/service/SpokePoolIndexerDataHandler";
-=======
 import {
   DepositSwapPair,
   FillCallsFailedPair,
 } from "../data-indexing/service/SpokePoolIndexerDataHandler";
->>>>>>> 2ae82cab
 import { StoreEventsResult } from "../database/SpokePoolRepository";
 import { getDbLockKeyForDeposit } from "../utils";
 
@@ -46,10 +38,7 @@
     events: StoreEventsResult,
     deletedDeposits: entities.V3FundsDeposited[],
     depositSwapPairs: DepositSwapPair[],
-<<<<<<< HEAD
-=======
     fillCallsFailedPairs: FillCallsFailedPair[],
->>>>>>> 2ae82cab
     fillsGasFee?: Record<string, bigint | undefined>,
   ) {
     // Update relay hash info records related to deleted deposits
@@ -72,13 +61,6 @@
     const newSlowFillRequests = dbUtils.filterSaveQueryResults(
       events.slowFillRequests,
       SaveQueryResultType.Inserted,
-<<<<<<< HEAD
-    );
-    const updatedSlowFillRequests = dbUtils.filterSaveQueryResults(
-      events.slowFillRequests,
-      SaveQueryResultType.Updated,
-=======
->>>>>>> 2ae82cab
     );
     const updatedSlowFillRequests = dbUtils.filterSaveQueryResults(
       events.slowFillRequests,
@@ -103,26 +85,6 @@
     const timeToUpdateExpiredRelaysEnd = performance.now();
     const end = performance.now();
 
-<<<<<<< HEAD
-    // Assign events to relay hash info
-    const timeToAssignSpokeEventsToRelayHashInfoStart = performance.now();
-    await this.assignSpokeEventsToRelayHashInfo({
-      deposits: newDeposits,
-      fills: [...newFills, ...updatedFills],
-      slowFillRequests: [...newSlowFillRequests, ...updatedSlowFillRequests],
-      fillsGasFee,
-    });
-    await this.assignSwapEventToRelayHashInfo(depositSwapPairs);
-    const timeToAssignSpokeEventsToRelayHashInfoEnd = performance.now();
-
-    // Update expired deposits
-    const timeToUpdateExpiredRelaysStart = performance.now();
-    const expiredDeposits = await this.updateExpiredRelays();
-    const timeToUpdateExpiredRelaysEnd = performance.now();
-    const end = performance.now();
-
-=======
->>>>>>> 2ae82cab
     // Send webhook notifications
     // Notify webhook of new deposits
     newDeposits.forEach((deposit) => {
@@ -231,10 +193,7 @@
           fillDeadline: event.fillDeadline,
           depositEventId: event.id,
           depositTxHash: event.transactionHash,
-<<<<<<< HEAD
-=======
           includedActions: !utils.isMessageEmpty(event.message),
->>>>>>> 2ae82cab
         };
 
         // Start a transaction
@@ -317,12 +276,9 @@
           status: RelayStatus.Filled, // Mark the status as filled.
           fillTxHash: event.transactionHash,
           fillGasFee: fillGasFee?.toString(),
-<<<<<<< HEAD
-=======
           includedActions: !utils.isFillOrSlowFillRequestMessageEmpty(
             event.updatedMessage,
           ),
->>>>>>> 2ae82cab
         };
 
         // Start a transaction
@@ -369,7 +325,6 @@
       updateResults,
     );
   }
-<<<<<<< HEAD
 
   /**
    * Updates relayHashInfo table to include recently requested slow fill events
@@ -391,6 +346,9 @@
           destinationChainId: event.destinationChainId,
           fillDeadline: event.fillDeadline,
           slowFillRequestEventId: event.id,
+          includedActions: !utils.isFillOrSlowFillRequestMessageEmpty(
+            event.message,
+          ),
         };
 
         // Start a transaction
@@ -447,88 +405,6 @@
     );
   }
 
-=======
-
-  /**
-   * Updates relayHashInfo table to include recently requested slow fill events
-   * @param events An array of already stored requested slow fills
-   * @returns A void promise
-   */
-  private async assignSlowFillRequestedEventsToRelayHashInfo(
-    events: entities.RequestedV3SlowFill[],
-  ): Promise<void> {
-    const insertResults: InsertResult[] = [];
-    const updateResults: UpdateResult[] = [];
-    await Promise.all(
-      events.map(async (event) => {
-        // Format from event to relayHashInfo row
-        const item = {
-          internalHash: event.internalHash,
-          depositId: event.depositId,
-          originChainId: event.originChainId,
-          destinationChainId: event.destinationChainId,
-          fillDeadline: event.fillDeadline,
-          slowFillRequestEventId: event.id,
-          includedActions: !utils.isFillOrSlowFillRequestMessageEmpty(
-            event.message,
-          ),
-        };
-
-        // Start a transaction
-        await this.postgres.transaction(async (transactionalEntityManager) => {
-          const relayHashInfoRepository =
-            transactionalEntityManager.getRepository(entities.RelayHashInfo);
-          const lockKey = getDbLockKeyForDeposit(event);
-          // Acquire a lock to prevent concurrent modifications on the same relayHash.
-          // The lock is automatically released when the transaction commits or rolls back.
-          await transactionalEntityManager.query(
-            `SELECT pg_advisory_xact_lock($2, $1)`,
-            lockKey,
-          );
-
-          // Retrieve an existing entry based on the relayHash.
-          // If multiple rows exist, prioritize updating the one from the first deposit event indexed.
-          const existingRow = await relayHashInfoRepository
-            .createQueryBuilder()
-            .where(`"internalHash" = :itemInternalHash`, {
-              itemInternalHash: item.internalHash,
-            })
-            .orderBy('"depositEventId"', "ASC")
-            .getOne();
-
-          // Insert a new record if no matching entry is found.
-          if (!existingRow) {
-            const insertedRow = await relayHashInfoRepository.insert({
-              ...item,
-              status: RelayStatus.SlowFillRequested,
-            });
-            insertResults.push(insertedRow);
-          } else {
-            // Update the existing row if a match is found.
-            const updatedRow = await relayHashInfoRepository.update(
-              { id: existingRow.id, internalHash: item.internalHash },
-              {
-                ...item,
-                // Update status to SlowFillRequested only if it is not already marked as Filled.
-                ...(existingRow.status !== RelayStatus.Filled && {
-                  status: RelayStatus.SlowFillRequested,
-                }),
-              },
-            );
-            updateResults.push(updatedRow);
-          }
-        });
-      }),
-    );
-
-    this.logRelayHashInfoAssignmentResult(
-      SpokePoolEvents.RequestedV3SlowFill,
-      insertResults,
-      updateResults,
-    );
-  }
-
->>>>>>> 2ae82cab
   private logRelayHashInfoAssignmentResult(
     eventType: SpokePoolEvents,
     insertResults: InsertResult[],
@@ -724,8 +600,6 @@
           },
         ),
       ),
-<<<<<<< HEAD
-=======
     );
   }
 
@@ -747,7 +621,6 @@
           },
         ),
       ),
->>>>>>> 2ae82cab
     );
   }
 }