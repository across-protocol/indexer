--- conflicted
+++ resolved
@@ -43,75 +43,6 @@
   ) {
     // Update relay hash info records related to deleted deposits
     await this.processDeletedDeposits(deletedDeposits);
-<<<<<<< HEAD
-
-    const newDeposits = dbUtils.filterSaveQueryResults(
-      events.deposits,
-      SaveQueryResultType.Inserted,
-    );
-
-    const newFills = dbUtils.filterSaveQueryResults(
-      events.fills,
-      SaveQueryResultType.Inserted,
-    );
-    const updatedFills = dbUtils.filterSaveQueryResults(
-      events.fills,
-      SaveQueryResultType.Updated,
-    );
-
-    const newSlowFillRequests = dbUtils.filterSaveQueryResults(
-      events.slowFillRequests,
-      SaveQueryResultType.Inserted,
-    );
-    const updatedSlowFillRequests = dbUtils.filterSaveQueryResults(
-      events.slowFillRequests,
-      SaveQueryResultType.Updated,
-    );
-
-    // Assign events to relay hash info
-    const timeToAssignSpokeEventsToRelayHashInfoStart = performance.now();
-    await this.assignSpokeEventsToRelayHashInfo({
-      deposits: newDeposits,
-      fills: [...newFills, ...updatedFills],
-      slowFillRequests: [...newSlowFillRequests, ...updatedSlowFillRequests],
-      fillsGasFee,
-    });
-    await this.assignSwapEventToRelayHashInfo(depositSwapPairs);
-    await this.assignCallsFailedEventToRelayHashInfo(fillCallsFailedPairs);
-    const timeToAssignSpokeEventsToRelayHashInfoEnd = performance.now();
-
-    // Update expired deposits
-    const timeToUpdateExpiredRelaysStart = performance.now();
-    const expiredDeposits = await this.updateExpiredRelays();
-    const timeToUpdateExpiredRelaysEnd = performance.now();
-    const end = performance.now();
-
-    // Send webhook notifications
-    // Notify webhook of new deposits
-    newDeposits.forEach((deposit) => {
-      this.webhookWriteFn?.({
-        type: WebhookTypes.DepositStatus,
-        event: {
-          depositId: deposit.depositId,
-          originChainId: deposit.originChainId,
-          depositTxHash: deposit.transactionHash,
-          status: RelayStatus.Unfilled,
-        },
-      });
-    });
-
-    // Notify webhook of new slow fill requests
-    newSlowFillRequests.forEach((deposit) => {
-      this.webhookWriteFn?.({
-        type: WebhookTypes.DepositStatus,
-        event: {
-          depositId: deposit.depositId,
-          originChainId: deposit.originChainId,
-          depositTxHash: deposit.transactionHash,
-          status: RelayStatus.SlowFillRequested,
-        },
-      });
-=======
 
     // Assign events to relay hash info
     const timeToAssignSpokeEventsToRelayHashInfoStart = performance.now();
@@ -141,7 +72,6 @@
       timeToUpdateExpiredRelays:
         timeToUpdateExpiredRelaysEnd - timeToUpdateExpiredRelaysStart,
       totalTime: end - timeToAssignSpokeEventsToRelayHashInfoStart,
->>>>>>> 8d219c4c
     });
   }
 
@@ -203,74 +133,6 @@
             lockKey,
           );
 
-<<<<<<< HEAD
-    // Notify webhook of new fills
-    newFills.forEach((fill) => {
-      this.webhookWriteFn?.({
-        type: WebhookTypes.DepositStatus,
-        event: {
-          depositId: fill.depositId,
-          originChainId: fill.originChainId,
-          depositTxHash: fill.transactionHash,
-          status: RelayStatus.Filled,
-        },
-      });
-    });
-
-    // Notify webhook of expired deposits
-    expiredDeposits.forEach((deposit) => {
-      this.webhookWriteFn?.({
-        type: WebhookTypes.DepositStatus,
-        event: {
-          depositId: deposit.depositId,
-          originChainId: deposit.originChainId,
-          depositTxHash: deposit.depositTxHash,
-          status: RelayStatus.Expired,
-        },
-      });
-    });
-
-    this.logger.debug({
-      at: "Indexer#SpokePoolProcessor#process",
-      message: "System Time Log for SpokePoolProcessor#process",
-      spokeChainId: this.chainId,
-      timeToAssignSpokeEventsToRelayHashInfo:
-        timeToAssignSpokeEventsToRelayHashInfoEnd -
-        timeToAssignSpokeEventsToRelayHashInfoStart,
-      timeToUpdateExpiredRelays:
-        timeToUpdateExpiredRelaysEnd - timeToUpdateExpiredRelaysStart,
-      totalTime: end - timeToAssignSpokeEventsToRelayHashInfoStart,
-    });
-  }
-
-  /**
-   * Updates relayHashInfo table to include recently stored events
-   * @param events An object with stored deposits, fills and slow fill requests
-   * @returns A void promise
-   */
-  public async assignSpokeEventsToRelayHashInfo(events: {
-    deposits: entities.V3FundsDeposited[];
-    fills: entities.FilledV3Relay[];
-    slowFillRequests: entities.RequestedV3SlowFill[];
-    fillsGasFee?: Record<string, bigint | undefined>;
-  }): Promise<void> {
-    await Promise.all([
-      this.assignDepositEventsToRelayHashInfo(events.deposits),
-      this.assignFillEventsToRelayHashInfo(events.fills, events.fillsGasFee),
-      this.assignSlowFillRequestedEventsToRelayHashInfo(
-        events.slowFillRequests,
-      ),
-    ]);
-  }
-
-  /**
-   * Updates relayHashInfo table to include recently stored deposits
-   * @param events An array of already stored deposits
-   * @returns A void promise
-   */
-  private async assignDepositEventsToRelayHashInfo(
-    events: entities.V3FundsDeposited[],
-=======
           // Retrieve an existing entry that either:
           // - Matches the relayHash and has no associated depositEventId.
           // - Matches both relayHash and depositEventId.
@@ -395,196 +257,6 @@
    */
   private async assignSlowFillRequestedEventsToRelayHashInfo(
     events: entities.RequestedV3SlowFill[],
->>>>>>> 8d219c4c
-  ): Promise<void> {
-    const insertResults: InsertResult[] = [];
-    const updateResults: UpdateResult[] = [];
-    await Promise.all(
-      events.map(async (event) => {
-        // Format from event to relayHashInfo row
-        const item = {
-<<<<<<< HEAD
-          relayHash: event.relayHash,
-=======
->>>>>>> 8d219c4c
-          internalHash: event.internalHash,
-          depositId: event.depositId,
-          originChainId: event.originChainId,
-          destinationChainId: event.destinationChainId,
-          fillDeadline: event.fillDeadline,
-<<<<<<< HEAD
-          depositEventId: event.id,
-          depositTxHash: event.transactionHash,
-          includedActions: !utils.isMessageEmpty(event.message),
-        };
-
-        // Start a transaction
-        await this.postgres.transaction(async (transactionalEntityManager) => {
-          const relayHashInfoRepository =
-            transactionalEntityManager.getRepository(entities.RelayHashInfo);
-
-          const lockKey = getDbLockKeyForDeposit(event);
-          // Acquire a lock to prevent concurrent modifications on the same relayHash.
-          // The lock is automatically released when the transaction commits or rolls back.
-          await transactionalEntityManager.query(
-            `SELECT pg_advisory_xact_lock($2, $1)`,
-            lockKey,
-          );
-
-          // Retrieve an existing entry that either:
-          // - Matches the relayHash and has no associated depositEventId.
-          // - Matches both relayHash and depositEventId.
-          const existingRow = await relayHashInfoRepository
-            .createQueryBuilder()
-            .where('"internalHash" = :itemInternalHash', {
-              itemInternalHash: item.internalHash,
-            })
-            .andWhere(
-              '"depositEventId" IS NULL OR "depositEventId" = :itemEventId',
-              { itemEventId: item.depositEventId },
-            )
-            .getOne();
-
-          // Insert a new record if no matching entry is found.
-          if (!existingRow) {
-            const insertedRow = await relayHashInfoRepository.insert(item);
-            insertResults.push(insertedRow);
-          } else {
-            // Update the existing row if a match is found.
-            const updatedRow = await relayHashInfoRepository.update(
-              { id: existingRow.id, internalHash: item.internalHash },
-              item,
-            );
-            updateResults.push(updatedRow);
-          }
-        });
-      }),
-    );
-
-    this.logRelayHashInfoAssignmentResult(
-      SpokePoolEvents.V3FundsDeposited,
-      insertResults,
-      updateResults,
-    );
-  }
-
-  /**
-   * Updates relayHashInfo table to include recently stored fills
-   * @param events An array of already stored fills
-   * @returns A void promise
-   */
-  private async assignFillEventsToRelayHashInfo(
-    events: entities.FilledV3Relay[],
-    fillsGasFee?: Record<string, bigint | undefined>,
-  ): Promise<void> {
-    const insertResults: InsertResult[] = [];
-    const updateResults: UpdateResult[] = [];
-    await Promise.all(
-      events.map(async (event) => {
-        // Format from event to relayHashInfo row
-        const fillGasFee = fillsGasFee?.[event.transactionHash];
-        if (fillsGasFee && !fillGasFee) {
-          throw new Error(
-            `Fill gas fee not found for fill event ${event.id} and transaction hash ${event.transactionHash}`,
-          );
-        }
-        const item: Partial<entities.RelayHashInfo> = {
-          internalHash: event.internalHash,
-          depositId: event.depositId,
-          originChainId: event.originChainId,
-          destinationChainId: event.destinationChainId,
-          fillDeadline: event.fillDeadline,
-          fillEventId: event.id,
-          status: RelayStatus.Filled, // Mark the status as filled.
-          fillTxHash: event.transactionHash,
-          fillGasFee: fillGasFee?.toString(),
-          includedActions: !utils.isFillOrSlowFillRequestMessageEmpty(
-            event.updatedMessage,
-=======
-          slowFillRequestEventId: event.id,
-          includedActions: !utils.isFillOrSlowFillRequestMessageEmpty(
-            event.message,
->>>>>>> 8d219c4c
-          ),
-        };
-
-        // Start a transaction
-<<<<<<< HEAD
-
-=======
->>>>>>> 8d219c4c
-        await this.postgres.transaction(async (transactionalEntityManager) => {
-          const relayHashInfoRepository =
-            transactionalEntityManager.getRepository(entities.RelayHashInfo);
-          const lockKey = getDbLockKeyForDeposit(event);
-          // Acquire a lock to prevent concurrent modifications on the same relayHash.
-          // The lock is automatically released when the transaction commits or rolls back.
-          await transactionalEntityManager.query(
-            `SELECT pg_advisory_xact_lock($2, $1)`,
-            lockKey,
-          );
-<<<<<<< HEAD
-=======
-
->>>>>>> 8d219c4c
-          // Retrieve an existing entry based on the relayHash.
-          // If multiple rows exist, prioritize updating the one from the first deposit event indexed.
-          const existingRow = await relayHashInfoRepository
-            .createQueryBuilder()
-            .where(`"internalHash" = :itemInternalHash`, {
-              itemInternalHash: item.internalHash,
-            })
-            .orderBy('"depositEventId"', "ASC")
-            .getOne();
-
-          // Insert a new record if no matching entry is found.
-          if (!existingRow) {
-<<<<<<< HEAD
-            const insertedRow = await relayHashInfoRepository.insert(item);
-=======
-            const insertedRow = await relayHashInfoRepository.insert({
-              ...item,
-              status: RelayStatus.SlowFillRequested,
-            });
->>>>>>> 8d219c4c
-            insertResults.push(insertedRow);
-          } else {
-            // Update the existing row if a match is found.
-            const updatedRow = await relayHashInfoRepository.update(
-              { id: existingRow.id, internalHash: item.internalHash },
-<<<<<<< HEAD
-              item,
-=======
-              {
-                ...item,
-                // Update status to SlowFillRequested only if it is not already marked as Filled.
-                ...(existingRow.status !== RelayStatus.Filled && {
-                  status: RelayStatus.SlowFillRequested,
-                }),
-              },
->>>>>>> 8d219c4c
-            );
-            updateResults.push(updatedRow);
-          }
-        });
-      }),
-    );
-<<<<<<< HEAD
-
-    this.logRelayHashInfoAssignmentResult(
-      SpokePoolEvents.FilledV3Relay,
-      insertResults,
-      updateResults,
-    );
-  }
-
-  /**
-   * Updates relayHashInfo table to include recently requested slow fill events
-   * @param events An array of already stored requested slow fills
-   * @returns A void promise
-   */
-  private async assignSlowFillRequestedEventsToRelayHashInfo(
-    events: entities.RequestedV3SlowFill[],
   ): Promise<void> {
     const insertResults: InsertResult[] = [];
     const updateResults: UpdateResult[] = [];
@@ -650,9 +322,6 @@
       }),
     );
 
-=======
-
->>>>>>> 8d219c4c
     this.logRelayHashInfoAssignmentResult(
       SpokePoolEvents.RequestedV3SlowFill,
       insertResults,
@@ -845,40 +514,6 @@
   ) {
     const relayHashInfoRepository = this.postgres.getRepository(
       entities.RelayHashInfo,
-<<<<<<< HEAD
-    );
-    await Promise.all(
-      depositSwapPairs.map((depositSwapPair) =>
-        relayHashInfoRepository.update(
-          { depositEventId: depositSwapPair.deposit.id },
-          {
-            swapBeforeBridgeEventId: depositSwapPair.swapBeforeBridge.id,
-          },
-        ),
-      ),
-    );
-  }
-
-  /**
-   * Assigns the CallsFailed event to the relay hash info
-   */
-  private async assignCallsFailedEventToRelayHashInfo(
-    fillCallsFailedPairs: FillCallsFailedPair[],
-  ) {
-    const relayHashInfoRepository = this.postgres.getRepository(
-      entities.RelayHashInfo,
-    );
-    await Promise.all(
-      fillCallsFailedPairs.map((fillCallsFailedPair) =>
-        relayHashInfoRepository.update(
-          { fillEventId: fillCallsFailedPair.fill.id },
-          {
-            callsFailedEventId: fillCallsFailedPair.callsFailed.id,
-          },
-        ),
-      ),
-    );
-=======
     );
     await Promise.all(
       depositSwapPairs.map((depositSwapPair) =>
@@ -971,6 +606,5 @@
         },
       });
     });
->>>>>>> 8d219c4c
   }
 }