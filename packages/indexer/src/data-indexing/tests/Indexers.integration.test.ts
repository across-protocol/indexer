--- conflicted
+++ resolved
@@ -1,14 +1,10 @@
 import { expect } from "chai";
 import { DataSource } from "typeorm";
 import { getTestDataSource } from "../../tests/setup";
-<<<<<<< HEAD
 import {
   startArbitrumIndexer,
   startHyperEvmIndexer,
 } from "../service/indexers";
-=======
-import { startArbitrumIndexer } from "../service/indexers";
->>>>>>> 19578a3a
 import { MockWebSocketRPCServer } from "../../tests/testProvider";
 import { utils as dbUtils } from "@repo/indexer-database";
 import { entities } from "@repo/indexer-database";
@@ -19,11 +15,7 @@
 import sinon from "sinon";
 import { Logger } from "winston";
 import { CHAIN_IDs } from "@across-protocol/constants";
-<<<<<<< HEAD
-import { decodeMessage } from "../adapter/cctp-v2/service";
 import { getOftChainConfiguration } from "../adapter/oft/service";
-=======
->>>>>>> 19578a3a
 
 describe("Indexer Integration (Real Transaction Data)", () => {
   let dataSource: DataSource;
