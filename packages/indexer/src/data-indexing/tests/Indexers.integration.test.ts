import { expect } from "chai";
import { DataSource } from "typeorm";
import { getTestDataSource } from "../../tests/setup";
import { startArbitrumIndexing } from "../service/indexing";
import { MockWebSocketRPCServer } from "../../tests/testProvider";
import { utils as dbUtils } from "@repo/indexer-database";
<<<<<<< HEAD
import { entities } from "@repo/indexer-database";
=======
import { entities, utils, DataSourceType } from "@repo/indexer-database";
import {
  TOKEN_MESSENGER_ADDRESS_MAINNET,
  MESSAGE_TRANSMITTER_ADDRESS_TESTNET,
  MESSAGE_TRANSMITTER_ADDRESS_MAINNET,
} from "../service/constants";
>>>>>>> d3723e99
import sinon from "sinon";
import { Logger } from "winston";
import { CHAIN_IDs } from "@across-protocol/constants";
import { createPublicClient, http, PublicClient } from "viem";
import { arbitrum, arbitrumSepolia } from "viem/chains";

// Setup real clients for fetching data
// Setup generic client for fetching data
const getTestPublicClient = (chainId: number): PublicClient => {
  let chain;
  let transportUrl;

  if (chainId === CHAIN_IDs.ARBITRUM) {
    chain = arbitrum;
    transportUrl =
      process.env.RPC_PROVIDER_URLS_42161?.split(",")[0] ||
      "https://arb1.arbitrum.io/rpc";
  } else if (chainId === CHAIN_IDs.ARBITRUM_SEPOLIA) {
    chain = arbitrumSepolia;
    transportUrl =
      process.env.RPC_PROVIDER_URLS_421614?.split(",")[0] ||
      "https://sepolia-rollup.arbitrum.io/rpc";
  } else {
    throw new Error(`Unsupported chainId for test client: ${chainId}`);
  }
  return createPublicClient({
    chain,
    transport: http(transportUrl),
  });
};

const fetchAndMockTransaction = async (
  server: MockWebSocketRPCServer,
  client: PublicClient,
  txHash: `0x${string}`,
) => {
  const receipt = await client.getTransactionReceipt({ hash: txHash });
  const block = await client.getBlock({
    blockNumber: receipt.blockNumber,
    includeTransactions: true,
  });

  // Helper to convert Viem formatted objects back to JSON-RPC hex strings
  const toRpcFormat = (val: any, key?: string): any => {
    if (val === null || val === undefined) return val;
    if (typeof val === "bigint") return `0x${val.toString(16)}`;
    if (typeof val === "number") {
      // Log index, block number, etc. should be hex strings
      return `0x${val.toString(16)}`;
    }
    if (typeof val === "boolean") return val ? "0x1" : "0x0";
    if (Array.isArray(val)) return val.map((item) => toRpcFormat(item));
    if (typeof val === "object") {
      const out: any = {};
      for (const k in val) {
        // Special handling for status which is "success" | "reverted" in Viem
        if (k === "status" && val[k] === "success") {
          out[k] = "0x1";
          continue;
        }
        if (k === "status" && val[k] === "reverted") {
          out[k] = "0x0";
          continue;
        }
        // Type is separate. Viem: 'eip1559'. RPC: '0x2'
        if (k === "type") {
          if (val[k] === "eip1559") {
            out[k] = "0x2";
            continue;
          }
          if (val[k] === "eip2930") {
            out[k] = "0x1";
            continue;
          }
          if (val[k] === "legacy") {
            out[k] = "0x0";
            continue;
          }
          // If it's already hex or other string
        }

        out[k] = toRpcFormat(val[k], k);
      }
      return out;
    }
    return val;
  };

  const serializedBlock = toRpcFormat(block);
  // Ensure we define transactions as generic array if needed, but toRpcFormat handles recursing
  server.mockBlockResponse(serializedBlock);

  const serializedReceipt = toRpcFormat(receipt);
  server.mockTransactionReceiptResponse(txHash, serializedReceipt);
  return {
    block,
    receipt,
  };
};

describe("Websocket Subscription", () => {
  let dataSource: DataSource;
  let blockchainRepository: dbUtils.BlockchainEventRepository;
  let server: MockWebSocketRPCServer;
  let rpcUrl: string;
  let logger: Logger;
  let abortController: AbortController;

  /**
   * Sets up the data source and blockchain repository before each test.
   */
  beforeEach(async () => {
    dataSource = await getTestDataSource();
    logger = {
      debug: sinon.spy(),
      info: sinon.spy(),
      warn: sinon.spy(),
      error: sinon.spy(),
    } as unknown as Logger;
    blockchainRepository = new dbUtils.BlockchainEventRepository(
      dataSource,
      logger,
    );
    abortController = new AbortController();
    server = new MockWebSocketRPCServer();
    rpcUrl = await server.start();
  });

  /**
   * Cleans up the data source each test.
   */
  afterEach(async () => {
    if (dataSource && dataSource.isInitialized) {
      await dataSource.destroy();
    }
    abortController.abort();
    // Give the indexer loop a moment to exit and close its connections cleanly
    await new Promise((resolve) => setTimeout(resolve, 100));
    server.stop();
    sinon.restore();
  });

  /**
   * Tests ingesting a DepositForBurn event from a specific Arbitrum Sepolia transaction.
   */
  it("should ingest the DepositForBurn event from Arbitrum tx 0xabb...69f7", async () => {
    const txHash =
      "0x063cac1df9697e1f87ee57b7d56a4bdb58447ca9d88c113fd576a44d3c842b1d";

    const arbitrumClient = getTestPublicClient(CHAIN_IDs.ARBITRUM);

    const { block, receipt } = await fetchAndMockTransaction(
      server,
      arbitrumClient,
      txHash,
    );

    // Start the Indexer with the real repository
    startArbitrumIndexing({
      repo: blockchainRepository,
      rpcUrl,
      logger,
      sigterm: abortController.signal,
      testNet: false,
    });

    // Wait for the indexer to subscribe
    await server.waitForSubscription(2);

    // Push the events to the WebSocket
    receipt.logs.forEach((log) => server.pushEvent(log));

    // Wait for insertion
    await new Promise((resolve) => setTimeout(resolve, 1000));

    // Verify Persistence
    const depositRepo = dataSource.getRepository(entities.DepositForBurn);
    const savedEvent = await depositRepo.findOne({
      where: { transactionHash: txHash },
    });
    expect(savedEvent).to.exist;
    expect(savedEvent).to.deep.include({
      // --- Chain Context ---
      chainId: CHAIN_IDs.ARBITRUM, // Arbitrum One
      blockNumber: Number(block.number),
      transactionHash: txHash,
      transactionIndex: 11,
      logIndex: 12,
      finalised: false, // Should be false initially for WS events
      // --- CCTP Event Data ---
      burnToken: "0xaf88d065e77c8cC2239327C5EDb3A432268e5831", // USDC
<<<<<<< HEAD
      amount: 1000000, // 1 USDC (6 decimals)
      maxFee: 100,
      depositor: "0xce1FFE01eBB4f8521C12e74363A396ee3d337E1B",
      mintRecipient: "0x1c709Fd0Db6A6B877Ddb19ae3D485B7b4ADD879f",
      destinationDomain: 19,
      destinationTokenMessenger: "0x28b5a0e9C621a5BadaA536219b3a228C8168cf5d",
      destinationCaller: "0x1c709Fd0Db6A6B877Ddb19ae3D485B7b4ADD879f",
=======

      // Note: TypeORM might return BigInts as strings or numbers depending on config.
      // Adjust strictly based on your entity definition. Usually string for big numbers.
      amount: 13652780148, // 136.52 USDC
      maxFee: 1365128, // 0.013 USDC

      depositor: "0x085b48ca6908dceafb4fae56c90709e1537ec9a7",
      mintRecipient: "0x047669ebb4ec165d2bd5e78706e9aede04bf095a",

      destinationDomain: 0,
      destinationTokenMessenger: "0x28b5a0e9c621a5badaa536219b3a228c8168cf5d",
      destinationCaller: "0x047669ebb4ec165d2bd5e78706e9aede04bf095a",
>>>>>>> d3723e99

      minFinalityThreshold: 1000,

      // We verify the hookData matches exactly
      hookData:
<<<<<<< HEAD
        "0xca926484ff944441cfca1a0fdfe973e6076fabce3dc5714fcd283d2d867b10c00000000000000000000000000000000000000000000000000000000069411d3b000000000000000000000000000000000000000000000000000000000000000000000000000000000000000000000000000000000000000000000000000001f40000000000000000000000009a8f92a830a5cb89a3816e3d267cb7791c16b04d000000000000000000000000b88339cb7199b77e23db6e890353e22632ba630f000000000000000000000000000000000000000000000000000000000000000000000000000000000000000000000000000000000000000000000000000001000000000000000000000000000000000000000000000000000000000000000000",
=======
        "0x000000000000000000000000000000000000000000000000000000000000008000000000000000000000000000000000000000000000000000000000000001e000000000000000000000000000000000000000000000000000000000000000000000000000000000000000000000000000000000000000000000000000000000000000000000000000000000000000000000000000000000000000000000000a0000000000000000000000000c9b4d255736e4936f55c0bf2a6b32d5773808cc00000000000000000000000012b9c482289560089e03cad1d263ea6d94582cad00000000000000000000000017658341d07039e1e960d7717abea246247452350000000000000000000000003059d274afa5b7e6e62c55beb305e0d321f8ae0300000000000000000000000034c727bc1bea6eef54158601f570a9464ca5d3870000000000000000000000004daad69dd6f39c0b0fab5e6304b863d55a05a83b00000000000000000000000057daa33e7783c773e0250a1de7e33f413a18b3e500000000000000000000000094256ae37597541db993eafc4ff063b3acc76e960000000000000000000000009d8d38c6c84edc80c743c5d843e23edf3b1793be000000000000000000000000bf81fb11a7b0d3333a05e767a022669fac656c17000000000000000000000000000000000000000000000000000000000000000a000000000000000000000000000000000000000000000000000000000f7a5710",
      dataSource: DataSourceType.WEB_SOCKET,
>>>>>>> d3723e99
    });

    expect(savedEvent!.blockTimestamp.toISOString()).to.exist;
    expect(savedEvent!.deletedAt).to.be.null;
    expect(savedEvent!.finalizerJob).to.be.undefined;
  }).timeout(20000);

  it("should ingest the MessageSent event from Arbitrum tx 0x063...2b1d", async () => {
    const txHash =
      "0x063cac1df9697e1f87ee57b7d56a4bdb58447ca9d88c113fd576a44d3c842b1d";

    const arbitrumClient = getTestPublicClient(CHAIN_IDs.ARBITRUM);
    const { block, receipt } = await fetchAndMockTransaction(
      server,
      arbitrumClient,
      txHash,
    );

    startArbitrumIndexing({
      repo: blockchainRepository,
      rpcUrl,
      logger,
      sigterm: abortController.signal,
      testNet: false,
    });

    await server.waitForSubscription(2);
    // Push the events to the WebSocket
    receipt.logs.forEach((log) => server.pushEvent(log));

    // Wait for insertion
    await new Promise((resolve) => setTimeout(resolve, 1000));

    // Verify Persistence
    const messageSentRepo = dataSource.getRepository(entities.MessageSent);
    const savedEvent = await messageSentRepo.findOne({
      where: { transactionHash: txHash },
    });
    expect(savedEvent).to.exist;
    expect(savedEvent).to.deep.include({
      chainId: CHAIN_IDs.ARBITRUM,
      blockNumber: Number(block.number),
      transactionHash: txHash,
      transactionIndex: 11,
      logIndex: 11,
      finalised: false,
      version: 1,
      sourceDomain: 3,
      destinationDomain: 19,
      nonce:
        "0x0000000000000000000000000000000000000000000000000000000000000000",
<<<<<<< HEAD
      sender: "0x28b5a0e9C621a5BadaA536219b3a228C8168cf5d",
      recipient: "0x28b5a0e9C621a5BadaA536219b3a228C8168cf5d",
      destinationCaller: "0x1c709Fd0Db6A6B877Ddb19ae3D485B7b4ADD879f",
=======
      sender: "0x8fe6b999dc680ccfdd5bf7eb0974218be2542daa",
      recipient: "0x8fe6b999dc680ccfdd5bf7eb0974218be2542daa",
      destinationCaller: "0x0000000000000000000000000000000000000000",
>>>>>>> d3723e99
      minFinalityThreshold: 1000,
      finalityThresholdExecuted: 0,
      messageBody:
        "0x00000001000000000000000000000000af88d065e77c8cc2239327c5edb3a432268e58310000000000000000000000001c709fd0db6a6b877ddb19ae3d485b7b4add879f00000000000000000000000000000000000000000000000000000000000f4240000000000000000000000000ce1ffe01ebb4f8521c12e74363a396ee3d337e1b000000000000000000000000000000000000000000000000000000000000006400000000000000000000000000000000000000000000000000000000000000000000000000000000000000000000000000000000000000000000000000000000ca926484ff944441cfca1a0fdfe973e6076fabce3dc5714fcd283d2d867b10c00000000000000000000000000000000000000000000000000000000069411d3b000000000000000000000000000000000000000000000000000000000000000000000000000000000000000000000000000000000000000000000000000001f40000000000000000000000009a8f92a830a5cb89a3816e3d267cb7791c16b04d000000000000000000000000b88339cb7199b77e23db6e890353e22632ba630f000000000000000000000000000000000000000000000000000000000000000000000000000000000000000000000000000000000000000000000000000001000000000000000000000000000000000000000000000000000000000000000000",
      message:
        "0x000000010000000300000013000000000000000000000000000000000000000000000000000000000000000000000000000000000000000028b5a0e9c621a5badaa536219b3a228c8168cf5d00000000000000000000000028b5a0e9c621a5badaa536219b3a228c8168cf5d0000000000000000000000001c709fd0db6a6b877ddb19ae3d485b7b4add879f000003e80000000000000001000000000000000000000000af88d065e77c8cc2239327c5edb3a432268e58310000000000000000000000001c709fd0db6a6b877ddb19ae3d485b7b4add879f00000000000000000000000000000000000000000000000000000000000f4240000000000000000000000000ce1ffe01ebb4f8521c12e74363a396ee3d337e1b000000000000000000000000000000000000000000000000000000000000006400000000000000000000000000000000000000000000000000000000000000000000000000000000000000000000000000000000000000000000000000000000ca926484ff944441cfca1a0fdfe973e6076fabce3dc5714fcd283d2d867b10c00000000000000000000000000000000000000000000000000000000069411d3b000000000000000000000000000000000000000000000000000000000000000000000000000000000000000000000000000000000000000000000000000001f40000000000000000000000009a8f92a830a5cb89a3816e3d267cb7791c16b04d000000000000000000000000b88339cb7199b77e23db6e890353e22632ba630f000000000000000000000000000000000000000000000000000000000000000000000000000000000000000000000000000000000000000000000000000001000000000000000000000000000000000000000000000000000000000000000000",
    });

    expect(savedEvent!.blockTimestamp.toISOString()).to.exist;
  }).timeout(20000);
  it("should ingest the MessageReceived event from Arbitrum tx 0xe016...0580", async () => {
    // Real Transaction Data taken from:
    // https://arbiscan.io/tx/0xe0167a1bc37a020e2035c67abf92f434eb5ff3d344de99d33d8e303650280580#eventlog#58
    const txHash =
      "0xe0167a1bc37a020e2035c67abf92f434eb5ff3d344de99d33d8e303650280580";
    const blockNumber = 410837599;
    const blockHash =
      "0x49a795cdd62e55d51dfada9c7bb7035fd31ea733a4cc1f4a69d7e56e1a6721fe";
    const blockTimestamp = "0x6564b1f3"; // Arbitrary valid timestamp since real one wasn't provided, using same as DepositForBurn test

    // Prime the Mock Server
    server.mockBlockResponse({
      number: "0x" + blockNumber.toString(16),
      hash: blockHash,
      timestamp: blockTimestamp,
      transactions: [],
    });

    // Start the Indexer
    startArbitrumIndexing({
      repo: blockchainRepository,
      rpcUrl,
      logger,
      sigterm: abortController.signal,
      testNet: false, // Arbitrum One
    });
    await server.waitForSubscription();

    const messageBody =
      "0x00000001000000000000000000000000B88339CB7199B77E23DB6E890353E22632BA630F000000000000000000000000928E8B34E4585F259CD645C5B7E45CEC5ADDB845000000000000000000000000000000000000000000000000000000000FF89D1600000000000000000000000015B2810232EC96FF083CA6D8B785CB930D241D8300000000000000000000000000000000000000000000000000000000000000000000000000000000000000000000000000000000000000000000000000000000000000000000000000000000000000000000000000000000000000000000000000";

    // Push the REAL Event Payload
    server.pushEvent({
      address: MESSAGE_TRANSMITTER_ADDRESS_MAINNET,
      blockNumber: "0x" + blockNumber.toString(16),
      transactionHash: txHash,
      logIndex: "0x3A", // 58
      blockHash,
      transactionIndex: "0x1",
      topics: [
        // Topic 0: Event Signature
        "0xff48c13eda96b1cceacc6b9edeedc9e9db9d6226afbc30146b720c19d3addb1c", // check signature for MessageReceived
        // Topic 1: caller (0x99f5A2E5d81F22DDB130f4A194584532A3dc3C2E)
        "0x00000000000000000000000099f5A2E5d81F22DDB130f4A194584532A3dc3C2E",
        // Topic 2: nonce (4FFEC20F05E67D8D5E5EC283B7C080514C31B666E9178737D400B522810342E1)
        "0x4FFEC20F05E67D8D5E5EC283B7C080514C31B666E9178737D400B522810342E1",
        // Topic 3: finalityThresholdExecuted (2000 -> 0x7d0)
        "0x00000000000000000000000000000000000000000000000000000000000007d0",
      ],
      data: "0x000000000000000000000000000000000000000000000000000000000000001300000000000000000000000028b5a0e9c621a5badaa536219b3a228c8168cf5d000000000000000000000000000000000000000000000000000000000000006000000000000000000000000000000000000000000000000000000000000000e500000001000000000000000000000000b88339cb7199b77e23db6e890353e22632ba630f000000000000000000000000928e8b34e4585f259cd645c5b7e45cec5addb845000000000000000000000000000000000000000000000000000000000ff89d1600000000000000000000000015b2810232ec96ff083ca6d8b785cb930d241d8300000000000000000000000000000000000000000000000000000000000000000000000000000000000000000000000000000000000000000000000000000000000000000000000000000000000000000000000000000000000000000000000000000000000000000000000000000000000000000000000000000000",
    });

    // Wait for async processing
    await new Promise((r) => setTimeout(r, 500));

    // Verify Persistence
    const messageReceivedRepo = dataSource.getRepository(
      entities.MessageReceived,
    );
    const savedEvent = await messageReceivedRepo.findOne({
      where: { transactionHash: txHash },
    });

    // Basic Existence Check
    expect(savedEvent).to.exist;

    // Detailed Field Verification
    expect(savedEvent).to.deep.include({
      chainId: CHAIN_IDs.ARBITRUM,
      blockNumber,
      transactionHash: txHash,
      transactionIndex: 1,
      logIndex: 58,
      finalised: false,

      // Specific Event Data
      caller: "0x99f5a2e5d81f22ddb130f4a194584532a3dc3c2e",
      nonce:
        "0x4ffec20f05e67d8d5e5ec283b7c080514c31b666e9178737d400b522810342e1", // Lowercase for db consistency
      sourceDomain: 19,
      sender: "0x28b5a0e9c621a5badaa536219b3a228c8168cf5d", // Transformed from bytes32 to address
      finalityThresholdExecuted: 2000,
      messageBody: messageBody.toLowerCase(),
      dataSource: DataSourceType.WEB_SOCKET,
    });
  }).timeout(20000);
});<|MERGE_RESOLUTION|>--- conflicted
+++ resolved
@@ -4,16 +4,8 @@
 import { startArbitrumIndexing } from "../service/indexing";
 import { MockWebSocketRPCServer } from "../../tests/testProvider";
 import { utils as dbUtils } from "@repo/indexer-database";
-<<<<<<< HEAD
-import { entities } from "@repo/indexer-database";
-=======
 import { entities, utils, DataSourceType } from "@repo/indexer-database";
-import {
-  TOKEN_MESSENGER_ADDRESS_MAINNET,
-  MESSAGE_TRANSMITTER_ADDRESS_TESTNET,
-  MESSAGE_TRANSMITTER_ADDRESS_MAINNET,
-} from "../service/constants";
->>>>>>> d3723e99
+import { MESSAGE_TRANSMITTER_ADDRESS_MAINNET } from "../service/constants";
 import sinon from "sinon";
 import { Logger } from "winston";
 import { CHAIN_IDs } from "@across-protocol/constants";
@@ -131,7 +123,7 @@
       debug: sinon.spy(),
       info: sinon.spy(),
       warn: sinon.spy(),
-      error: sinon.spy(),
+      error: console.error,
     } as unknown as Logger;
     blockchainRepository = new dbUtils.BlockchainEventRepository(
       dataSource,
@@ -205,39 +197,19 @@
       finalised: false, // Should be false initially for WS events
       // --- CCTP Event Data ---
       burnToken: "0xaf88d065e77c8cC2239327C5EDb3A432268e5831", // USDC
-<<<<<<< HEAD
       amount: 1000000, // 1 USDC (6 decimals)
       maxFee: 100,
-      depositor: "0xce1FFE01eBB4f8521C12e74363A396ee3d337E1B",
-      mintRecipient: "0x1c709Fd0Db6A6B877Ddb19ae3D485B7b4ADD879f",
+      depositor: "0xce1ffe01ebb4f8521c12e74363a396ee3d337e1b",
+      mintRecipient: "0x1c709fd0db6a6b877ddb19ae3d485b7b4add879f",
       destinationDomain: 19,
-      destinationTokenMessenger: "0x28b5a0e9C621a5BadaA536219b3a228C8168cf5d",
-      destinationCaller: "0x1c709Fd0Db6A6B877Ddb19ae3D485B7b4ADD879f",
-=======
-
-      // Note: TypeORM might return BigInts as strings or numbers depending on config.
-      // Adjust strictly based on your entity definition. Usually string for big numbers.
-      amount: 13652780148, // 136.52 USDC
-      maxFee: 1365128, // 0.013 USDC
-
-      depositor: "0x085b48ca6908dceafb4fae56c90709e1537ec9a7",
-      mintRecipient: "0x047669ebb4ec165d2bd5e78706e9aede04bf095a",
-
-      destinationDomain: 0,
       destinationTokenMessenger: "0x28b5a0e9c621a5badaa536219b3a228c8168cf5d",
-      destinationCaller: "0x047669ebb4ec165d2bd5e78706e9aede04bf095a",
->>>>>>> d3723e99
+      destinationCaller: "0x1c709fd0db6a6b877ddb19ae3d485b7b4add879f",
 
       minFinalityThreshold: 1000,
 
       // We verify the hookData matches exactly
       hookData:
-<<<<<<< HEAD
         "0xca926484ff944441cfca1a0fdfe973e6076fabce3dc5714fcd283d2d867b10c00000000000000000000000000000000000000000000000000000000069411d3b000000000000000000000000000000000000000000000000000000000000000000000000000000000000000000000000000000000000000000000000000001f40000000000000000000000009a8f92a830a5cb89a3816e3d267cb7791c16b04d000000000000000000000000b88339cb7199b77e23db6e890353e22632ba630f000000000000000000000000000000000000000000000000000000000000000000000000000000000000000000000000000000000000000000000000000001000000000000000000000000000000000000000000000000000000000000000000",
-=======
-        "0x000000000000000000000000000000000000000000000000000000000000008000000000000000000000000000000000000000000000000000000000000001e000000000000000000000000000000000000000000000000000000000000000000000000000000000000000000000000000000000000000000000000000000000000000000000000000000000000000000000000000000000000000000000000a0000000000000000000000000c9b4d255736e4936f55c0bf2a6b32d5773808cc00000000000000000000000012b9c482289560089e03cad1d263ea6d94582cad00000000000000000000000017658341d07039e1e960d7717abea246247452350000000000000000000000003059d274afa5b7e6e62c55beb305e0d321f8ae0300000000000000000000000034c727bc1bea6eef54158601f570a9464ca5d3870000000000000000000000004daad69dd6f39c0b0fab5e6304b863d55a05a83b00000000000000000000000057daa33e7783c773e0250a1de7e33f413a18b3e500000000000000000000000094256ae37597541db993eafc4ff063b3acc76e960000000000000000000000009d8d38c6c84edc80c743c5d843e23edf3b1793be000000000000000000000000bf81fb11a7b0d3333a05e767a022669fac656c17000000000000000000000000000000000000000000000000000000000000000a000000000000000000000000000000000000000000000000000000000f7a5710",
-      dataSource: DataSourceType.WEB_SOCKET,
->>>>>>> d3723e99
     });
 
     expect(savedEvent!.blockTimestamp.toISOString()).to.exist;
@@ -289,15 +261,9 @@
       destinationDomain: 19,
       nonce:
         "0x0000000000000000000000000000000000000000000000000000000000000000",
-<<<<<<< HEAD
-      sender: "0x28b5a0e9C621a5BadaA536219b3a228C8168cf5d",
-      recipient: "0x28b5a0e9C621a5BadaA536219b3a228C8168cf5d",
-      destinationCaller: "0x1c709Fd0Db6A6B877Ddb19ae3D485B7b4ADD879f",
-=======
-      sender: "0x8fe6b999dc680ccfdd5bf7eb0974218be2542daa",
-      recipient: "0x8fe6b999dc680ccfdd5bf7eb0974218be2542daa",
-      destinationCaller: "0x0000000000000000000000000000000000000000",
->>>>>>> d3723e99
+      sender: "0x28b5a0e9c621a5badaa536219b3a228c8168cf5d",
+      recipient: "0x28b5a0e9c621a5badaa536219b3a228c8168cf5d",
+      destinationCaller: "0x1c709fd0db6a6b877ddb19ae3d485b7b4add879f",
       minFinalityThreshold: 1000,
       finalityThresholdExecuted: 0,
       messageBody:
@@ -324,6 +290,31 @@
       hash: blockHash,
       timestamp: blockTimestamp,
       transactions: [],
+    });
+
+    server.mockTransactionResponse(txHash, {
+      hash: txHash,
+      blockNumber: blockNumber,
+      blockHash: blockHash,
+      blockTimestamp: blockTimestamp,
+      from: "0x0000000000000000000000000000000000000000",
+      to: "0x0000000000000000000000000000000000000000",
+      gasPrice: "0x0",
+      gasLimit: "0x0",
+      gasUsed: "0x0",
+      cumulativeGasUsed: "0x0",
+      effectiveGasPrice: "0x0",
+      logs: [],
+    });
+
+    server.mockTransactionReceiptResponse(txHash, {
+      blockNumber: blockNumber,
+      blockHash: blockHash,
+      transactionHash: txHash,
+      transactionIndex: 1,
+      cumulativeGasUsed: "0x0",
+      effectiveGasPrice: "0x0",
+      logs: [],
     });
 
     // Start the Indexer
