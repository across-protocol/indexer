import { expect } from "chai";
import { DataSource } from "typeorm";
import { getTestDataSource } from "../../tests/setup";
import { startArbitrumIndexing } from "../service/indexing";
import { MockWebSocketRPCServer } from "../../tests/testProvider";
import { utils as dbUtils } from "@repo/indexer-database";
import { entities } from "@repo/indexer-database";
<<<<<<< HEAD
=======
import {
  TOKEN_MESSENGER_ADDRESS_MAINNET,
  MESSAGE_TRANSMITTER_ADDRESS_TESTNET,
  MESSAGE_TRANSMITTER_ADDRESS_MAINNET,
} from "../service/constants";
>>>>>>> 4b6963e5
import sinon from "sinon";
import { Logger } from "winston";
import { CHAIN_IDs } from "@across-protocol/constants";
import { createPublicClient, http, PublicClient } from "viem";
import { arbitrum, arbitrumSepolia } from "viem/chains";

// Setup real clients for fetching data
// Setup generic client for fetching data
const getTestPublicClient = (chainId: number): PublicClient => {
  let chain;
  let transportUrl;

  if (chainId === CHAIN_IDs.ARBITRUM) {
    chain = arbitrum;
    transportUrl =
      process.env.RPC_PROVIDER_URLS_42161?.split(",")[0] ||
      "https://arb1.arbitrum.io/rpc";
  } else if (chainId === CHAIN_IDs.ARBITRUM_SEPOLIA) {
    chain = arbitrumSepolia;
    transportUrl =
      process.env.RPC_PROVIDER_URLS_421614?.split(",")[0] ||
      "https://sepolia-rollup.arbitrum.io/rpc";
  } else {
    throw new Error(`Unsupported chainId for test client: ${chainId}`);
  }
  return createPublicClient({
    chain,
    transport: http(transportUrl),
  });
};

const fetchAndMockTransaction = async (
  server: MockWebSocketRPCServer,
  client: PublicClient,
  txHash: `0x${string}`,
) => {
  const receipt = await client.getTransactionReceipt({ hash: txHash });
  const block = await client.getBlock({
    blockNumber: receipt.blockNumber,
    includeTransactions: true,
  });

  // Helper to convert Viem formatted objects back to JSON-RPC hex strings
  const toRpcFormat = (val: any, key?: string): any => {
    if (val === null || val === undefined) return val;
    if (typeof val === "bigint") return `0x${val.toString(16)}`;
    if (typeof val === "number") {
      // Log index, block number, etc. should be hex strings
      return `0x${val.toString(16)}`;
    }
    if (typeof val === "boolean") return val ? "0x1" : "0x0";
    if (Array.isArray(val)) return val.map((item) => toRpcFormat(item));
    if (typeof val === "object") {
      const out: any = {};
      for (const k in val) {
        // Special handling for status which is "success" | "reverted" in Viem
        if (k === "status" && val[k] === "success") {
          out[k] = "0x1";
          continue;
        }
        if (k === "status" && val[k] === "reverted") {
          out[k] = "0x0";
          continue;
        }
        // Type is separate. Viem: 'eip1559'. RPC: '0x2'
        if (k === "type") {
          if (val[k] === "eip1559") {
            out[k] = "0x2";
            continue;
          }
          if (val[k] === "eip2930") {
            out[k] = "0x1";
            continue;
          }
          if (val[k] === "legacy") {
            out[k] = "0x0";
            continue;
          }
          // If it's already hex or other string
        }

        out[k] = toRpcFormat(val[k], k);
      }
      return out;
    }
    return val;
  };

  const serializedBlock = toRpcFormat(block);
  // Ensure we define transactions as generic array if needed, but toRpcFormat handles recursing
  server.mockBlockResponse(serializedBlock);

  const serializedReceipt = toRpcFormat(receipt);
  server.mockTransactionReceiptResponse(txHash, serializedReceipt);
  return {
    block,
    receipt,
  };
};

describe("Websocket Subscription", () => {
  let dataSource: DataSource;
  let blockchainRepository: dbUtils.BlockchainEventRepository;
  let server: MockWebSocketRPCServer;
  let rpcUrl: string;
  let logger: Logger;
  let abortController: AbortController;

  /**
   * Sets up the data source and blockchain repository before each test.
   */
  beforeEach(async () => {
    dataSource = await getTestDataSource();
    logger = {
      debug: sinon.spy(),
      info: sinon.spy(),
      warn: sinon.spy(),
      error: sinon.spy(),
    } as unknown as Logger;
    blockchainRepository = new dbUtils.BlockchainEventRepository(
      dataSource,
      logger,
    );
    abortController = new AbortController();
    server = new MockWebSocketRPCServer();
    rpcUrl = await server.start();
  });

  /**
   * Cleans up the data source each test.
   */
  afterEach(async () => {
    if (dataSource && dataSource.isInitialized) {
      await dataSource.destroy();
    }
    abortController.abort();
    // Give the indexer loop a moment to exit and close its connections cleanly
    await new Promise((resolve) => setTimeout(resolve, 100));
    server.stop();
    sinon.restore();
  });

  /**
   * Tests ingesting a DepositForBurn event from a specific Arbitrum Sepolia transaction.
   */
  it("should ingest the DepositForBurn event from Arbitrum tx 0xabb...69f7", async () => {
    const txHash =
      "0x063cac1df9697e1f87ee57b7d56a4bdb58447ca9d88c113fd576a44d3c842b1d";

    const arbitrumClient = getTestPublicClient(CHAIN_IDs.ARBITRUM);

    const { block, receipt } = await fetchAndMockTransaction(
      server,
      arbitrumClient,
      txHash,
    );

    // Start the Indexer with the real repository
    startArbitrumIndexing({
      repo: blockchainRepository,
      rpcUrl,
      logger,
      sigterm: abortController.signal,
      testNet: false,
    });

    // Wait for the indexer to subscribe
    await server.waitForSubscription(2);

    // Push the events to the WebSocket
    receipt.logs.forEach((log) => server.pushEvent(log));

    // Wait for insertion
    await new Promise((resolve) => setTimeout(resolve, 1000));

    // Verify Persistence
    const depositRepo = dataSource.getRepository(entities.DepositForBurn);
    const savedEvent = await depositRepo.findOne({
      where: { transactionHash: txHash },
    });
    expect(savedEvent).to.exist;
    expect(savedEvent).to.deep.include({
      // --- Chain Context ---
      chainId: CHAIN_IDs.ARBITRUM, // Arbitrum One
      blockNumber: Number(block.number),
      transactionHash: txHash,
      transactionIndex: 11,
      logIndex: 12,
      finalised: false, // Should be false initially for WS events
      // --- CCTP Event Data ---
      burnToken: "0xaf88d065e77c8cC2239327C5EDb3A432268e5831", // USDC
<<<<<<< HEAD
      amount: 1000000, // 1 USDC (6 decimals)
      maxFee: 100,
      depositor: "0xce1FFE01eBB4f8521C12e74363A396ee3d337E1B",
      mintRecipient: "0x1c709Fd0Db6A6B877Ddb19ae3D485B7b4ADD879f",
      destinationDomain: 19,
      destinationTokenMessenger: "0x28b5a0e9C621a5BadaA536219b3a228C8168cf5d",
      destinationCaller: "0x1c709Fd0Db6A6B877Ddb19ae3D485B7b4ADD879f",
=======

      // Note: TypeORM might return BigInts as strings or numbers depending on config.
      // Adjust strictly based on your entity definition. Usually string for big numbers.
      amount: 13652780148, // 136.52 USDC
      maxFee: 1365128, // 0.013 USDC

      depositor: "0x085b48ca6908dceafb4fae56c90709e1537ec9a7",
      mintRecipient: "0x047669ebb4ec165d2bd5e78706e9aede04bf095a",

      destinationDomain: 0,
      destinationTokenMessenger: "0x28b5a0e9c621a5badaa536219b3a228c8168cf5d",
      destinationCaller: "0x047669ebb4ec165d2bd5e78706e9aede04bf095a",
>>>>>>> 4b6963e5

      minFinalityThreshold: 1000,

      // We verify the hookData matches exactly
      hookData:
        "0xca926484ff944441cfca1a0fdfe973e6076fabce3dc5714fcd283d2d867b10c00000000000000000000000000000000000000000000000000000000069411d3b000000000000000000000000000000000000000000000000000000000000000000000000000000000000000000000000000000000000000000000000000001f40000000000000000000000009a8f92a830a5cb89a3816e3d267cb7791c16b04d000000000000000000000000b88339cb7199b77e23db6e890353e22632ba630f000000000000000000000000000000000000000000000000000000000000000000000000000000000000000000000000000000000000000000000000000001000000000000000000000000000000000000000000000000000000000000000000",
    });

    expect(savedEvent!.blockTimestamp.toISOString()).to.exist;
    expect(savedEvent!.deletedAt).to.be.null;
    expect(savedEvent!.finalizerJob).to.be.undefined;
  }).timeout(20000);

  it("should ingest the MessageSent event from Arbitrum tx 0x063...2b1d", async () => {
    const txHash =
      "0x063cac1df9697e1f87ee57b7d56a4bdb58447ca9d88c113fd576a44d3c842b1d";

    const arbitrumClient = getTestPublicClient(CHAIN_IDs.ARBITRUM);
    const { block, receipt } = await fetchAndMockTransaction(
      server,
      arbitrumClient,
      txHash,
    );

    startArbitrumIndexing({
      repo: blockchainRepository,
      rpcUrl,
      logger,
      sigterm: abortController.signal,
      testNet: false,
    });

    await server.waitForSubscription(2);
    // Push the events to the WebSocket
    receipt.logs.forEach((log) => server.pushEvent(log));

    // Wait for insertion
    await new Promise((resolve) => setTimeout(resolve, 1000));

    // Verify Persistence
    const messageSentRepo = dataSource.getRepository(entities.MessageSent);
    const savedEvent = await messageSentRepo.findOne({
      where: { transactionHash: txHash },
    });
    expect(savedEvent).to.exist;
    expect(savedEvent).to.deep.include({
      chainId: CHAIN_IDs.ARBITRUM,
      blockNumber: Number(block.number),
      transactionHash: txHash,
      transactionIndex: 11,
      logIndex: 11,
      finalised: false,
      version: 1,
      sourceDomain: 3,
      destinationDomain: 19,
      nonce:
        "0x0000000000000000000000000000000000000000000000000000000000000000",
<<<<<<< HEAD
      sender: "0x28b5a0e9C621a5BadaA536219b3a228C8168cf5d",
      recipient: "0x28b5a0e9C621a5BadaA536219b3a228C8168cf5d",
      destinationCaller: "0x1c709Fd0Db6A6B877Ddb19ae3D485B7b4ADD879f",
=======
      sender: "0x8fe6b999dc680ccfdd5bf7eb0974218be2542daa",
      recipient: "0x8fe6b999dc680ccfdd5bf7eb0974218be2542daa",
      destinationCaller: "0x0000000000000000000000000000000000000000",
>>>>>>> 4b6963e5
      minFinalityThreshold: 1000,
      finalityThresholdExecuted: 0,
      messageBody:
        "0x00000001000000000000000000000000af88d065e77c8cc2239327c5edb3a432268e58310000000000000000000000001c709fd0db6a6b877ddb19ae3d485b7b4add879f00000000000000000000000000000000000000000000000000000000000f4240000000000000000000000000ce1ffe01ebb4f8521c12e74363a396ee3d337e1b000000000000000000000000000000000000000000000000000000000000006400000000000000000000000000000000000000000000000000000000000000000000000000000000000000000000000000000000000000000000000000000000ca926484ff944441cfca1a0fdfe973e6076fabce3dc5714fcd283d2d867b10c00000000000000000000000000000000000000000000000000000000069411d3b000000000000000000000000000000000000000000000000000000000000000000000000000000000000000000000000000000000000000000000000000001f40000000000000000000000009a8f92a830a5cb89a3816e3d267cb7791c16b04d000000000000000000000000b88339cb7199b77e23db6e890353e22632ba630f000000000000000000000000000000000000000000000000000000000000000000000000000000000000000000000000000000000000000000000000000001000000000000000000000000000000000000000000000000000000000000000000",
      message:
        "0x000000010000000300000013000000000000000000000000000000000000000000000000000000000000000000000000000000000000000028b5a0e9c621a5badaa536219b3a228c8168cf5d00000000000000000000000028b5a0e9c621a5badaa536219b3a228c8168cf5d0000000000000000000000001c709fd0db6a6b877ddb19ae3d485b7b4add879f000003e80000000000000001000000000000000000000000af88d065e77c8cc2239327c5edb3a432268e58310000000000000000000000001c709fd0db6a6b877ddb19ae3d485b7b4add879f00000000000000000000000000000000000000000000000000000000000f4240000000000000000000000000ce1ffe01ebb4f8521c12e74363a396ee3d337e1b000000000000000000000000000000000000000000000000000000000000006400000000000000000000000000000000000000000000000000000000000000000000000000000000000000000000000000000000000000000000000000000000ca926484ff944441cfca1a0fdfe973e6076fabce3dc5714fcd283d2d867b10c00000000000000000000000000000000000000000000000000000000069411d3b000000000000000000000000000000000000000000000000000000000000000000000000000000000000000000000000000000000000000000000000000001f40000000000000000000000009a8f92a830a5cb89a3816e3d267cb7791c16b04d000000000000000000000000b88339cb7199b77e23db6e890353e22632ba630f000000000000000000000000000000000000000000000000000000000000000000000000000000000000000000000000000000000000000000000000000001000000000000000000000000000000000000000000000000000000000000000000",
    });

    expect(savedEvent!.blockTimestamp.toISOString()).to.exist;
  }).timeout(20000);
  it("should ingest the MessageReceived event from Arbitrum tx 0xe016...0580", async () => {
    // Real Transaction Data taken from:
    // https://arbiscan.io/tx/0xe0167a1bc37a020e2035c67abf92f434eb5ff3d344de99d33d8e303650280580#eventlog#58
    const txHash =
      "0xe0167a1bc37a020e2035c67abf92f434eb5ff3d344de99d33d8e303650280580";
    const blockNumber = 410837599;
    const blockHash =
      "0x49a795cdd62e55d51dfada9c7bb7035fd31ea733a4cc1f4a69d7e56e1a6721fe";
    const blockTimestamp = "0x6564b1f3"; // Arbitrary valid timestamp since real one wasn't provided, using same as DepositForBurn test

    // Prime the Mock Server
    server.mockBlockResponse({
      number: "0x" + blockNumber.toString(16),
      hash: blockHash,
      timestamp: blockTimestamp,
      transactions: [],
    });

    // Start the Indexer
    startArbitrumIndexing({
      repo: blockchainRepository,
      rpcUrl,
      logger,
      sigterm: abortController.signal,
      testNet: false, // Arbitrum One
    });
    await server.waitForSubscription();

    const messageBody =
      "0x00000001000000000000000000000000B88339CB7199B77E23DB6E890353E22632BA630F000000000000000000000000928E8B34E4585F259CD645C5B7E45CEC5ADDB845000000000000000000000000000000000000000000000000000000000FF89D1600000000000000000000000015B2810232EC96FF083CA6D8B785CB930D241D8300000000000000000000000000000000000000000000000000000000000000000000000000000000000000000000000000000000000000000000000000000000000000000000000000000000000000000000000000000000000000000000000000";

    // Push the REAL Event Payload
    server.pushEvent({
      address: MESSAGE_TRANSMITTER_ADDRESS_MAINNET,
      blockNumber: "0x" + blockNumber.toString(16),
      transactionHash: txHash,
      logIndex: "0x3A", // 58
      blockHash,
      transactionIndex: "0x1",
      topics: [
        // Topic 0: Event Signature
        "0xff48c13eda96b1cceacc6b9edeedc9e9db9d6226afbc30146b720c19d3addb1c", // check signature for MessageReceived
        // Topic 1: caller (0x99f5A2E5d81F22DDB130f4A194584532A3dc3C2E)
        "0x00000000000000000000000099f5A2E5d81F22DDB130f4A194584532A3dc3C2E",
        // Topic 2: nonce (4FFEC20F05E67D8D5E5EC283B7C080514C31B666E9178737D400B522810342E1)
        "0x4FFEC20F05E67D8D5E5EC283B7C080514C31B666E9178737D400B522810342E1",
        // Topic 3: finalityThresholdExecuted (2000 -> 0x7d0)
        "0x00000000000000000000000000000000000000000000000000000000000007d0",
      ],
      data: "0x000000000000000000000000000000000000000000000000000000000000001300000000000000000000000028b5a0e9c621a5badaa536219b3a228c8168cf5d000000000000000000000000000000000000000000000000000000000000006000000000000000000000000000000000000000000000000000000000000000e500000001000000000000000000000000b88339cb7199b77e23db6e890353e22632ba630f000000000000000000000000928e8b34e4585f259cd645c5b7e45cec5addb845000000000000000000000000000000000000000000000000000000000ff89d1600000000000000000000000015b2810232ec96ff083ca6d8b785cb930d241d8300000000000000000000000000000000000000000000000000000000000000000000000000000000000000000000000000000000000000000000000000000000000000000000000000000000000000000000000000000000000000000000000000000000000000000000000000000000000000000000000000000000",
    });

    // Wait for async processing
    await new Promise((r) => setTimeout(r, 500));

    // Verify Persistence
    const messageReceivedRepo = dataSource.getRepository(
      entities.MessageReceived,
    );
    const savedEvent = await messageReceivedRepo.findOne({
      where: { transactionHash: txHash },
    });

    // Basic Existence Check
    expect(savedEvent).to.exist;

    // Detailed Field Verification
    expect(savedEvent).to.deep.include({
      chainId: CHAIN_IDs.ARBITRUM,
      blockNumber,
      transactionHash: txHash,
      transactionIndex: 1,
      logIndex: 58,
      finalised: false,

      // Specific Event Data
      caller: "0x99f5a2e5d81f22ddb130f4a194584532a3dc3c2e",
      nonce:
        "0x4ffec20f05e67d8d5e5ec283b7c080514c31b666e9178737d400b522810342e1", // Lowercase for db consistency
      sourceDomain: 19,
      sender: "0x28b5a0e9c621a5badaa536219b3a228c8168cf5d", // Transformed from bytes32 to address
      finalityThresholdExecuted: 2000,
      messageBody: messageBody.toLowerCase(),
    });
  }).timeout(20000);
});<|MERGE_RESOLUTION|>--- conflicted
+++ resolved
@@ -5,14 +5,6 @@
 import { MockWebSocketRPCServer } from "../../tests/testProvider";
 import { utils as dbUtils } from "@repo/indexer-database";
 import { entities } from "@repo/indexer-database";
-<<<<<<< HEAD
-=======
-import {
-  TOKEN_MESSENGER_ADDRESS_MAINNET,
-  MESSAGE_TRANSMITTER_ADDRESS_TESTNET,
-  MESSAGE_TRANSMITTER_ADDRESS_MAINNET,
-} from "../service/constants";
->>>>>>> 4b6963e5
 import sinon from "sinon";
 import { Logger } from "winston";
 import { CHAIN_IDs } from "@across-protocol/constants";
@@ -180,7 +172,7 @@
     });
 
     // Wait for the indexer to subscribe
-    await server.waitForSubscription(2);
+    await server.waitForSubscription(3);
 
     // Push the events to the WebSocket
     receipt.logs.forEach((log) => server.pushEvent(log));
@@ -204,7 +196,6 @@
       finalised: false, // Should be false initially for WS events
       // --- CCTP Event Data ---
       burnToken: "0xaf88d065e77c8cC2239327C5EDb3A432268e5831", // USDC
-<<<<<<< HEAD
       amount: 1000000, // 1 USDC (6 decimals)
       maxFee: 100,
       depositor: "0xce1FFE01eBB4f8521C12e74363A396ee3d337E1B",
@@ -212,20 +203,6 @@
       destinationDomain: 19,
       destinationTokenMessenger: "0x28b5a0e9C621a5BadaA536219b3a228C8168cf5d",
       destinationCaller: "0x1c709Fd0Db6A6B877Ddb19ae3D485B7b4ADD879f",
-=======
-
-      // Note: TypeORM might return BigInts as strings or numbers depending on config.
-      // Adjust strictly based on your entity definition. Usually string for big numbers.
-      amount: 13652780148, // 136.52 USDC
-      maxFee: 1365128, // 0.013 USDC
-
-      depositor: "0x085b48ca6908dceafb4fae56c90709e1537ec9a7",
-      mintRecipient: "0x047669ebb4ec165d2bd5e78706e9aede04bf095a",
-
-      destinationDomain: 0,
-      destinationTokenMessenger: "0x28b5a0e9c621a5badaa536219b3a228c8168cf5d",
-      destinationCaller: "0x047669ebb4ec165d2bd5e78706e9aede04bf095a",
->>>>>>> 4b6963e5
 
       minFinalityThreshold: 1000,
 
@@ -258,7 +235,7 @@
       testNet: false,
     });
 
-    await server.waitForSubscription(2);
+    await server.waitForSubscription(3);
     // Push the events to the WebSocket
     receipt.logs.forEach((log) => server.pushEvent(log));
 
@@ -283,15 +260,9 @@
       destinationDomain: 19,
       nonce:
         "0x0000000000000000000000000000000000000000000000000000000000000000",
-<<<<<<< HEAD
       sender: "0x28b5a0e9C621a5BadaA536219b3a228C8168cf5d",
       recipient: "0x28b5a0e9C621a5BadaA536219b3a228C8168cf5d",
       destinationCaller: "0x1c709Fd0Db6A6B877Ddb19ae3D485B7b4ADD879f",
-=======
-      sender: "0x8fe6b999dc680ccfdd5bf7eb0974218be2542daa",
-      recipient: "0x8fe6b999dc680ccfdd5bf7eb0974218be2542daa",
-      destinationCaller: "0x0000000000000000000000000000000000000000",
->>>>>>> 4b6963e5
       minFinalityThreshold: 1000,
       finalityThresholdExecuted: 0,
       messageBody:
@@ -302,23 +273,18 @@
 
     expect(savedEvent!.blockTimestamp.toISOString()).to.exist;
   }).timeout(20000);
-  it("should ingest the MessageReceived event from Arbitrum tx 0xe016...0580", async () => {
+  it("should ingest the MessageReceived event from Arbitrum tx 0x3846...f049", async () => {
     // Real Transaction Data taken from:
-    // https://arbiscan.io/tx/0xe0167a1bc37a020e2035c67abf92f434eb5ff3d344de99d33d8e303650280580#eventlog#58
+    // https://arbiscan.io/tx/0x384656c6c3243982e130b3f7024f8677a5791ea8cab9e11cf7013abb7b03f049#eventlog#36
     const txHash =
-      "0xe0167a1bc37a020e2035c67abf92f434eb5ff3d344de99d33d8e303650280580";
-    const blockNumber = 410837599;
-    const blockHash =
-      "0x49a795cdd62e55d51dfada9c7bb7035fd31ea733a4cc1f4a69d7e56e1a6721fe";
-    const blockTimestamp = "0x6564b1f3"; // Arbitrary valid timestamp since real one wasn't provided, using same as DepositForBurn test
-
-    // Prime the Mock Server
-    server.mockBlockResponse({
-      number: "0x" + blockNumber.toString(16),
-      hash: blockHash,
-      timestamp: blockTimestamp,
-      transactions: [],
-    });
+      "0x384656c6c3243982e130b3f7024f8677a5791ea8cab9e11cf7013abb7b03f049";
+
+    const arbitrumClient = getTestPublicClient(CHAIN_IDs.ARBITRUM);
+    const { block, receipt } = await fetchAndMockTransaction(
+      server,
+      arbitrumClient,
+      txHash,
+    );
 
     // Start the Indexer
     startArbitrumIndexing({
@@ -328,31 +294,13 @@
       sigterm: abortController.signal,
       testNet: false, // Arbitrum One
     });
-    await server.waitForSubscription();
+
+    await server.waitForSubscription(3);
+
+    receipt.logs.forEach((log) => server.pushEvent(log));
 
     const messageBody =
-      "0x00000001000000000000000000000000B88339CB7199B77E23DB6E890353E22632BA630F000000000000000000000000928E8B34E4585F259CD645C5B7E45CEC5ADDB845000000000000000000000000000000000000000000000000000000000FF89D1600000000000000000000000015B2810232EC96FF083CA6D8B785CB930D241D8300000000000000000000000000000000000000000000000000000000000000000000000000000000000000000000000000000000000000000000000000000000000000000000000000000000000000000000000000000000000000000000000000";
-
-    // Push the REAL Event Payload
-    server.pushEvent({
-      address: MESSAGE_TRANSMITTER_ADDRESS_MAINNET,
-      blockNumber: "0x" + blockNumber.toString(16),
-      transactionHash: txHash,
-      logIndex: "0x3A", // 58
-      blockHash,
-      transactionIndex: "0x1",
-      topics: [
-        // Topic 0: Event Signature
-        "0xff48c13eda96b1cceacc6b9edeedc9e9db9d6226afbc30146b720c19d3addb1c", // check signature for MessageReceived
-        // Topic 1: caller (0x99f5A2E5d81F22DDB130f4A194584532A3dc3C2E)
-        "0x00000000000000000000000099f5A2E5d81F22DDB130f4A194584532A3dc3C2E",
-        // Topic 2: nonce (4FFEC20F05E67D8D5E5EC283B7C080514C31B666E9178737D400B522810342E1)
-        "0x4FFEC20F05E67D8D5E5EC283B7C080514C31B666E9178737D400B522810342E1",
-        // Topic 3: finalityThresholdExecuted (2000 -> 0x7d0)
-        "0x00000000000000000000000000000000000000000000000000000000000007d0",
-      ],
-      data: "0x000000000000000000000000000000000000000000000000000000000000001300000000000000000000000028b5a0e9c621a5badaa536219b3a228c8168cf5d000000000000000000000000000000000000000000000000000000000000006000000000000000000000000000000000000000000000000000000000000000e500000001000000000000000000000000b88339cb7199b77e23db6e890353e22632ba630f000000000000000000000000928e8b34e4585f259cd645c5b7e45cec5addb845000000000000000000000000000000000000000000000000000000000ff89d1600000000000000000000000015b2810232ec96ff083ca6d8b785cb930d241d8300000000000000000000000000000000000000000000000000000000000000000000000000000000000000000000000000000000000000000000000000000000000000000000000000000000000000000000000000000000000000000000000000000000000000000000000000000000000000000000000000000000",
-    });
+      "00000001C6FA7AF3BEDBAD3A3D65F36AABC97431B1BBE4C2D2F6E0E47CA60203452F5D61000000000000000000000000AEECE9A1F996226C026BB05E7561830872385A59000000000000000000000000000000000000000000000000000000037E11D600455B0EAACAC3285754B398CE32FA37EF6846ACBE1D7A09E0A8EF006FF7110412000000000000000000000000000000000000000000000000000000000016E361000000000000000000000000000000000000000000000000000000000016E36000000000000000000000000000000000000000000000000000000000016DBBAF";
 
     // Wait for async processing
     await new Promise((r) => setTimeout(r, 500));
@@ -371,20 +319,21 @@
     // Detailed Field Verification
     expect(savedEvent).to.deep.include({
       chainId: CHAIN_IDs.ARBITRUM,
-      blockNumber,
+      blockNumber: Number(block.number),
       transactionHash: txHash,
-      transactionIndex: 1,
-      logIndex: 58,
+      transactionIndex: 7,
+      logIndex: 36,
       finalised: false,
 
       // Specific Event Data
-      caller: "0x99f5a2e5d81f22ddb130f4a194584532a3dc3c2e",
+      caller: "0x72adb07a487f38321b6665c02d289c413610b081",
       nonce:
-        "0x4ffec20f05e67d8d5e5ec283b7c080514c31b666e9178737d400b522810342e1", // Lowercase for db consistency
-      sourceDomain: 19,
-      sender: "0x28b5a0e9c621a5badaa536219b3a228c8168cf5d", // Transformed from bytes32 to address
-      finalityThresholdExecuted: 2000,
-      messageBody: messageBody.toLowerCase(),
+        "0xbf423e1a36b969577de2b0b84e5d80f9386e452f6e1325497fad900b3905fdbe", // Lowercase for db consistency
+      sourceDomain: 5,
+      // The origin is Solana
+      sender: "cctpv2vpzjs2u2bbsuoscuikbyjnpfmbfsvvujdgumqe", // Transformed from bytes32 to address for domain 5
+      finalityThresholdExecuted: 1000,
+      messageBody: "0x" + messageBody.toLowerCase(),
     });
   }).timeout(20000);
 });