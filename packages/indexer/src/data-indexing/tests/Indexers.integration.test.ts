--- conflicted
+++ resolved
@@ -274,7 +274,6 @@
 
     expect(savedEvent!.blockTimestamp.toISOString()).to.exist;
   }).timeout(20000);
-<<<<<<< HEAD
   it("should ingest the MessageReceived event from Arbitrum tx 0x3846...f049", async () => {
     // Real Transaction Data taken from:
     // https://arbiscan.io/tx/0x384656c6c3243982e130b3f7024f8677a5791ea8cab9e11cf7013abb7b03f049#eventlog#36
@@ -287,50 +286,6 @@
       arbitrumClient,
       txHash,
     );
-=======
-  it("should ingest the MessageReceived event from Arbitrum tx 0xe016...0580", async () => {
-    // Real Transaction Data taken from:
-    // https://arbiscan.io/tx/0xe0167a1bc37a020e2035c67abf92f434eb5ff3d344de99d33d8e303650280580#eventlog#58
-    const txHash =
-      "0xe0167a1bc37a020e2035c67abf92f434eb5ff3d344de99d33d8e303650280580";
-    const blockNumber = 410837599;
-    const blockHash =
-      "0x49a795cdd62e55d51dfada9c7bb7035fd31ea733a4cc1f4a69d7e56e1a6721fe";
-    const blockTimestamp = "0x6564b1f3"; // Arbitrary valid timestamp since real one wasn't provided, using same as DepositForBurn test
-
-    // Prime the Mock Server
-    server.mockBlockResponse({
-      number: "0x" + blockNumber.toString(16),
-      hash: blockHash,
-      timestamp: blockTimestamp,
-      transactions: [],
-    });
-
-    server.mockTransactionResponse(txHash, {
-      hash: txHash,
-      blockNumber: blockNumber,
-      blockHash: blockHash,
-      blockTimestamp: blockTimestamp,
-      from: "0x0000000000000000000000000000000000000000",
-      to: "0x0000000000000000000000000000000000000000",
-      gasPrice: "0x0",
-      gasLimit: "0x0",
-      gasUsed: "0x0",
-      cumulativeGasUsed: "0x0",
-      effectiveGasPrice: "0x0",
-      logs: [],
-    });
-
-    server.mockTransactionReceiptResponse(txHash, {
-      blockNumber: blockNumber,
-      blockHash: blockHash,
-      transactionHash: txHash,
-      transactionIndex: 1,
-      cumulativeGasUsed: "0x0",
-      effectiveGasPrice: "0x0",
-      logs: [],
-    });
->>>>>>> c84cdd26
 
     // Start the Indexer
     startArbitrumIndexing({
@@ -340,41 +295,13 @@
       sigterm: abortController.signal,
       testNet: false, // Arbitrum One
     });
-<<<<<<< HEAD
-
-    await server.waitForSubscription(3);
+
+    await server.waitForSubscription();
 
     receipt.logs.forEach((log) => server.pushEvent(log));
 
     const messageBody =
       "00000001C6FA7AF3BEDBAD3A3D65F36AABC97431B1BBE4C2D2F6E0E47CA60203452F5D61000000000000000000000000AEECE9A1F996226C026BB05E7561830872385A59000000000000000000000000000000000000000000000000000000037E11D600455B0EAACAC3285754B398CE32FA37EF6846ACBE1D7A09E0A8EF006FF7110412000000000000000000000000000000000000000000000000000000000016E361000000000000000000000000000000000000000000000000000000000016E36000000000000000000000000000000000000000000000000000000000016DBBAF";
-=======
-    await server.waitForSubscription();
-
-    const messageBody =
-      "0x00000001000000000000000000000000B88339CB7199B77E23DB6E890353E22632BA630F000000000000000000000000928E8B34E4585F259CD645C5B7E45CEC5ADDB845000000000000000000000000000000000000000000000000000000000FF89D1600000000000000000000000015B2810232EC96FF083CA6D8B785CB930D241D8300000000000000000000000000000000000000000000000000000000000000000000000000000000000000000000000000000000000000000000000000000000000000000000000000000000000000000000000000000000000000000000000000";
-
-    // Push the REAL Event Payload
-    server.pushEvent({
-      address: MESSAGE_TRANSMITTER_ADDRESS_MAINNET,
-      blockNumber: "0x" + blockNumber.toString(16),
-      transactionHash: txHash,
-      logIndex: "0x3A", // 58
-      blockHash,
-      transactionIndex: "0x1",
-      topics: [
-        // Topic 0: Event Signature
-        "0xff48c13eda96b1cceacc6b9edeedc9e9db9d6226afbc30146b720c19d3addb1c", // check signature for MessageReceived
-        // Topic 1: caller (0x99f5A2E5d81F22DDB130f4A194584532A3dc3C2E)
-        "0x00000000000000000000000099f5A2E5d81F22DDB130f4A194584532A3dc3C2E",
-        // Topic 2: nonce (4FFEC20F05E67D8D5E5EC283B7C080514C31B666E9178737D400B522810342E1)
-        "0x4FFEC20F05E67D8D5E5EC283B7C080514C31B666E9178737D400B522810342E1",
-        // Topic 3: finalityThresholdExecuted (2000 -> 0x7d0)
-        "0x00000000000000000000000000000000000000000000000000000000000007d0",
-      ],
-      data: "0x000000000000000000000000000000000000000000000000000000000000001300000000000000000000000028b5a0e9c621a5badaa536219b3a228c8168cf5d000000000000000000000000000000000000000000000000000000000000006000000000000000000000000000000000000000000000000000000000000000e500000001000000000000000000000000b88339cb7199b77e23db6e890353e22632ba630f000000000000000000000000928e8b34e4585f259cd645c5b7e45cec5addb845000000000000000000000000000000000000000000000000000000000ff89d1600000000000000000000000015b2810232ec96ff083ca6d8b785cb930d241d8300000000000000000000000000000000000000000000000000000000000000000000000000000000000000000000000000000000000000000000000000000000000000000000000000000000000000000000000000000000000000000000000000000000000000000000000000000000000000000000000000000000",
-    });
->>>>>>> c84cdd26
 
     // Wait for async processing
     await new Promise((r) => setTimeout(r, 500));
@@ -393,7 +320,6 @@
     // Detailed Field Verification
     expect(savedEvent).to.deep.include({
       chainId: CHAIN_IDs.ARBITRUM,
-<<<<<<< HEAD
       blockNumber: Number(block.number),
       transactionHash: txHash,
       transactionIndex: 7,
@@ -409,23 +335,6 @@
       sender: "cctpv2vpzjs2u2bbsuoscuikbyjnpfmbfsvvujdgumqe", // Transformed from bytes32 to address for domain 5
       finalityThresholdExecuted: 1000,
       messageBody: "0x" + messageBody.toLowerCase(),
-=======
-      blockNumber,
-      transactionHash: txHash,
-      transactionIndex: 1,
-      logIndex: 58,
-      finalised: false,
-
-      // Specific Event Data
-      caller: "0x99f5a2e5d81f22ddb130f4a194584532a3dc3c2e",
-      nonce:
-        "0x4ffec20f05e67d8d5e5ec283b7c080514c31b666e9178737d400b522810342e1", // Lowercase for db consistency
-      sourceDomain: 19,
-      sender: "0x28b5a0e9c621a5badaa536219b3a228c8168cf5d", // Transformed from bytes32 to address
-      finalityThresholdExecuted: 2000,
-      messageBody: messageBody.toLowerCase(),
-      dataSource: DataSourceType.WEB_SOCKET,
->>>>>>> c84cdd26
     });
   }).timeout(20000);
 });