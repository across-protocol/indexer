import { CHAIN_IDs } from "@across-protocol/constants";
import { Config } from "../../parseEnv";

// taken from https://github.com/UMAprotocol/bot-configs/blob/ed878f5f80509ad4ca55c8200e40670ba50e3b26/serverless-bots/across-v2-bot-config.json#L330C1-L342C25
const finalisedBlockBufferDistances: Record<number, number> = {
  // Mainnets
  [CHAIN_IDs.ALEPH_ZERO]: 80,
  [CHAIN_IDs.ARBITRUM]: 240,
  [CHAIN_IDs.BASE]: 60,
  [CHAIN_IDs.BLAST]: 60,
  [CHAIN_IDs.BSC]: 60,
  [CHAIN_IDs.HYPEREVM]: 60,
  [CHAIN_IDs.INK]: 60,
  [CHAIN_IDs.LENS]: 120,
  [CHAIN_IDs.LINEA]: 40,
  [CHAIN_IDs.LISK]: 120,
  [CHAIN_IDs.MAINNET]: 8,
  [CHAIN_IDs.MODE]: 120,
  [CHAIN_IDs.OPTIMISM]: 60,
<<<<<<< HEAD
=======
  [CHAIN_IDs.PLASMA]: 60,
>>>>>>> bed62538
  [CHAIN_IDs.POLYGON]: 128,
  [CHAIN_IDs.REDSTONE]: 60,
  [CHAIN_IDs.SCROLL]: 40,
  [CHAIN_IDs.SOLANA]: 40,
  [CHAIN_IDs.SONEIUM]: 60,
  [CHAIN_IDs.UNICHAIN]: 60,
  [CHAIN_IDs.WORLD_CHAIN]: 60,
  [CHAIN_IDs.ZK_SYNC]: 120,
  [CHAIN_IDs.ZORA]: 60,
  // BOBA is disabled
  [CHAIN_IDs.BOBA]: 0,
  // Testnets:
  [CHAIN_IDs.SOLANA_DEVNET]: 40,
};

export function getFinalisedBlockBufferDistance(chainId: number) {
  const buffer = finalisedBlockBufferDistances[chainId];

  if (!buffer) {
    throw new Error(
      `Finalised block buffer not defined for chainId: ${chainId}`,
    );
  }

  return buffer;
}

const indexingDelaySeconds: Record<number, number> = {
  // Mainnets
  [CHAIN_IDs.ALEPH_ZERO]: 2,
  [CHAIN_IDs.ARBITRUM]: 3,
  [CHAIN_IDs.BASE]: 4,
  [CHAIN_IDs.BLAST]: 4,
  [CHAIN_IDs.BSC]: 1,
  [CHAIN_IDs.HYPEREVM]: 4,
  [CHAIN_IDs.INK]: 4,
  [CHAIN_IDs.LENS]: 8,
  [CHAIN_IDs.LISK]: 3,
  [CHAIN_IDs.LINEA]: 6,
  [CHAIN_IDs.MAINNET]: 10,
  [CHAIN_IDs.MODE]: 3,
  [CHAIN_IDs.OPTIMISM]: 4,
<<<<<<< HEAD
=======
  [CHAIN_IDs.PLASMA]: 4,
>>>>>>> bed62538
  [CHAIN_IDs.POLYGON]: 3,
  [CHAIN_IDs.REDSTONE]: 4,
  [CHAIN_IDs.SCROLL]: 6,
  [CHAIN_IDs.SOLANA]: 2,
  [CHAIN_IDs.SONEIUM]: 4,
  [CHAIN_IDs.UNICHAIN]: 4,
  [CHAIN_IDs.WORLD_CHAIN]: 4,
  [CHAIN_IDs.ZK_SYNC]: 8,
  [CHAIN_IDs.ZORA]: 4,
  // BOBA is disabled
  [CHAIN_IDs.BOBA]: 0,
  // Testnets:
  [CHAIN_IDs.SOLANA_DEVNET]: 2,
};

export function getIndexingDelaySeconds(chainId: number, config: Config) {
  // The value from ENV is used only to override the hardcoded value. It should not
  // be used as a fallback in case the hardcoded value is not defined.
  const indexingDelay =
    config.indexingDelaySeconds ?? indexingDelaySeconds[chainId];
  if (!indexingDelay) {
    throw new Error(`Indexing delay not defined for chainId: ${chainId}`);
  }

  return indexingDelay;
}<|MERGE_RESOLUTION|>--- conflicted
+++ resolved
@@ -17,10 +17,7 @@
   [CHAIN_IDs.MAINNET]: 8,
   [CHAIN_IDs.MODE]: 120,
   [CHAIN_IDs.OPTIMISM]: 60,
-<<<<<<< HEAD
-=======
   [CHAIN_IDs.PLASMA]: 60,
->>>>>>> bed62538
   [CHAIN_IDs.POLYGON]: 128,
   [CHAIN_IDs.REDSTONE]: 60,
   [CHAIN_IDs.SCROLL]: 40,
@@ -63,10 +60,7 @@
   [CHAIN_IDs.MAINNET]: 10,
   [CHAIN_IDs.MODE]: 3,
   [CHAIN_IDs.OPTIMISM]: 4,
-<<<<<<< HEAD
-=======
   [CHAIN_IDs.PLASMA]: 4,
->>>>>>> bed62538
   [CHAIN_IDs.POLYGON]: 3,
   [CHAIN_IDs.REDSTONE]: 4,
   [CHAIN_IDs.SCROLL]: 6,
