--- conflicted
+++ resolved
@@ -2,10 +2,7 @@
 
 // taken from https://github.com/UMAprotocol/bot-configs/blob/ed878f5f80509ad4ca55c8200e40670ba50e3b26/serverless-bots/across-v2-bot-config.json#L330C1-L342C25
 const finalisedBlockBufferDistances: Record<number, number> = {
-<<<<<<< HEAD
-=======
   // Mainnets
->>>>>>> d4f077f1
   [CHAIN_IDs.ALEPH_ZERO]: 80,
   [CHAIN_IDs.ARBITRUM]: 240,
   [CHAIN_IDs.BASE]: 60,
@@ -19,10 +16,7 @@
   [CHAIN_IDs.POLYGON]: 128,
   [CHAIN_IDs.REDSTONE]: 60,
   [CHAIN_IDs.SCROLL]: 40,
-<<<<<<< HEAD
-=======
   [CHAIN_IDs.SOLANA]: 40,
->>>>>>> d4f077f1
   [CHAIN_IDs.SONEIUM]: 60,
   [CHAIN_IDs.UNICHAIN]: 60,
   [CHAIN_IDs.WORLD_CHAIN]: 60,
@@ -47,10 +41,7 @@
 }
 
 const loopWaitTimeSeconds: Record<number, number> = {
-<<<<<<< HEAD
-=======
   // Mainnets
->>>>>>> d4f077f1
   [CHAIN_IDs.ALEPH_ZERO]: 2,
   [CHAIN_IDs.ARBITRUM]: 2,
   [CHAIN_IDs.BASE]: 4,
@@ -64,10 +55,7 @@
   [CHAIN_IDs.POLYGON]: 3,
   [CHAIN_IDs.REDSTONE]: 4,
   [CHAIN_IDs.SCROLL]: 6,
-<<<<<<< HEAD
-=======
   [CHAIN_IDs.SOLANA]: 2,
->>>>>>> d4f077f1
   [CHAIN_IDs.SONEIUM]: 4,
   [CHAIN_IDs.UNICHAIN]: 4,
   [CHAIN_IDs.WORLD_CHAIN]: 4,
