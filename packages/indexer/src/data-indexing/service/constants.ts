import { CHAIN_IDs } from "@across-protocol/constants";
import { Config } from "../../parseEnv";

// taken from https://github.com/UMAprotocol/bot-configs/blob/ed878f5f80509ad4ca55c8200e40670ba50e3b26/serverless-bots/across-v2-bot-config.json#L330C1-L342C25
const finalisedBlockBufferDistances: Record<number, number> = {
  // Mainnets
  [CHAIN_IDs.ALEPH_ZERO]: 80,
  [CHAIN_IDs.ARBITRUM]: 240,
  [CHAIN_IDs.BASE]: 60,
  [CHAIN_IDs.BLAST]: 60,
  [CHAIN_IDs.BSC]: 60,
  [CHAIN_IDs.HYPEREVM]: 60,
  [CHAIN_IDs.INK]: 60,
  [CHAIN_IDs.LENS]: 120,
  [CHAIN_IDs.LINEA]: 40,
  [CHAIN_IDs.LISK]: 120,
  [CHAIN_IDs.MAINNET]: 8,
  [CHAIN_IDs.MODE]: 120,
  [CHAIN_IDs.OPTIMISM]: 60,
  [CHAIN_IDs.POLYGON]: 128,
  [CHAIN_IDs.REDSTONE]: 60,
  [CHAIN_IDs.SCROLL]: 40,
  [CHAIN_IDs.SOLANA]: 40,
  [CHAIN_IDs.SONEIUM]: 60,
  [CHAIN_IDs.UNICHAIN]: 60,
  [CHAIN_IDs.WORLD_CHAIN]: 60,
  [CHAIN_IDs.ZK_SYNC]: 120,
  [CHAIN_IDs.ZORA]: 60,
  // BOBA is disabled
  [CHAIN_IDs.BOBA]: 0,
  // Testnets:
  [CHAIN_IDs.SOLANA_DEVNET]: 40,
};

export function getFinalisedBlockBufferDistance(chainId: number) {
  const buffer = finalisedBlockBufferDistances[chainId];

  if (!buffer) {
    throw new Error(
      `Finalised block buffer not defined for chainId: ${chainId}`,
    );
  }

  return buffer;
}

const indexingDelaySeconds: Record<number, number> = {
  // Mainnets
  [CHAIN_IDs.ALEPH_ZERO]: 2,
<<<<<<< HEAD
  [CHAIN_IDs.ARBITRUM]: 2,
=======
  [CHAIN_IDs.ARBITRUM]: 3,
>>>>>>> b4f8a431
  [CHAIN_IDs.BASE]: 4,
  [CHAIN_IDs.BLAST]: 4,
  [CHAIN_IDs.BSC]: 1,
  [CHAIN_IDs.HYPEREVM]: 4,
  [CHAIN_IDs.INK]: 4,
<<<<<<< HEAD
  [CHAIN_IDs.LENS]: 3,
=======
  [CHAIN_IDs.LENS]: 8,
>>>>>>> b4f8a431
  [CHAIN_IDs.LISK]: 3,
  [CHAIN_IDs.LINEA]: 6,
  [CHAIN_IDs.MAINNET]: 10,
  [CHAIN_IDs.MODE]: 3,
  [CHAIN_IDs.OPTIMISM]: 4,
  [CHAIN_IDs.POLYGON]: 3,
  [CHAIN_IDs.REDSTONE]: 4,
  [CHAIN_IDs.SCROLL]: 6,
  [CHAIN_IDs.SOLANA]: 2,
  [CHAIN_IDs.SONEIUM]: 4,
  [CHAIN_IDs.UNICHAIN]: 4,
  [CHAIN_IDs.WORLD_CHAIN]: 4,
<<<<<<< HEAD
  [CHAIN_IDs.ZK_SYNC]: 3,
=======
  [CHAIN_IDs.ZK_SYNC]: 8,
>>>>>>> b4f8a431
  [CHAIN_IDs.ZORA]: 4,
  // BOBA is disabled
  [CHAIN_IDs.BOBA]: 0,
  // Testnets:
  [CHAIN_IDs.SOLANA_DEVNET]: 2,
};

export function getIndexingDelaySeconds(chainId: number, config: Config) {
  // The value from ENV is used only to override the hardcoded value. It should not
  // be used as a fallback in case the hardcoded value is not defined.
  const indexingDelay =
    config.indexingDelaySeconds ?? indexingDelaySeconds[chainId];
  if (!indexingDelay) {
    throw new Error(`Indexing delay not defined for chainId: ${chainId}`);
  }

  return indexingDelay;
}<|MERGE_RESOLUTION|>--- conflicted
+++ resolved
@@ -47,21 +47,13 @@
 const indexingDelaySeconds: Record<number, number> = {
   // Mainnets
   [CHAIN_IDs.ALEPH_ZERO]: 2,
-<<<<<<< HEAD
-  [CHAIN_IDs.ARBITRUM]: 2,
-=======
   [CHAIN_IDs.ARBITRUM]: 3,
->>>>>>> b4f8a431
   [CHAIN_IDs.BASE]: 4,
   [CHAIN_IDs.BLAST]: 4,
   [CHAIN_IDs.BSC]: 1,
   [CHAIN_IDs.HYPEREVM]: 4,
   [CHAIN_IDs.INK]: 4,
-<<<<<<< HEAD
-  [CHAIN_IDs.LENS]: 3,
-=======
   [CHAIN_IDs.LENS]: 8,
->>>>>>> b4f8a431
   [CHAIN_IDs.LISK]: 3,
   [CHAIN_IDs.LINEA]: 6,
   [CHAIN_IDs.MAINNET]: 10,
@@ -74,11 +66,7 @@
   [CHAIN_IDs.SONEIUM]: 4,
   [CHAIN_IDs.UNICHAIN]: 4,
   [CHAIN_IDs.WORLD_CHAIN]: 4,
-<<<<<<< HEAD
-  [CHAIN_IDs.ZK_SYNC]: 3,
-=======
   [CHAIN_IDs.ZK_SYNC]: 8,
->>>>>>> b4f8a431
   [CHAIN_IDs.ZORA]: 4,
   // BOBA is disabled
   [CHAIN_IDs.BOBA]: 0,
