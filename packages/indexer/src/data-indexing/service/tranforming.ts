--- conflicted
+++ resolved
@@ -5,7 +5,7 @@
   getCctpDestinationChainFromDomain,
   decodeMessage, // New import
 } from "../adapter/cctp-v2/service";
-import { formatFromAddressToChainFormat } from "../../utils";
+import { formatFromAddressToChainFormat, safeJsonStringify } from "../../utils";
 import { getFinalisedBlockBufferDistance } from "./constants";
 import {
   DepositForBurnArgs,
@@ -56,9 +56,7 @@
     transactionIndex === null ||
     blockHash === null
   ) {
-    const formattedPayload = JSON.stringify(payload, (_, v) =>
-      typeof v === "bigint" ? v.toString() : v,
-    );
+    const formattedPayload = safeJsonStringify(payload);
     logger.error({
       at: "transformers#baseTransformer",
       message: `Log incomplete. TxHash: ${transactionHash}, Index: ${logIndex}, TxIndex: ${transactionIndex}, BlockHash: ${blockHash} Payload: ${formattedPayload}`,
@@ -114,29 +112,16 @@
 
   return {
     ...base,
-<<<<<<< HEAD
     amount: preprocessed.amount.toString(),
     burnToken: preprocessed.burnToken,
-    depositor: preprocessed.depositor,
-    destinationCaller,
+    depositor: preprocessed.depositor.toLowerCase(),
+    destinationCaller: destinationCaller.toLowerCase(),
     maxFee: preprocessed.maxFee.toString(),
     destinationDomain: preprocessed.destinationDomain,
-    destinationTokenMessenger: tokenMessenger,
-    mintRecipient,
+    destinationTokenMessenger: tokenMessenger.toLowerCase(),
+    mintRecipient: mintRecipient.toLowerCase(),
     minFinalityThreshold: preprocessed.minFinalityThreshold,
     hookData: preprocessed.hookData,
-=======
-    amount: args.amount.toString(),
-    burnToken: args.burnToken,
-    depositor: args.depositor.toLowerCase(),
-    destinationCaller: destinationCaller.toLowerCase(),
-    maxFee: args.maxFee.toString(),
-    destinationDomain: args.destinationDomain,
-    destinationTokenMessenger: tokenMessenger.toLowerCase(),
-    mintRecipient: mintRecipient.toLowerCase(),
-    minFinalityThreshold: args.minFinalityThreshold,
-    hookData: args.hookData,
->>>>>>> d3723e99
   };
 };
 
@@ -177,7 +162,6 @@
   };
 };
 
-<<<<<<< HEAD
 /**
  * extracts and decodes a specific event from a transaction receipt's logs.
  * @param receipt The transaction receipt.
@@ -195,47 +179,33 @@
   });
   const log = logs.find((log) => log.eventName === eventName);
   return (log?.args as T) ?? undefined;
-=======
-export const transformMessageReceivedEvent: Transformer<
-  IndexerEventPayload,
-  Partial<entities.MessageReceived>
-> = (payload, logger: Logger = console as unknown as Logger) => {
-  const rawArgs = getRawArgs(payload, logger);
-
-  const args = rawArgs as unknown as MessageReceivedArgs;
+};
+
+/**
+ * Transforms a raw `MessageReceived` event payload into a partial `MessageReceived` entity.
+ * The 'finalised' property is set by the `baseTransformer` based on the event's block number
+ * and the configured finality buffer.
+ * @param preprocessed The preprocessed event arguments.
+ * @param payload The event payload containing the raw log.
+ * @param logger An optional logger instance. Defaults to console if not provided.
+ * @returns A partial `MessageReceived` entity ready for storage.
+ */
+export const transformMessageReceivedEvent = (
+  preprocessed: MessageReceivedArgs,
+  payload: IndexerEventPayload,
+  logger: Logger,
+): Partial<entities.MessageReceived> => {
   const base = baseTransformer(payload, logger);
-
   return {
     ...base,
-    caller: args.caller.toLowerCase(),
-    sourceDomain: args.sourceDomain,
-    nonce: args.nonce,
+    caller: preprocessed.caller.toLowerCase(),
+    sourceDomain: preprocessed.sourceDomain,
+    nonce: preprocessed.nonce,
     sender: transformAddress(
-      args.sender,
-      getCctpDestinationChainFromDomain(args.sourceDomain),
+      preprocessed.sender,
+      getCctpDestinationChainFromDomain(preprocessed.sourceDomain),
     ).toLowerCase(),
-    finalityThresholdExecuted: args.finalityThresholdExecuted,
-    messageBody: args.messageBody,
-  };
-};
-
-const getRawArgs = <TEvent>(payload: IndexerEventPayload, logger: Logger) => {
-  const rawArgs = (payload.log as any).args;
-
-  if (!rawArgs) {
-    const formattedPayload = JSON.stringify(payload, (_, v) =>
-      typeof v === "bigint" ? v.toString() : v,
-    );
-    logger.error({
-      at: "transformers#messageSentTransformer",
-      message: `Event missing 'args'. Payload: ${formattedPayload}`,
-      notificationPath: "across-indexer-error",
-    });
-    throw new Error(
-      `MessageSent event missing 'args'. Payload: ${formattedPayload}`,
-    );
-  }
-
-  return rawArgs as TEvent;
->>>>>>> d3723e99
+    finalityThresholdExecuted: preprocessed.finalityThresholdExecuted,
+    messageBody: preprocessed.messageBody,
+  };
 };