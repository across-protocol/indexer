--- conflicted
+++ resolved
@@ -56,13 +56,7 @@
     transactionIndex === null ||
     blockHash === null
   ) {
-<<<<<<< HEAD
-    const formattedPayload = JSON.stringify(payload, (_, v) =>
-      typeof v === "bigint" ? v.toString() : v,
-    );
-=======
     const formattedPayload = safeJsonStringify(payload);
->>>>>>> c84cdd26
     logger.error({
       at: "transformers#baseTransformer",
       message: `Log incomplete. TxHash: ${transactionHash}, Index: ${logIndex}, TxIndex: ${transactionIndex}, BlockHash: ${blockHash} Payload: ${formattedPayload}`,
