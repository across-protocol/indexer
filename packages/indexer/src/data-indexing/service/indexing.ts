<<<<<<< HEAD
import {
  IndexerConfig,
  startIndexing as startGenericIndexing,
} from "./genericIndexing";
import { CHAIN_IDs, MAINNET_CHAIN_IDs } from "@across-protocol/constants";
=======
import { IndexerConfig, startIndexing } from "./genericIndexing";
import { CHAIN_IDs } from "@across-protocol/constants";
>>>>>>> 4893a59d
import { IndexerEventPayload } from "./genericEventListening";
import { Entity } from "typeorm";
import {
  TOKEN_MESSENGER_ADDRESS_MAINNET,
  DEPOSIT_FOR_BURN_EVENT_NAME,
  MESSAGE_SENT_EVENT_NAME,
  MESSAGE_TRANSMITTER_ADDRESS_MAINNET,
  TOKEN_MESSENGER_ADDRESS_TESTNET,
  MESSAGE_TRANSMITTER_ADDRESS_TESTNET,
  MESSAGE_RECEIVED_EVENT_NAME,
} from "./constants";
import {
  CCTP_DEPOSIT_FOR_BURN_ABI,
  CCTP_MESSAGE_SENT_ABI,
  CCTP_MESSAGE_RECEIVED_ABI,
} from "../model/abis";
import {
  transformDepositForBurnEvent,
  transformMessageSentEvent,
  transformMessageReceivedEvent,
} from "./tranforming";
import { extractRawArgs } from "./preprocessing";
import {
  storeDepositForBurnEvent,
  storeMessageSentEvent,
  storeMessageReceivedEvent,
} from "./storing";
import { utils as dbUtils } from "@repo/indexer-database";
import { Logger } from "winston";
import {
  filterDepositForBurnEvents,
  createCctpBurnFilter,
  filterMessageReceived,
} from "./filtering";
import {
  EventArgs,
  DepositForBurnArgs,
  MessageSentArgs,
  MessageReceivedArgs,
} from "../model/eventTypes";

/**
 * Definition of the request object for starting an indexer.
 */
export interface StartIndexerRequest {
  repo: dbUtils.BlockchainEventRepository;
  rpcUrl: string;
  logger: Logger;
  /** Optional signal to gracefully shut down the indexer */
  sigterm?: AbortSignal;
  testNet?: boolean;
}

/**
 * Sets up and starts the indexer for events on Arbitrum Mainnet.
 *
 * This function demonstrates how the generic components are assembled into a concrete
 * indexer. To support a new event, one would need to add another event to the events array with its
 * own configuration, transformation, and storage logic.
 * * @param request The configuration object containing repo, rpcUrl, logger, and shutdown signal.
 */
export async function startArbitrumIndexing(request: StartIndexerRequest) {
  // Destructure the request object
  const { repo, rpcUrl, logger, sigterm, testNet } = request;

  // Create a client for filtering logic (fetching transactions)
  // We reuse the WebSocket client factory as it provides a robust Viem client
  // We use the correct chain ID based on testNet flag
  const chainId = testNet ? CHAIN_IDs.ARBITRUM_SEPOLIA : CHAIN_IDs.ARBITRUM;

  // Concrete Configuration
  // Define the specific parameters for the Arbitrum indexer.
  const indexerConfig: IndexerConfig<
    Partial<typeof Entity>,
    dbUtils.BlockchainEventRepository,
    IndexerEventPayload,
    EventArgs
  > = {
    chainId,
    rpcUrl,
    events: [
      {
        config: {
          address: testNet
            ? TOKEN_MESSENGER_ADDRESS_TESTNET
            : TOKEN_MESSENGER_ADDRESS_MAINNET,
          abi: CCTP_DEPOSIT_FOR_BURN_ABI,
          eventName: DEPOSIT_FOR_BURN_EVENT_NAME,
        },
        preprocess: extractRawArgs<DepositForBurnArgs>,
        filter: (args, payload) =>
          filterDepositForBurnEvents(args as DepositForBurnArgs, payload),
        transform: (args, payload) =>
          transformDepositForBurnEvent(
            args as DepositForBurnArgs,
            payload,
            logger,
          ),
        store: storeDepositForBurnEvent,
      },
      {
        config: {
          address: testNet
            ? MESSAGE_TRANSMITTER_ADDRESS_TESTNET
            : MESSAGE_TRANSMITTER_ADDRESS_MAINNET,
          abi: CCTP_MESSAGE_SENT_ABI,
          eventName: MESSAGE_SENT_EVENT_NAME,
        },
        preprocess: extractRawArgs<MessageSentArgs>,
        filter: (_, payload) => createCctpBurnFilter(payload, logger),
        transform: (args, payload) =>
          transformMessageSentEvent(args as MessageSentArgs, payload, logger),
        store: storeMessageSentEvent,
      },
      {
        config: {
          address: request.testNet
            ? MESSAGE_TRANSMITTER_ADDRESS_TESTNET
            : MESSAGE_TRANSMITTER_ADDRESS_MAINNET,
          abi: CCTP_MESSAGE_RECEIVED_ABI,
          eventName: MESSAGE_RECEIVED_EVENT_NAME,
        },
        preprocess: extractRawArgs<MessageReceivedArgs>,
        filter: (args, payload) =>
          filterMessageReceived(args as MessageReceivedArgs, payload, logger),
        transform: (args, payload) =>
          transformMessageReceivedEvent(
            args as MessageReceivedArgs,
            payload,
            logger,
          ),
        store: storeMessageReceivedEvent,
      },
    ],
  };

  logger.info({
    at: "indexing#startArbitrumIndexing",
    message: `Starting indexing for Arbitrum Mainnet`,
    chainId: indexerConfig.chainId,
    events: indexerConfig.events,
  });

  // Assembly and Startup
  // Start the generic indexer subsystem with our concrete configuration and functions.
  await startGenericIndexing({
    db: repo,
    indexerConfig,
    logger,
    sigterm,
  });
}

/**
 * Request object for the generic startIndexing entry point.
 */
export interface StartIndexersRequest {
  repo: dbUtils.BlockchainEventRepository;
  logger: Logger;
  /** Map of ChainID to list of RPC URLs */
  providers: Map<number, string[]>;
  sigterm?: AbortSignal;
  /** List of chains to start indexing for */
  chainIds: number[];
}

/**
 * Entry point to start all configured WebSocket indexers.
 * Iterates over provided chains, checks for available RPC providers, and starts the corresponding indexer.
 * @returns A list of promises (handlers) for each started indexer.
 */
export function startIndexing(request: StartIndexersRequest): Promise<void>[] {
  const { providers, logger, chainIds } = request;

  const handlers: Promise<void>[] = [];

  for (const chainId of chainIds) {
    // Check if we have providers for this chain
    const chainProviders = providers.get(chainId);
    if (chainProviders && chainProviders.length > 0 && chainProviders[0]) {
      const rpcUrl = chainProviders[0];
      switch (chainId) {
        case CHAIN_IDs.ARBITRUM || CHAIN_IDs.ARBITRUM_SEPOLIA:
          handlers.push(
            startArbitrumIndexing({
              repo: request.repo,
              rpcUrl,
              logger: request.logger,
              sigterm: request.sigterm,
              testNet: chainId === CHAIN_IDs.ARBITRUM_SEPOLIA,
            }),
          );
          break;
        default:
          logger.warn({
            at: "indexing#startIndexing",
            message: `No specific indexing function found for chainId ${chainId}`,
          });
          break;
      }
    } else {
      logger.warn({
        at: "indexing#startIndexing",
        message: `No RPC provider found for chainId ${chainId}`,
      });
    }
  }

  return handlers;
}<|MERGE_RESOLUTION|>--- conflicted
+++ resolved
@@ -1,13 +1,8 @@
-<<<<<<< HEAD
 import {
   IndexerConfig,
   startIndexing as startGenericIndexing,
 } from "./genericIndexing";
-import { CHAIN_IDs, MAINNET_CHAIN_IDs } from "@across-protocol/constants";
-=======
-import { IndexerConfig, startIndexing } from "./genericIndexing";
 import { CHAIN_IDs } from "@across-protocol/constants";
->>>>>>> 4893a59d
 import { IndexerEventPayload } from "./genericEventListening";
 import { Entity } from "typeorm";
 import {
