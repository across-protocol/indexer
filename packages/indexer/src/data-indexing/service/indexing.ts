--- conflicted
+++ resolved
@@ -21,23 +21,24 @@
   transformMessageSentEvent,
   transformMessageReceivedEvent,
 } from "./tranforming";
-<<<<<<< HEAD
 import { extractRawArgs } from "./preprocessing";
-import { storeDepositForBurnEvent, storeMessageSentEvent } from "./storing";
-=======
 import {
   storeDepositForBurnEvent,
   storeMessageSentEvent,
   storeMessageReceivedEvent,
 } from "./storing";
->>>>>>> 4b6963e5
 import { utils as dbUtils } from "@repo/indexer-database";
 import { Logger } from "winston";
-import { filterSwapApiData, createSwapApiFilter } from "./filtering";
+import {
+  filterDepositForBurnEvents,
+  createCctpBurnFilter,
+  filterMessageReceived,
+} from "./filtering";
 import {
   EventArgs,
   DepositForBurnArgs,
   MessageSentArgs,
+  MessageReceivedArgs,
 } from "../model/eventTypes";
 
 /**
@@ -90,7 +91,7 @@
         },
         preprocess: extractRawArgs<DepositForBurnArgs>,
         filter: (args, payload) =>
-          filterSwapApiData(args as DepositForBurnArgs, payload),
+          filterDepositForBurnEvents(args as DepositForBurnArgs, payload),
         transform: (args, payload) =>
           transformDepositForBurnEvent(
             args as DepositForBurnArgs,
@@ -108,7 +109,7 @@
           eventName: MESSAGE_SENT_EVENT_NAME,
         },
         preprocess: extractRawArgs<MessageSentArgs>,
-        filter: (_, payload) => createSwapApiFilter(payload, logger),
+        filter: (_, payload) => createCctpBurnFilter(payload, logger),
         transform: (args, payload) =>
           transformMessageSentEvent(args as MessageSentArgs, payload, logger),
         store: storeMessageSentEvent,
@@ -121,7 +122,15 @@
           abi: CCTP_MESSAGE_RECEIVED_ABI,
           eventName: MESSAGE_RECEIVED_EVENT_NAME,
         },
-        transform: transformMessageReceivedEvent,
+        preprocess: extractRawArgs<MessageReceivedArgs>,
+        filter: (args, payload) =>
+          filterMessageReceived(args as MessageReceivedArgs, payload, logger),
+        transform: (args, payload) =>
+          transformMessageReceivedEvent(
+            args as MessageReceivedArgs,
+            payload,
+            logger,
+          ),
         store: storeMessageReceivedEvent,
       },
     ],
