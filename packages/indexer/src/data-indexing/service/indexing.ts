import { IndexerConfig, startIndexing } from "./genericIndexing";
import { CHAIN_IDs } from "@across-protocol/constants";
import { IndexerEventPayload } from "./genericEventListening";
import { Entity } from "typeorm";
import {
  TOKEN_MESSENGER_ADDRESS_MAINNET,
  DEPOSIT_FOR_BURN_EVENT_NAME,
  MESSAGE_SENT_EVENT_NAME,
  MESSAGE_TRANSMITTER_ADDRESS_MAINNET,
  TOKEN_MESSENGER_ADDRESS_TESTNET,
  MESSAGE_TRANSMITTER_ADDRESS_TESTNET,
  MESSAGE_RECEIVED_EVENT_NAME,
} from "./constants";
import {
  CCTP_DEPOSIT_FOR_BURN_ABI,
  CCTP_MESSAGE_SENT_ABI,
  CCTP_MESSAGE_RECEIVED_ABI,
} from "../model/abis";
import {
  transformDepositForBurnEvent,
  transformMessageSentEvent,
  transformMessageReceivedEvent,
} from "./tranforming";
<<<<<<< HEAD
import { extractRawArgs } from "./preprocessing";
import { storeDepositForBurnEvent, storeMessageSentEvent } from "./storing";
=======
import {
  storeDepositForBurnEvent,
  storeMessageSentEvent,
  storeMessageReceivedEvent,
} from "./storing";
>>>>>>> d3723e99
import { utils as dbUtils } from "@repo/indexer-database";
import { Logger } from "winston";
import { filterSwapApiData, createSwapApiFilter } from "./filtering";
import {
  EventArgs,
  DepositForBurnArgs,
  MessageSentArgs,
} from "../model/eventTypes";

/**
 * Definition of the request object for starting an indexer.
 */
export interface StartIndexerRequest {
  repo: dbUtils.BlockchainEventRepository;
  rpcUrl: string;
  logger: Logger;
  /** Optional signal to gracefully shut down the indexer */
  sigterm?: AbortSignal;
  testNet?: boolean;
}

/**
 * Sets up and starts the indexer for events on Arbitrum Mainnet.
 *
 * This function demonstrates how the generic components are assembled into a concrete
 * indexer. To support a new event, one would need to add another event to the events array with its
 * own configuration, transformation, and storage logic.
 * * @param request The configuration object containing repo, rpcUrl, logger, and shutdown signal.
 */
export async function startArbitrumIndexing(request: StartIndexerRequest) {
  // Destructure the request object
  const { repo, rpcUrl, logger, sigterm, testNet } = request;

  // Create a client for filtering logic (fetching transactions)
  // We reuse the WebSocket client factory as it provides a robust Viem client
  // We use the correct chain ID based on testNet flag
  const chainId = testNet ? CHAIN_IDs.ARBITRUM_SEPOLIA : CHAIN_IDs.ARBITRUM;

  // Concrete Configuration
  // Define the specific parameters for the Arbitrum indexer.
  const indexerConfig: IndexerConfig<
    Partial<typeof Entity>,
    dbUtils.BlockchainEventRepository,
    IndexerEventPayload,
    EventArgs
  > = {
    chainId,
    rpcUrl,
    events: [
      {
        config: {
          address: testNet
            ? TOKEN_MESSENGER_ADDRESS_TESTNET
            : TOKEN_MESSENGER_ADDRESS_MAINNET,
          abi: CCTP_DEPOSIT_FOR_BURN_ABI,
          eventName: DEPOSIT_FOR_BURN_EVENT_NAME,
        },
        preprocess: extractRawArgs<DepositForBurnArgs>,
        filter: (args, payload) =>
          filterSwapApiData(args as DepositForBurnArgs, payload),
        transform: (args, payload) =>
          transformDepositForBurnEvent(
            args as DepositForBurnArgs,
            payload,
            logger,
          ),
        store: storeDepositForBurnEvent,
      },
      {
        config: {
          address: testNet
            ? MESSAGE_TRANSMITTER_ADDRESS_TESTNET
            : MESSAGE_TRANSMITTER_ADDRESS_MAINNET,
          abi: CCTP_MESSAGE_SENT_ABI,
          eventName: MESSAGE_SENT_EVENT_NAME,
        },
        preprocess: extractRawArgs<MessageSentArgs>,
        filter: (_, payload) => createSwapApiFilter(payload, logger),
        transform: (args, payload) =>
          transformMessageSentEvent(args as MessageSentArgs, payload, logger),
        store: storeMessageSentEvent,
      },
      {
        config: {
          address: request.testNet
            ? MESSAGE_TRANSMITTER_ADDRESS_TESTNET
            : MESSAGE_TRANSMITTER_ADDRESS_MAINNET,
          abi: CCTP_MESSAGE_RECEIVED_ABI,
          eventName: MESSAGE_RECEIVED_EVENT_NAME,
        },
        transform: transformMessageReceivedEvent,
        store: storeMessageReceivedEvent,
      },
    ],
  };

  // Assembly and Startup
  // Start the generic indexer subsystem with our concrete configuration and functions.
  await startIndexing({
    db: repo,
    indexerConfig,
    logger,
    sigterm,
  });
}<|MERGE_RESOLUTION|>--- conflicted
+++ resolved
@@ -21,16 +21,12 @@
   transformMessageSentEvent,
   transformMessageReceivedEvent,
 } from "./tranforming";
-<<<<<<< HEAD
 import { extractRawArgs } from "./preprocessing";
-import { storeDepositForBurnEvent, storeMessageSentEvent } from "./storing";
-=======
 import {
   storeDepositForBurnEvent,
   storeMessageSentEvent,
   storeMessageReceivedEvent,
 } from "./storing";
->>>>>>> d3723e99
 import { utils as dbUtils } from "@repo/indexer-database";
 import { Logger } from "winston";
 import { filterSwapApiData, createSwapApiFilter } from "./filtering";
@@ -38,6 +34,7 @@
   EventArgs,
   DepositForBurnArgs,
   MessageSentArgs,
+  MessageReceivedArgs,
 } from "../model/eventTypes";
 
 /**
@@ -121,7 +118,13 @@
           abi: CCTP_MESSAGE_RECEIVED_ABI,
           eventName: MESSAGE_RECEIVED_EVENT_NAME,
         },
-        transform: transformMessageReceivedEvent,
+        preprocess: extractRawArgs<MessageReceivedArgs>,
+        transform: (args, payload) =>
+          transformMessageReceivedEvent(
+            args as MessageReceivedArgs,
+            payload,
+            logger,
+          ),
         store: storeMessageReceivedEvent,
       },
     ],
