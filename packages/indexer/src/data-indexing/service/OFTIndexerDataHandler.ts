import { Logger } from "winston";
import { ethers, providers, Transaction } from "ethers";
import * as across from "@across-protocol/sdk";

import { entities, SaveQueryResult } from "@repo/indexer-database";

<<<<<<< HEAD
import {
  BlockRange,
  FallbackHyperEVMFlowCompletedLog,
  HYPERCORE_FLOW_EXECUTOR_ADDRESS,
  SimpleTransferFlowCompletedLog,
} from "../model";
=======
import { BlockRange, SimpleTransferFlowCompletedLog } from "../model";
>>>>>>> 74880687
import { IndexerDataHandler } from "./IndexerDataHandler";
import { O_ADAPTER_UPGRADEABLE_ABI } from "../adapter/oft/abis";
import {
  OFTReceivedEvent,
  OFTSentEvent,
  SponsoredOFTSendLog,
} from "../adapter/oft/model";
import { OftRepository } from "../../database/OftRepository";
import {
  getOftChainConfiguration,
  isEndpointIdSupported,
  SPONSORED_OFT_SRC_PERIPHERY_ADDRESS,
} from "../adapter/oft/service";
import { EventDecoder } from "../../web3/EventDecoder";
import { fetchEvents } from "../../utils/contractUtils";
import {
  formatAndSaveEvents,
  getEventsFromTransactionReceipts,
} from "./eventProcessing";
import {
  formatFallbackHyperEVMFlowCompletedEvent,
  formatSimpleTransferFlowCompletedEvent,
} from "./hyperEvmExecutor";
import { CHAIN_IDs } from "@across-protocol/constants";

export type FetchEventsResult = {
  oftSentEvents: OFTSentEvent[];
  oftReceivedEvents: OFTReceivedEvent[];
  sponsoredOFTSendEvents: SponsoredOFTSendLog[];
  simpleTransferFlowCompletedEvents: SimpleTransferFlowCompletedLog[];
  fallbackHyperEVMFlowCompletedEvents: FallbackHyperEVMFlowCompletedLog[];
  blocks: Record<string, providers.Block>;
};
export type StoreEventsResult = {
  oftSentEvents: SaveQueryResult<entities.OFTSent>[];
  oftReceivedEvents: SaveQueryResult<entities.OFTReceived>[];
  sponsoredOFTSendEvents: SaveQueryResult<entities.SponsoredOFTSend>[];
  simpleTransferFlowCompletedEvents: SaveQueryResult<entities.SimpleTransferFlowCompleted>[];
  fallbackHyperEVMFlowCompletedEvents: SaveQueryResult<entities.FallbackHyperEVMFlowCompleted>[];
};

// Taken from https://hyperevmscan.io/tx/0xf72cfb2c0a9f781057cd4f7beca6fc6bd9290f1d73adef1142b8ac1b0ed7186c#eventlog#37
// TODO: Add testnet endpoint v2 address when applicable
export const ENDPOINT_V2_ADDRESS = "0x3a73033c0b1407574c76bdbac67f126f6b4a9aa9";

const DST_OFT_HANDLER_ADDRESS: { [key: number]: string } = {
  // Taken from https://hyperevmscan.io/address/0x2beF20D17a17f6903017d27D1A35CC9Dc72b0888#code
  [CHAIN_IDs.HYPEREVM]: "0x2beF20D17a17f6903017d27D1A35CC9Dc72b0888",
};
("");

const SWAP_API_CALLDATA_MARKER = "73c0de";

export class OFTIndexerDataHandler implements IndexerDataHandler {
  private isInitialized: boolean;

  constructor(
    private logger: Logger,
    private chainId: number,
    private provider: across.providers.RetryProvider,
    private oftRepository: OftRepository,
  ) {
    this.isInitialized = false;
  }

  private initialize() {}

  public getDataIdentifier() {
    return `oft:${this.chainId}`;
  }
  public getStartIndexingBlockNumber() {
    return getOftChainConfiguration(this.chainId).tokens[0]!.startBlockNumber;
  }

  public async processBlockRange(
    blockRange: BlockRange,
    lastFinalisedBlock: number,
    isBackfilling: boolean = false,
  ) {
    this.logger.debug({
      at: "Indexer#OFTIndexerDataHandler#processBlockRange",
      message: `Processing block range ${this.getDataIdentifier()}`,
      blockRange,
      lastFinalisedBlock,
      isBackfilling,
    });

    if (!this.isInitialized) {
      this.initialize();
      this.isInitialized = true;
    }

    const startPerfTime = performance.now();
    const events = await this.fetchEventsByRange(blockRange);
    const timeToFetchEvents = performance.now();
    const storedEvents = await this.storeEvents(
      events,
      lastFinalisedBlock,
      getOftChainConfiguration(this.chainId).tokens[0]!.address,
    );
    const timeToStoreEvents = performance.now();
    await this.oftRepository.deleteUnfinalisedOFTEvents(
      this.chainId,
      lastFinalisedBlock,
    );
    await this.oftRepository.deleteUnfinalisedSponsoredOFTSendEvents(
      this.chainId,
      lastFinalisedBlock,
    );
    const timeToDeleteEvents = performance.now();
    const timeToProcessEvents = performance.now();
    const finalPerfTime = performance.now();

    this.logger.debug({
      at: "Indexer#OFTIndexerDataHandler#processBlockRange",
      message: "System Time Log for OFTIndexerDataHandler#processBlockRange",
      spokeChainId: this.chainId,
      blockRange: blockRange,
      finalTime: finalPerfTime - startPerfTime,
      timeToStoreEvents: timeToStoreEvents - timeToFetchEvents,
      timeToDeleteEvents: timeToDeleteEvents - timeToStoreEvents,
      timeToFetchEvents: timeToFetchEvents - startPerfTime,
      timeToProcessEvents: timeToProcessEvents - timeToDeleteEvents,
    });
  }

  private async fetchEventsByRange(
    blockRange: BlockRange,
  ): Promise<FetchEventsResult> {
    const oftAdapterContract = new ethers.Contract(
      getOftChainConfiguration(this.chainId).tokens[0]!.address,
      O_ADAPTER_UPGRADEABLE_ABI,
      this.provider,
    );
    const dstOftHandlerAddress = DST_OFT_HANDLER_ADDRESS[this.chainId];
    const sponsoredOFTSrcPeripheryAddress =
      SPONSORED_OFT_SRC_PERIPHERY_ADDRESS[this.chainId];

    const [oftSentEvents, oftReceivedEvents] = await Promise.all([
      oftAdapterContract.queryFilter(
        "OFTSent",
        blockRange.from,
        blockRange.to,
      ) as Promise<OFTSentEvent[]>,
      oftAdapterContract.queryFilter(
        "OFTReceived",
        blockRange.from,
        blockRange.to,
      ) as Promise<OFTReceivedEvent[]>,
    ]);
    let blockHashes = [];
    const oftSentTransactions = await this.getTransactions([
      ...new Set(oftSentEvents.map((event) => event.transactionHash)),
    ]);
    const filteredOftSentEvents = await this.filterTransactionsFromSwapApi(
      oftSentTransactions,
      oftSentEvents,
    );
    const filteredOftReceivedEvents =
      await this.filterTransactionsForSupportedEndpointIds(oftReceivedEvents);
    const filteredOftSentTransactionReceipts =
      await this.getTransactionsReceipts([
        ...new Set(filteredOftSentEvents.map((event) => event.transactionHash)),
      ]);
    blockHashes.push(
      ...filteredOftSentEvents.map((event) => event.blockHash),
      ...filteredOftReceivedEvents.map((event) => event.blockHash),
    );

    let sponsoredOFTSendEvents: SponsoredOFTSendLog[] = [];
    if (sponsoredOFTSrcPeripheryAddress) {
      sponsoredOFTSendEvents = getEventsFromTransactionReceipts(
        filteredOftSentTransactionReceipts,
        sponsoredOFTSrcPeripheryAddress,
        EventDecoder.decodeOFTSponsoredSendEvents,
      );
    }

    let simpleTransferFlowCompletedEvents: SimpleTransferFlowCompletedLog[] =
      [];
    let fallbackHyperEVMFlowCompletedEvents: FallbackHyperEVMFlowCompletedLog[] =
      [];
    const composeDeliveredEvents = await fetchEvents(
      this.provider,
      ENDPOINT_V2_ADDRESS,
      "event ComposeDelivered(address from, address to, bytes32 guid, uint16 index)",
      blockRange.from,
      blockRange.to,
    );
    if (composeDeliveredEvents.length > 0) {
      if (dstOftHandlerAddress) {
        const transactionReceipts = await this.getTransactionsReceipts(
          composeDeliveredEvents.map((event) => event.transactionHash),
        );
<<<<<<< HEAD
        simpleTransferFlowCompletedEvents = getEventsFromTransactionReceipts(
          transactionReceipts,
          hypercoreFlowExecutorAddress,
          EventDecoder.decodeSimpleTransferFlowCompletedEvents,
        );
        fallbackHyperEVMFlowCompletedEvents = getEventsFromTransactionReceipts(
          transactionReceipts,
          hypercoreFlowExecutorAddress,
          EventDecoder.decodeFallbackHyperEVMFlowCompletedEvents,
        );
        blockHashes.push(
          ...simpleTransferFlowCompletedEvents.map((event) => event.blockHash),
          ...fallbackHyperEVMFlowCompletedEvents.map(
            (event) => event.blockHash,
          ),
        );
=======
        const events =
          getSimpleTransferFlowCompletedEventsFromTransactionReceipts(
            transactionReceipts,
            dstOftHandlerAddress,
          );
        simpleTransferFlowCompletedEvents.push(...events);
        blockHashes.push(...events.map((event) => event.blockHash));
>>>>>>> 74880687
      }
    }

    const blocks = await this.getBlocks([...new Set(blockHashes)]);
    if (oftSentEvents.length > 0) {
      this.logger.debug({
        at: "Indexer#OFTIndexerDataHandler#fetchEventsByRange",
        message: `Found ${oftSentEvents.length} OFTSent events on chain ${this.chainId}`,
      });
    }
    if (oftReceivedEvents.length > 0) {
      this.logger.debug({
        at: "Indexer#OFTIndexerDataHandler#fetchEventsByRange",
        message: `Found ${oftReceivedEvents.length} OFTReceived events on chain ${this.chainId}`,
      });
    }
    return {
      oftSentEvents: filteredOftSentEvents,
      oftReceivedEvents: filteredOftReceivedEvents,
      sponsoredOFTSendEvents,
      simpleTransferFlowCompletedEvents,
      fallbackHyperEVMFlowCompletedEvents,
      blocks,
    };
  }

  private async storeEvents(
    events: FetchEventsResult,
    lastFinalisedBlock: number,
    tokenAddress: string,
  ): Promise<StoreEventsResult> {
    const {
      blocks,
      oftReceivedEvents,
      oftSentEvents,
      sponsoredOFTSendEvents,
      simpleTransferFlowCompletedEvents,
      fallbackHyperEVMFlowCompletedEvents,
    } = events;
    const blocksTimestamps = this.getBlocksTimestamps(blocks);
    const [
      savedOftSentEvents,
      savedOftReceivedEvents,
      savedSponsoredOFTSendEvents,
      savedSimpleTransferFlowCompletedEvents,
      savedFallbackHyperEVMFlowCompletedEvents,
    ] = await Promise.all([
      this.oftRepository.formatAndSaveOftSentEvents(
        oftSentEvents,
        lastFinalisedBlock,
        this.chainId,
        blocksTimestamps,
        tokenAddress,
      ),
      this.oftRepository.formatAndSaveOftReceivedEvents(
        oftReceivedEvents,
        lastFinalisedBlock,
        this.chainId,
        blocksTimestamps,
        tokenAddress,
      ),
      this.oftRepository.formatAndSaveSponsoredOFTSendEvents(
        sponsoredOFTSendEvents,
        lastFinalisedBlock,
        this.chainId,
        blocksTimestamps,
      ),
      formatAndSaveEvents(
        this.oftRepository,
        simpleTransferFlowCompletedEvents,
        lastFinalisedBlock,
        this.chainId,
        blocksTimestamps,
        formatSimpleTransferFlowCompletedEvent,
        entities.SimpleTransferFlowCompleted,
        ["chainId", "blockNumber", "transactionHash", "logIndex"],
      ),
      formatAndSaveEvents(
        this.oftRepository,
        fallbackHyperEVMFlowCompletedEvents,
        lastFinalisedBlock,
        this.chainId,
        blocksTimestamps,
        formatFallbackHyperEVMFlowCompletedEvent,
        entities.FallbackHyperEVMFlowCompleted,
        ["chainId", "blockNumber", "transactionHash", "logIndex"],
      ),
    ]);

    return {
      oftSentEvents: savedOftSentEvents,
      oftReceivedEvents: savedOftReceivedEvents,
      sponsoredOFTSendEvents: savedSponsoredOFTSendEvents,
      simpleTransferFlowCompletedEvents: savedSimpleTransferFlowCompletedEvents,
      fallbackHyperEVMFlowCompletedEvents:
        savedFallbackHyperEVMFlowCompletedEvents,
    };
  }

  private async getTransactions(uniqueTransactionHashes: string[]) {
    const transactions = await Promise.all(
      uniqueTransactionHashes.map(async (txHash) => {
        return this.provider.getTransaction(txHash);
      }),
    );
    const transactionReceiptsMap = transactions.reduce(
      (acc, transaction) => {
        acc[transaction.hash] = transaction;
        return acc;
      },
      {} as Record<string, Transaction>,
    );
    return transactionReceiptsMap;
  }

  private async getTransactionsReceipts(uniqueTransactionHashes: string[]) {
    const transactionReceipts = await Promise.all(
      uniqueTransactionHashes.map(async (txHash) => {
        return this.provider.getTransactionReceipt(txHash);
      }),
    );
    const transactionReceiptsMap = transactionReceipts.reduce(
      (acc, receipt) => {
        acc[receipt.transactionHash] = receipt;
        return acc;
      },
      {} as Record<string, providers.TransactionReceipt>,
    );
    return transactionReceiptsMap;
  }

  private async filterTransactionsForSupportedEndpointIds(
    oftReceivedEvents: OFTReceivedEvent[],
  ) {
    return oftReceivedEvents.filter((event) => {
      return isEndpointIdSupported(event.args.srcEid);
    });
  }

  private async filterTransactionsFromSwapApi(
    transactions: Record<string, Transaction>,
    oftSentEvents: OFTSentEvent[],
  ) {
    const transactionHashes = Object.values(transactions)
      .filter((transaction) => {
        return transaction.data.includes(SWAP_API_CALLDATA_MARKER);
      })
      .map((transaction) => transaction.hash);

    return oftSentEvents.filter((event) => {
      return (
        transactionHashes.includes(event.transactionHash) &&
        isEndpointIdSupported(event.args.dstEid)
      );
    });
  }

  private async getBlocks(blockHashes: string[]) {
    const blocks = await Promise.all(
      blockHashes.map(async (blockHash) => {
        return this.provider.getBlock(blockHash);
      }),
    );
    return blocks.reduce(
      (acc, block) => {
        acc[block.hash] = block;
        return acc;
      },
      {} as Record<string, providers.Block>,
    );
  }

  private getBlocksTimestamps(
    blocks: Record<string, providers.Block>,
  ): Record<number, Date> {
    return Object.entries(blocks).reduce(
      (acc, [blockHash, block]) => {
        acc[block.number] = new Date(block.timestamp * 1000);
        return acc;
      },
      {} as Record<number, Date>,
    );
  }
}<|MERGE_RESOLUTION|>--- conflicted
+++ resolved
@@ -4,16 +4,11 @@
 
 import { entities, SaveQueryResult } from "@repo/indexer-database";
 
-<<<<<<< HEAD
 import {
   BlockRange,
   FallbackHyperEVMFlowCompletedLog,
-  HYPERCORE_FLOW_EXECUTOR_ADDRESS,
   SimpleTransferFlowCompletedLog,
 } from "../model";
-=======
-import { BlockRange, SimpleTransferFlowCompletedLog } from "../model";
->>>>>>> 74880687
 import { IndexerDataHandler } from "./IndexerDataHandler";
 import { O_ADAPTER_UPGRADEABLE_ABI } from "../adapter/oft/abis";
 import {
@@ -208,15 +203,14 @@
         const transactionReceipts = await this.getTransactionsReceipts(
           composeDeliveredEvents.map((event) => event.transactionHash),
         );
-<<<<<<< HEAD
         simpleTransferFlowCompletedEvents = getEventsFromTransactionReceipts(
           transactionReceipts,
-          hypercoreFlowExecutorAddress,
+          dstOftHandlerAddress,
           EventDecoder.decodeSimpleTransferFlowCompletedEvents,
         );
         fallbackHyperEVMFlowCompletedEvents = getEventsFromTransactionReceipts(
           transactionReceipts,
-          hypercoreFlowExecutorAddress,
+          dstOftHandlerAddress,
           EventDecoder.decodeFallbackHyperEVMFlowCompletedEvents,
         );
         blockHashes.push(
@@ -225,15 +219,6 @@
             (event) => event.blockHash,
           ),
         );
-=======
-        const events =
-          getSimpleTransferFlowCompletedEventsFromTransactionReceipts(
-            transactionReceipts,
-            dstOftHandlerAddress,
-          );
-        simpleTransferFlowCompletedEvents.push(...events);
-        blockHashes.push(...events.map((event) => event.blockHash));
->>>>>>> 74880687
       }
     }
 
