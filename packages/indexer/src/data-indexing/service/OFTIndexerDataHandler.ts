--- conflicted
+++ resolved
@@ -198,38 +198,24 @@
         const transactionReceipts = await this.getTransactionsReceipts(
           composeDeliveredEvents.map((event) => event.transactionHash),
         );
-        const events =
-          getSimpleTransferFlowCompletedEventsFromTransactionReceipts(
-            transactionReceipts,
-            hypercoreFlowExecutorAddress,
-          );
-<<<<<<< HEAD
-          simpleTransferFlowCompletedEvents = getEventsFromTransactionReceipts(
-            transactionReceipts,
-            hypercoreFlowExecutorAddress,
-            EventDecoder.decodeSimpleTransferFlowCompletedEvents,
-          );
-          blockHashes.push(
-            ...simpleTransferFlowCompletedEvents.map(
-              (event) => event.blockHash,
-            ),
-          );
-          fallbackHyperEVMFlowCompletedEvents =
-            getEventsFromTransactionReceipts(
-              transactionReceipts,
-              hypercoreFlowExecutorAddress,
-              EventDecoder.decodeFallbackHyperEVMFlowCompletedEvents,
-            );
-          blockHashes.push(
-            ...fallbackHyperEVMFlowCompletedEvents.map(
-              (event) => event.blockHash,
-            ),
-          );
-        }
-=======
-        simpleTransferFlowCompletedEvents.push(...events);
-        blockHashes.push(...events.map((event) => event.blockHash));
->>>>>>> 321e944a
+        simpleTransferFlowCompletedEvents = getEventsFromTransactionReceipts(
+          transactionReceipts,
+          hypercoreFlowExecutorAddress,
+          EventDecoder.decodeSimpleTransferFlowCompletedEvents,
+        );
+        blockHashes.push(
+          ...simpleTransferFlowCompletedEvents.map((event) => event.blockHash),
+        );
+        fallbackHyperEVMFlowCompletedEvents = getEventsFromTransactionReceipts(
+          transactionReceipts,
+          hypercoreFlowExecutorAddress,
+          EventDecoder.decodeFallbackHyperEVMFlowCompletedEvents,
+        );
+        blockHashes.push(
+          ...fallbackHyperEVMFlowCompletedEvents.map(
+            (event) => event.blockHash,
+          ),
+        );
       }
     }
 
