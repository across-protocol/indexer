--- conflicted
+++ resolved
@@ -194,18 +194,7 @@
       [];
     let fallbackHyperEVMFlowCompletedEvents: FallbackHyperEVMFlowCompletedLog[] =
       [];
-<<<<<<< HEAD
     let arbitraryActionsExecutedEvents: ArbitraryActionsExecutedLog[] = [];
-    const composeDeliveredEvents = await fetchEvents(
-      this.provider,
-      ENDPOINT_V2_ADDRESS,
-      "event ComposeDelivered(address from, address to, bytes32 guid, uint16 index)",
-      blockRange.from,
-      blockRange.to,
-    );
-    if (composeDeliveredEvents.length > 0) {
-      if (dstOftHandlerAddress) {
-=======
     if (dstOftHandlerAddress) {
       const composeDeliveredEvents = await fetchEvents(
         this.provider,
@@ -215,7 +204,6 @@
         blockRange.to,
       );
       if (composeDeliveredEvents.length > 0) {
->>>>>>> 2b99900f
         const transactionReceipts = await this.getTransactionsReceipts(
           composeDeliveredEvents.map((event) => event.transactionHash),
         );
