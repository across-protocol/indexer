--- conflicted
+++ resolved
@@ -6,7 +6,6 @@
 
 import {
   ArbitraryActionsExecutedLog,
-  ARBITRARY_EVM_FLOW_EXECUTOR_ADDRESS,
   BlockRange,
   FallbackHyperEVMFlowCompletedLog,
   SimpleTransferFlowCompletedLog,
@@ -151,8 +150,6 @@
     const dstOftHandlerAddress = DST_OFT_HANDLER_ADDRESS[this.chainId];
     const sponsoredOFTSrcPeripheryAddress =
       SPONSORED_OFT_SRC_PERIPHERY_ADDRESS[this.chainId];
-    const arbitraryEvmFlowExecutorAddress =
-      ARBITRARY_EVM_FLOW_EXECUTOR_ADDRESS[this.chainId];
 
     const [oftSentEvents, oftReceivedEvents] = await Promise.all([
       oftAdapterContract.queryFilter(
@@ -207,17 +204,10 @@
       blockRange.to,
     );
     if (composeDeliveredEvents.length > 0) {
-<<<<<<< HEAD
-      const transactionReceipts = await this.getTransactionsReceipts(
-        composeDeliveredEvents.map((event) => event.transactionHash),
-      );
-      if (hypercoreFlowExecutorAddress) {
-=======
       if (dstOftHandlerAddress) {
         const transactionReceipts = await this.getTransactionsReceipts(
           composeDeliveredEvents.map((event) => event.transactionHash),
         );
->>>>>>> 819e7865
         simpleTransferFlowCompletedEvents = getEventsFromTransactionReceipts(
           transactionReceipts,
           dstOftHandlerAddress,
@@ -228,19 +218,19 @@
           dstOftHandlerAddress,
           EventDecoder.decodeFallbackHyperEVMFlowCompletedEvents,
         );
-      }
-      if (arbitraryEvmFlowExecutorAddress) {
         arbitraryActionsExecutedEvents = getEventsFromTransactionReceipts(
           transactionReceipts,
-          arbitraryEvmFlowExecutorAddress,
+          dstOftHandlerAddress,
           EventDecoder.decodeArbitraryActionsExecutedEvents,
         );
+        blockHashes.push(
+          ...simpleTransferFlowCompletedEvents.map((event) => event.blockHash),
+          ...fallbackHyperEVMFlowCompletedEvents.map(
+            (event) => event.blockHash,
+          ),
+          ...arbitraryActionsExecutedEvents.map((event) => event.blockHash),
+        );
       }
-      blockHashes.push(
-        ...simpleTransferFlowCompletedEvents.map((event) => event.blockHash),
-        ...fallbackHyperEVMFlowCompletedEvents.map((event) => event.blockHash),
-        ...arbitraryActionsExecutedEvents.map((event) => event.blockHash),
-      );
     }
 
     const blocks = await this.getBlocks([...new Set(blockHashes)]);
