import { Logger } from "winston";
import * as across from "@across-protocol/sdk";
import {
  getDeployedAddress,
  getDeployedBlockNumber,
} from "@across-protocol/contracts";
import {
  entities,
  utils as indexerDatabaseUtils,
  SaveQueryResult,
  SaveQueryResultType,
} from "@repo/indexer-database";

import { BlockRange } from "../model";
import { IndexerDataHandler } from "./IndexerDataHandler";

import * as utils from "../../utils";
import { getIntegratorId } from "../../utils/spokePoolUtils";
import { SpokePoolRepository } from "../../database/SpokePoolRepository";
import { SwapBeforeBridgeRepository } from "../../database/SwapBeforeBridgeRepository";
import { SpokePoolProcessor } from "../../services/spokePoolProcessor";
import { IndexerQueues, IndexerQueuesService } from "../../messaging/service";
import { IntegratorIdMessage } from "../../messaging/IntegratorIdWorker";
import { getMaxBlockLookBack } from "../../web3/constants";
import { PriceMessage } from "../../messaging/priceWorker";
import { EventDecoder } from "../../web3/EventDecoder";

export type FetchEventsResult = {
  v3FundsDepositedEvents: utils.V3FundsDepositedWithIntegradorId[];
  filledV3RelayEvents: across.interfaces.FillWithBlock[];
  requestedV3SlowFillEvents: across.interfaces.SlowFillRequestWithBlock[];
  requestedSpeedUpV3Events: {
    [depositorAddress: string]: {
      [depositId: string]: across.interfaces.SpeedUpWithBlock[];
    };
  };
  relayedRootBundleEvents: across.interfaces.RootBundleRelayWithBlock[];
  executedRelayerRefundRootEvents: across.interfaces.RelayerRefundExecutionWithBlock[];
  tokensBridgedEvents: across.interfaces.TokensBridged[];
  blockTimes: Record<number, number>;
};

export type StoreEventsResult = {
  deposits: SaveQueryResult<entities.V3FundsDeposited>[];
  fills: SaveQueryResult<entities.FilledV3Relay>[];
  slowFillRequests: SaveQueryResult<entities.RequestedV3SlowFill>[];
  executedRefundRoots: SaveQueryResult<entities.ExecutedRelayerRefundRoot>[];
};

export type DepositSwapPair = {
  deposit: entities.V3FundsDeposited;
  swapBeforeBridge: entities.SwapBeforeBridge;
};

export class SpokePoolIndexerDataHandler implements IndexerDataHandler {
  private isInitialized: boolean;
  private configStoreClient: across.clients.AcrossConfigStoreClient;
  private hubPoolClient: across.clients.HubPoolClient;

  constructor(
    private logger: Logger,
    private chainId: number,
    private hubPoolChainId: number,
    private provider: across.providers.RetryProvider,
    private configStoreFactory: utils.ConfigStoreClientFactory,
    private hubPoolFactory: utils.HubPoolClientFactory,
    private spokePoolFactory: utils.SpokePoolClientFactory,
    private spokePoolClientRepository: SpokePoolRepository,
    private swapBeforeBridgeRepository: SwapBeforeBridgeRepository,
    private spokePoolProcessor: SpokePoolProcessor,
    private indexerQueuesService: IndexerQueuesService,
  ) {
    this.isInitialized = false;
  }

  private initialize() {
    this.configStoreClient = this.configStoreFactory.get(this.hubPoolChainId);
    this.hubPoolClient = this.hubPoolFactory.get(
      this.hubPoolChainId,
      undefined,
      undefined,
      {
        configStoreClient: this.configStoreClient,
      },
    );
  }

  public getDataIdentifier() {
    return `${getDeployedAddress("SpokePool", this.chainId)}:${this.chainId}`;
  }
  public getStartIndexingBlockNumber() {
    return getDeployedBlockNumber("SpokePool", this.chainId);
  }

  public async processBlockRange(
    blockRange: BlockRange,
    lastFinalisedBlock: number,
    isBackfilling: boolean = false,
  ) {
    this.logger.debug({
      at: "Indexer#SpokePoolIndexerDataHandler#processBlockRange",
      message: `Processing block range ${this.getDataIdentifier()}`,
      blockRange,
      lastFinalisedBlock,
      isBackfilling,
    });

    if (!this.isInitialized) {
      this.initialize();
      this.isInitialized = true;
    }

    //FIXME: Remove performance timing
    const startPerfTime = performance.now();

<<<<<<< HEAD
    const events = await this.fetchEventsByRange(blockRange);
=======
    const events = await this.fetchEventsByRange(blockRange, isBackfilling);
>>>>>>> 725f8ee4
    const requestedSpeedUpV3EventsCount = Object.values(
      events.requestedSpeedUpV3Events,
    ).reduce((acc, speedUps) => {
      return acc + Object.values(speedUps).length;
    }, 0);

    //FIXME: Remove performance timing
    const timeToFetchEvents = performance.now();

    this.logger.debug({
      at: "Indexer#SpokePoolIndexerDataHandler#processBlockRange",
      message: `Found events for ${this.getDataIdentifier()}`,
      events: {
        v3FundsDepositedEvents: events.v3FundsDepositedEvents.length,
        filledV3RelayEvents: events.filledV3RelayEvents.length,
        requestedV3SlowFillEvents: events.requestedV3SlowFillEvents.length,
        requestedSpeedUpV3Events: requestedSpeedUpV3EventsCount,
        relayedRootBundleEvents: events.relayedRootBundleEvents.length,
        executedRelayerRefundRootEvents:
          events.executedRelayerRefundRootEvents.length,
        tokensBridgedEvents: events.tokensBridgedEvents.length,
      },
      blockRange,
    });
    const storedEvents = await this.storeEvents(events, lastFinalisedBlock);
    const newInsertedDeposits = indexerDatabaseUtils.filterSaveQueryResults(
      storedEvents.deposits,
      SaveQueryResultType.Inserted,
    );
<<<<<<< HEAD
=======
    const depositSwapPairs = await this.matchDepositEventsWithSwapEvents(
      newInsertedDeposits,
      lastFinalisedBlock,
    );
>>>>>>> 725f8ee4

    //FIXME: Remove performance timing
    const timeToStoreEvents = performance.now();

<<<<<<< HEAD
=======
    // Delete unfinalised events
    const [deletedDeposits, _] = await Promise.all([
      this.spokePoolClientRepository.deleteUnfinalisedDepositEvents(
        this.chainId,
        lastFinalisedBlock,
      ),
      this.swapBeforeBridgeRepository.deleteUnfinalisedSwapEvents(
        this.chainId,
        lastFinalisedBlock,
      ),
    ]);
    const timeToDeleteDeposits = performance.now();
>>>>>>> 725f8ee4
    await this.updateNewDepositsWithIntegratorId(newInsertedDeposits);

    //FIXME: Remove performance timing
    const timeToUpdateDepositIds = performance.now();

<<<<<<< HEAD
    await this.spokePoolProcessor.process(storedEvents);
=======
    await this.spokePoolProcessor.process(
      storedEvents,
      deletedDeposits,
      depositSwapPairs,
    );
>>>>>>> 725f8ee4

    //FIXME: Remove performance timing
    const timeToProcessDeposits = performance.now();

    this.profileStoreEvents(storedEvents);

<<<<<<< HEAD
=======
    // publish new relays to workers to fill in prices
    await this.publishNewRelays(storedEvents);
    await this.publishSwaps(depositSwapPairs);

>>>>>>> 725f8ee4
    //FIXME: Remove performance timing
    const finalPerfTime = performance.now();

    this.logger.debug({
      at: "Indexer#SpokePoolIndexerDataHandler#processBlockRange",
      message:
        "System Time Log for SpokePoolIndexerDataHandler#processBlockRange",
      spokeChainId: this.chainId,
      blockRange: blockRange,
      timeToFetchEvents: timeToFetchEvents - startPerfTime,
      timeToStoreEvents: timeToStoreEvents - timeToFetchEvents,
<<<<<<< HEAD
      timeToUpdateDepositIds: timeToUpdateDepositIds - timeToStoreEvents,
=======
      timeToDeleteDeposits: timeToDeleteDeposits - timeToStoreEvents,
      timeToUpdateDepositIds: timeToUpdateDepositIds - timeToDeleteDeposits,
>>>>>>> 725f8ee4
      timeToProcessDeposits: timeToProcessDeposits - timeToUpdateDepositIds,
      timeToProcessAnciliaryEvents: finalPerfTime - timeToProcessDeposits,
      finalTime: finalPerfTime - startPerfTime,
    });
<<<<<<< HEAD
=======
  }

  /**
   * Function that matches the new deposit events with swap events
   * 1. for all new deposits transactions, fetch the transaction receipt
   * 2. for each tx receipt, get SwapBeforeBridge events
   * 3. insert the swap events into the database
   * 4. group the deposit events and swap events by the transaction hash
   */
  private async matchDepositEventsWithSwapEvents(
    deposits: entities.V3FundsDeposited[],
    lastFinalisedBlock: number,
  ) {
    // avoid fetching the same transaction receipt multiple times
    const uniqueDepositTxHashes = [
      ...new Set(
        deposits.map((deposit) => deposit.transactionHash.toLowerCase()),
      ),
    ];
    const transactionReceipts = await Promise.all(
      uniqueDepositTxHashes.map(async (txHash) => {
        const receipt = await this.provider.getTransactionReceipt(txHash);
        if (!receipt) {
          this.logger.warn({
            at: "SpokePoolIndexerDataHandler#matchDepositEventsWithSwapEvents",
            message: `Transaction receipt not found`,
            txHash,
            chainId: this.chainId,
          });
        }
        return receipt;
      }),
    );
    const swapBeforeBridgeEvents = transactionReceipts
      .map((transactionReceipt) =>
        EventDecoder.decodeSwapBeforeBridgeEvents(transactionReceipt),
      )
      .flat();
    /**
     * this calls `saveAndHandleFinalisation()` from the `BlockchainEventRepository`. Not sure if this is the best way to do it
     * because if the event is already in the database, it will not be returned (result: 'nothing').
     */
    const saveResult =
      await this.swapBeforeBridgeRepository.formatAndSaveSwapBeforeBridgeEvents(
        swapBeforeBridgeEvents,
        this.chainId,
        lastFinalisedBlock,
      );
    const insertedSwapBeforeBridgeEvents =
      indexerDatabaseUtils.filterSaveQueryResults(
        saveResult,
        SaveQueryResultType.Inserted,
      );
    const depositsAndSwapsByTxHash = insertedSwapBeforeBridgeEvents.reduce(
      (acc, swapBeforeBridge) => {
        acc[swapBeforeBridge.transactionHash] = {
          deposits: deposits.filter(
            (d) =>
              d.transactionHash.toLowerCase() ===
              swapBeforeBridge.transactionHash.toLowerCase(),
          ),
          swapBeforeBridges: insertedSwapBeforeBridgeEvents.filter(
            (s) =>
              s.transactionHash.toLowerCase() ===
              swapBeforeBridge.transactionHash.toLowerCase(),
          ),
        };
        return acc;
      },
      {} as Record<
        string,
        {
          deposits: entities.V3FundsDeposited[];
          swapBeforeBridges: entities.SwapBeforeBridge[];
        }
      >,
    );

    // match the deposit with the swap before
    const depositSwapMap = Object.values(depositsAndSwapsByTxHash)
      .map((depositAndSwap) => {
        const { deposits, swapBeforeBridges } = depositAndSwap;
        const sortedDeposits = deposits.sort((a, b) => a.logIndex - b.logIndex);
        const sortedSwapBeforeBridges = swapBeforeBridges.sort(
          (a, b) => a.logIndex - b.logIndex,
        );
        const matchedPairs: DepositSwapPair[] = [];
        const usedSwaps = new Set<number>(); // Track used swaps by their log index

        sortedDeposits.forEach((deposit) => {
          const matchingSwap = sortedSwapBeforeBridges.find(
            (swap) =>
              swap.logIndex < deposit.logIndex && !usedSwaps.has(swap.logIndex),
          );
          if (matchingSwap) {
            matchedPairs.push({ deposit, swapBeforeBridge: matchingSwap });
            usedSwaps.add(matchingSwap.logIndex); // Mark this swap as used
          }
        });

        return matchedPairs;
      })
      .flat();
    return depositSwapMap;
>>>>>>> 725f8ee4
  }

  /**
   * Log the time that it took to store the events from the moment they were emitted onchain
   * @param events
   */
  private profileStoreEvents(events: StoreEventsResult) {
    const insertedDeposits = indexerDatabaseUtils.filterSaveQueryResults(
      events.deposits,
      SaveQueryResultType.Inserted,
    );

    // Log the time difference for each deposit event for profiling in datadog
    insertedDeposits.forEach((event) => {
      if (event.blockTimestamp === undefined) return;
      const timeDifference =
        event.createdAt.getTime() - event.blockTimestamp.getTime();
      this.logger.debug({
        at: "SpokePoolIndexerDataHandler#profileStoreEvents",
        message: "V3FundsDeposited event profile",
        depositId: event.depositId,
        originChainId: event.originChainId,
        timeDifference,
        createdAt: event.createdAt,
        blockTimestamp: event.blockTimestamp,
      });
    });

    const insertedFills = indexerDatabaseUtils.filterSaveQueryResults(
      events.fills,
      SaveQueryResultType.Inserted,
    );
    insertedFills.forEach((event) => {
      if (event.blockTimestamp === undefined) return;
      const timeDifference =
        event.createdAt.getTime() - event.blockTimestamp.getTime();
      this.logger.debug({
        at: "SpokePoolIndexerDataHandler#profileStoreEvents",
        message: "FilledV3Relay event profile",
        depositId: event.depositId,
        originChainId: event.originChainId,
        destinationChainId: event.destinationChainId,
        timeDifference,
        createdAt: event.createdAt,
        blockTimestamp: event.blockTimestamp,
      });
    });
  }

  private async getBlockTime(blockNumber: number): Promise<number> {
    const block = await this.provider.getBlock(blockNumber);
    if (!block) {
      throw new Error(`Block with number ${blockNumber} not found`);
    }
    return block.timestamp;
  }

  private async getBlockTimes(
    blockNumbers: number[],
  ): Promise<Record<number, number>> {
    const uniqueBlockNumbers = [...new Set(blockNumbers)];
    const timestamps = await Promise.all(
      uniqueBlockNumbers.map((blockNumber) => this.getBlockTime(blockNumber)),
    );

    const blockTimestamps = uniqueBlockNumbers.reduce(
      (acc, blockNumber, index) => {
        if (timestamps[index] === undefined) {
          throw new Error(`Block time for block ${blockNumber} not found`);
        }
        acc[blockNumber] = timestamps[index]!;
        return acc;
      },
      {} as Record<number, number>,
    );
    return blockTimestamps;
  }

  private async fetchEventsByRange(
    blockRange: BlockRange,
    isBackfilling: boolean,
  ): Promise<FetchEventsResult> {
    const { configStoreClient, hubPoolClient } = this;

    // If we are in a backfilling state then we should grab the largest
    // lookback available to us. Otherwise, for this specific indexer we
    // only need exactly what we're looking for, plus some padding to be
    // sure
    const maxBlockLookback = isBackfilling
      ? getMaxBlockLookBack(this.chainId)
      : Math.min(
          getMaxBlockLookBack(this.chainId),
          (blockRange.to - blockRange.from) * 2,
        );

    const spokePoolClient = this.spokePoolFactory.get(
      this.chainId,
      blockRange.from,
      blockRange.to,
      {
        hubPoolClient: this.hubPoolClient,
        disableQuoteBlockLookup: true,
        maxBlockLookback,
      },
    );

    const initialTime = performance.now();

    await configStoreClient.update();
    await hubPoolClient.update([
      "SetPoolRebalanceRoute",
      "CrossChainContractsSet",
    ]);

    const timeToUpdateProtocolClients = performance.now();
    // We aim to avoid the unneeded update events
    // Specifically, we avoid the EnabledDepositRoute event because this
    // requires a lookback to the deployment block of the SpokePool contract.
    await spokePoolClient.update([
      "V3FundsDeposited",
      "FilledV3Relay",
      "RequestedV3SlowFill",
      "RequestedSpeedUpV3Deposit",
      "RelayedRootBundle",
      "ExecutedRelayerRefundRoot",
      "TokensBridged",
      "FundsDeposited",
      "RequestedSpeedUpDeposit",
      "RequestedSlowFill",
      "FilledRelay",
    ]);
    const timeToUpdateSpokePoolClient = performance.now();

    const v3FundsDepositedEvents = spokePoolClient.getDeposits({
      fromBlock: blockRange.from,
      toBlock: blockRange.to,
    });
    const filledV3RelayEvents = spokePoolClient.getFills();
    const requestedV3SlowFillEvents = spokePoolClient.getSlowFillRequests();
    const requestedSpeedUpV3Events = spokePoolClient.getSpeedUps();
    const relayedRootBundleEvents = spokePoolClient.getRootBundleRelays();
    const executedRelayerRefundRootEvents =
      spokePoolClient.getRelayerRefundExecutions();
    const tokensBridgedEvents = spokePoolClient.getTokensBridged();
    // getBlockTimes function will make sure we dont query more than we need to.
    const blockNumbers = [
      ...v3FundsDepositedEvents.map((deposit) => deposit.blockNumber),
      ...filledV3RelayEvents.map((fill) => fill.blockNumber),
    ];

    const startTimeToGetBlockTimes = performance.now();
    const blockTimes = await this.getBlockTimes(blockNumbers);
    const endTimeToGetBlockTimes = performance.now();

    this.logger.debug({
      at: "SpokePoolIndexerDataHandler#fetchEventsByRange",
      message: "Time to update protocol clients",
      timeToUpdateProtocolClients: timeToUpdateProtocolClients - initialTime,
      timeToUpdateSpokePoolClient:
        timeToUpdateSpokePoolClient - timeToUpdateProtocolClients,
      timeToGetBlockTimes: endTimeToGetBlockTimes - startTimeToGetBlockTimes,
      totalTime: endTimeToGetBlockTimes - initialTime,
      spokeChainId: this.chainId,
      blockRange: blockRange,
      isBackfilling,
      dynamicMaxBlockLookback: maxBlockLookback,
    });

    return {
      v3FundsDepositedEvents,
      filledV3RelayEvents,
      requestedV3SlowFillEvents,
      requestedSpeedUpV3Events,
      relayedRootBundleEvents,
      executedRelayerRefundRootEvents,
      tokensBridgedEvents,
      blockTimes,
    };
  }

  private async storeEvents(
    params: FetchEventsResult,
    lastFinalisedBlock: number,
  ): Promise<StoreEventsResult> {
    const { spokePoolClientRepository } = this;
    const {
      v3FundsDepositedEvents,
      filledV3RelayEvents,
      requestedV3SlowFillEvents,
      requestedSpeedUpV3Events,
      relayedRootBundleEvents,
      executedRelayerRefundRootEvents,
      tokensBridgedEvents,
      blockTimes,
    } = params;
    const [
      savedV3FundsDepositedEvents,
      savedV3RequestedSlowFills,
      savedFilledV3RelayEvents,
      savedExecutedRelayerRefundRootEvents,
    ] = await Promise.all([
      spokePoolClientRepository.formatAndSaveV3FundsDepositedEvents(
        v3FundsDepositedEvents,
        lastFinalisedBlock,
        blockTimes,
      ),
      spokePoolClientRepository.formatAndSaveRequestedV3SlowFillEvents(
        requestedV3SlowFillEvents,
        lastFinalisedBlock,
      ),
      spokePoolClientRepository.formatAndSaveFilledV3RelayEvents(
        filledV3RelayEvents,
        lastFinalisedBlock,
        blockTimes,
      ),
      spokePoolClientRepository.formatAndSaveExecutedRelayerRefundRootEvents(
        executedRelayerRefundRootEvents,
        lastFinalisedBlock,
      ),
      spokePoolClientRepository.formatAndSaveRequestedSpeedUpV3Events(
        requestedSpeedUpV3Events,
        lastFinalisedBlock,
      ),
      spokePoolClientRepository.formatAndSaveRelayedRootBundleEvents(
        relayedRootBundleEvents,
        this.chainId,
        lastFinalisedBlock,
      ),
      spokePoolClientRepository.formatAndSaveTokensBridgedEvents(
        tokensBridgedEvents,
        lastFinalisedBlock,
      ),
    ]);
    return {
      deposits: savedV3FundsDepositedEvents,
      fills: savedFilledV3RelayEvents,
      slowFillRequests: savedV3RequestedSlowFills,
      executedRefundRoots: savedExecutedRelayerRefundRootEvents,
    };
  }

  private async updateNewDepositsWithIntegratorId(
    deposits: entities.V3FundsDeposited[],
  ) {
    await across.utils.forEachAsync(deposits, async (deposit) => {
      const integratorId = await getIntegratorId(
        this.provider,
        deposit.quoteTimestamp,
        deposit.transactionHash,
      );
      if (integratorId) {
        await this.spokePoolClientRepository.updateDepositEventWithIntegratorId(
          deposit.id,
          integratorId,
        );
      }
    });
  }

  private async publishNewRelays(storedEvents: StoreEventsResult) {
    // fetch prices only for new fills
    const fills = indexerDatabaseUtils.filterSaveQueryResults(
      storedEvents.fills,
      SaveQueryResultType.Inserted,
    );
    const messages: PriceMessage[] = fills.map((fill) => ({
      fillEventId: fill.id,
    }));

    await this.indexerQueuesService.publishMessagesBulk(
      IndexerQueues.PriceQuery,
      IndexerQueues.PriceQuery, // Use queue name as job name
      messages,
    );
  }
  private async publishSwaps(swapDepositPairs: DepositSwapPair[]) {
    const messages = swapDepositPairs.map((pair) => ({
      swapEventId: pair.swapBeforeBridge.id,
    }));
    await this.indexerQueuesService.publishMessagesBulk(
      IndexerQueues.SwapMessage,
      IndexerQueues.SwapMessage, // Use queue name as job name
      messages,
    );
  }
  private async publishIntegratorIdMessages(
    deposits: entities.V3FundsDeposited[],
  ) {
    const messages: IntegratorIdMessage[] = deposits.map((deposit) => {
      return {
        relayHash: deposit.relayHash,
      };
    });
    await this.indexerQueuesService.publishMessagesBulk(
      IndexerQueues.IntegratorId,
      IndexerQueues.IntegratorId, // Use queue name as job name
      messages,
    );
  }
}<|MERGE_RESOLUTION|>--- conflicted
+++ resolved
@@ -113,11 +113,7 @@
     //FIXME: Remove performance timing
     const startPerfTime = performance.now();
 
-<<<<<<< HEAD
-    const events = await this.fetchEventsByRange(blockRange);
-=======
     const events = await this.fetchEventsByRange(blockRange, isBackfilling);
->>>>>>> 725f8ee4
     const requestedSpeedUpV3EventsCount = Object.values(
       events.requestedSpeedUpV3Events,
     ).reduce((acc, speedUps) => {
@@ -147,19 +143,14 @@
       storedEvents.deposits,
       SaveQueryResultType.Inserted,
     );
-<<<<<<< HEAD
-=======
     const depositSwapPairs = await this.matchDepositEventsWithSwapEvents(
       newInsertedDeposits,
       lastFinalisedBlock,
     );
->>>>>>> 725f8ee4
 
     //FIXME: Remove performance timing
     const timeToStoreEvents = performance.now();
 
-<<<<<<< HEAD
-=======
     // Delete unfinalised events
     const [deletedDeposits, _] = await Promise.all([
       this.spokePoolClientRepository.deleteUnfinalisedDepositEvents(
@@ -172,34 +163,26 @@
       ),
     ]);
     const timeToDeleteDeposits = performance.now();
->>>>>>> 725f8ee4
     await this.updateNewDepositsWithIntegratorId(newInsertedDeposits);
 
     //FIXME: Remove performance timing
     const timeToUpdateDepositIds = performance.now();
 
-<<<<<<< HEAD
-    await this.spokePoolProcessor.process(storedEvents);
-=======
     await this.spokePoolProcessor.process(
       storedEvents,
       deletedDeposits,
       depositSwapPairs,
     );
->>>>>>> 725f8ee4
 
     //FIXME: Remove performance timing
     const timeToProcessDeposits = performance.now();
 
     this.profileStoreEvents(storedEvents);
 
-<<<<<<< HEAD
-=======
     // publish new relays to workers to fill in prices
     await this.publishNewRelays(storedEvents);
     await this.publishSwaps(depositSwapPairs);
 
->>>>>>> 725f8ee4
     //FIXME: Remove performance timing
     const finalPerfTime = performance.now();
 
@@ -211,18 +194,12 @@
       blockRange: blockRange,
       timeToFetchEvents: timeToFetchEvents - startPerfTime,
       timeToStoreEvents: timeToStoreEvents - timeToFetchEvents,
-<<<<<<< HEAD
-      timeToUpdateDepositIds: timeToUpdateDepositIds - timeToStoreEvents,
-=======
       timeToDeleteDeposits: timeToDeleteDeposits - timeToStoreEvents,
       timeToUpdateDepositIds: timeToUpdateDepositIds - timeToDeleteDeposits,
->>>>>>> 725f8ee4
       timeToProcessDeposits: timeToProcessDeposits - timeToUpdateDepositIds,
       timeToProcessAnciliaryEvents: finalPerfTime - timeToProcessDeposits,
       finalTime: finalPerfTime - startPerfTime,
     });
-<<<<<<< HEAD
-=======
   }
 
   /**
@@ -327,7 +304,6 @@
       })
       .flat();
     return depositSwapMap;
->>>>>>> 725f8ee4
   }
 
   /**
