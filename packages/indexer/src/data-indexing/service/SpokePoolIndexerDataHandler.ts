--- conflicted
+++ resolved
@@ -434,11 +434,7 @@
           (blockRange.to - blockRange.from) * 2,
         );
 
-<<<<<<< HEAD
-    const spokePoolClient = this.spokePoolFactory.get(
-=======
     const spokePoolClient = await this.spokePoolFactory.get(
->>>>>>> 533eff26
       this.chainId,
       blockRange.from,
       blockRange.to,
