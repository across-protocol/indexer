import { Logger } from "winston";
import * as across from "@across-protocol/sdk";
import {
  getDeployedAddress,
  getDeployedBlockNumber,
} from "@across-protocol/contracts";
import { providers } from "ethers";
import {
  entities,
  utils as indexerDatabaseUtils,
  SaveQueryResult,
  SaveQueryResultType,
} from "@repo/indexer-database";
<<<<<<< HEAD

=======
>>>>>>> d4f077f1
import { BlockRange } from "../model";
import { IndexerDataHandler } from "./IndexerDataHandler";

import * as utils from "../../utils";
import { getIntegratorId } from "../../utils/spokePoolUtils";
import { SpokePoolRepository } from "../../database/SpokePoolRepository";
import { SwapBeforeBridgeRepository } from "../../database/SwapBeforeBridgeRepository";
import { SpokePoolProcessor } from "../../services/spokePoolProcessor";
import { IndexerQueues, IndexerQueuesService } from "../../messaging/service";
import { IntegratorIdMessage } from "../../messaging/IntegratorIdWorker";
import { getMaxBlockLookBack } from "../../web3/constants";
import { PriceMessage } from "../../messaging/priceWorker";
import { EventDecoder } from "../../web3/EventDecoder";

export type FetchEventsResult = {
  v3FundsDepositedEvents: utils.V3FundsDepositedWithIntegradorId[];
  filledV3RelayEvents: across.interfaces.FillWithBlock[];
  requestedV3SlowFillEvents: across.interfaces.SlowFillRequestWithBlock[];
  requestedSpeedUpV3Events: {
    [depositorAddress: string]: {
      [depositId: string]: across.interfaces.SpeedUpWithBlock[];
    };
  };
  relayedRootBundleEvents: across.interfaces.RootBundleRelayWithBlock[];
  executedRelayerRefundRootEvents: across.interfaces.RelayerRefundExecutionWithBlock[];
  tokensBridgedEvents: across.interfaces.TokensBridged[];
  blockTimes: Record<number, number>;
};

export type StoreEventsResult = {
  deposits: SaveQueryResult<entities.V3FundsDeposited>[];
  fills: SaveQueryResult<entities.FilledV3Relay>[];
  slowFillRequests: SaveQueryResult<entities.RequestedV3SlowFill>[];
  executedRefundRoots: SaveQueryResult<entities.ExecutedRelayerRefundRoot>[];
};

export type DepositSwapPair = {
  deposit: entities.V3FundsDeposited;
  swapBeforeBridge: entities.SwapBeforeBridge;
};

export class SpokePoolIndexerDataHandler implements IndexerDataHandler {
  private isInitialized: boolean;
  private configStoreClient: across.clients.AcrossConfigStoreClient;
  private hubPoolClient: across.clients.HubPoolClient;

  constructor(
    private logger: Logger,
    private chainId: number,
    private hubPoolChainId: number,
    private provider: across.providers.RetryProvider,
    private configStoreFactory: utils.ConfigStoreClientFactory,
    private hubPoolFactory: utils.HubPoolClientFactory,
    private spokePoolFactory: utils.SpokePoolClientFactory,
    private spokePoolClientRepository: SpokePoolRepository,
    private swapBeforeBridgeRepository: SwapBeforeBridgeRepository,
    private spokePoolProcessor: SpokePoolProcessor,
    private indexerQueuesService: IndexerQueuesService,
  ) {
    this.isInitialized = false;
  }

  private initialize() {
    this.configStoreClient = this.configStoreFactory.get(this.hubPoolChainId);
    this.hubPoolClient = this.hubPoolFactory.get(
      this.hubPoolChainId,
      undefined,
      undefined,
      {
        configStoreClient: this.configStoreClient,
      },
    );
  }

  public getDataIdentifier() {
    return `${getDeployedAddress("SpokePool", this.chainId)}:${this.chainId}`;
  }
  public getStartIndexingBlockNumber() {
    return getDeployedBlockNumber("SpokePool", this.chainId);
  }

  public async processBlockRange(
    blockRange: BlockRange,
    lastFinalisedBlock: number,
    isBackfilling: boolean = false,
  ) {
    this.logger.debug({
      at: "Indexer#SpokePoolIndexerDataHandler#processBlockRange",
      message: `Processing block range ${this.getDataIdentifier()}`,
      blockRange,
      lastFinalisedBlock,
      isBackfilling,
    });

    if (!this.isInitialized) {
      this.initialize();
      this.isInitialized = true;
    }

    //FIXME: Remove performance timing
    const startPerfTime = performance.now();

    const events = await this.fetchEventsByRange(blockRange, isBackfilling);
    const requestedSpeedUpV3EventsCount = Object.values(
      events.requestedSpeedUpV3Events,
    ).reduce((acc, speedUps) => {
      return acc + Object.values(speedUps).length;
    }, 0);

    //FIXME: Remove performance timing
    const timeToFetchEvents = performance.now();

    this.logger.debug({
      at: "Indexer#SpokePoolIndexerDataHandler#processBlockRange",
      message: `Found events for ${this.getDataIdentifier()}`,
      events: {
        v3FundsDepositedEvents: events.v3FundsDepositedEvents.length,
        filledV3RelayEvents: events.filledV3RelayEvents.length,
        requestedV3SlowFillEvents: events.requestedV3SlowFillEvents.length,
        requestedSpeedUpV3Events: requestedSpeedUpV3EventsCount,
        relayedRootBundleEvents: events.relayedRootBundleEvents.length,
        executedRelayerRefundRootEvents:
          events.executedRelayerRefundRootEvents.length,
        tokensBridgedEvents: events.tokensBridgedEvents.length,
      },
      blockRange,
    });
    const storedEvents = await this.storeEvents(events, lastFinalisedBlock);
    const newInsertedDeposits = indexerDatabaseUtils.filterSaveQueryResults(
      storedEvents.deposits,
      SaveQueryResultType.Inserted,
    );
<<<<<<< HEAD
    const depositSwapPairs = await this.matchDepositEventsWithSwapEvents(
      newInsertedDeposits,
=======
    const newInsertedFills = indexerDatabaseUtils.filterSaveQueryResults(
      storedEvents.fills,
      SaveQueryResultType.Inserted,
    );

    // Fetch transaction receipts associated only to new inserted events:
    // (1) deposits for getting the swap before bridge events, (2) fills for getting the gas fee
    const transactionReceipts = await this.getTransactionReceiptsForEvents([
      ...newInsertedDeposits,
      ...newInsertedFills,
    ]);

    const depositSwapPairs = await this.matchDepositEventsWithSwapEvents(
      newInsertedDeposits,
      transactionReceipts,
>>>>>>> d4f077f1
      lastFinalisedBlock,
    );

    //FIXME: Remove performance timing
    const timeToStoreEvents = performance.now();

    // Delete unfinalised events
    const [deletedDeposits, _] = await Promise.all([
      this.spokePoolClientRepository.deleteUnfinalisedDepositEvents(
        this.chainId,
        lastFinalisedBlock,
      ),
      this.swapBeforeBridgeRepository.deleteUnfinalisedSwapEvents(
        this.chainId,
        lastFinalisedBlock,
      ),
    ]);
    const timeToDeleteDeposits = performance.now();
    await this.updateNewDepositsWithIntegratorId(newInsertedDeposits);

    //FIXME: Remove performance timing
    const timeToUpdateDepositIds = performance.now();

    await this.spokePoolProcessor.process(
      storedEvents,
      deletedDeposits,
      depositSwapPairs,
<<<<<<< HEAD
=======
      transactionReceipts,
>>>>>>> d4f077f1
    );

    //FIXME: Remove performance timing
    const timeToProcessDeposits = performance.now();

    this.profileStoreEvents(storedEvents);

    // publish new relays to workers to fill in prices
    await this.publishNewRelays(storedEvents);
    await this.publishSwaps(depositSwapPairs);

    //FIXME: Remove performance timing
    const finalPerfTime = performance.now();

    this.logger.debug({
      at: "Indexer#SpokePoolIndexerDataHandler#processBlockRange",
      message:
        "System Time Log for SpokePoolIndexerDataHandler#processBlockRange",
      spokeChainId: this.chainId,
      blockRange: blockRange,
      timeToFetchEvents: timeToFetchEvents - startPerfTime,
      timeToStoreEvents: timeToStoreEvents - timeToFetchEvents,
      timeToDeleteDeposits: timeToDeleteDeposits - timeToStoreEvents,
      timeToUpdateDepositIds: timeToUpdateDepositIds - timeToDeleteDeposits,
      timeToProcessDeposits: timeToProcessDeposits - timeToUpdateDepositIds,
      timeToProcessAnciliaryEvents: finalPerfTime - timeToProcessDeposits,
      finalTime: finalPerfTime - startPerfTime,
    });
  }

  /**
   * Function that matches the new deposit events with swap events
   * 1. for all new deposits transactions, fetch the transaction receipt
   * 2. for each tx receipt, get SwapBeforeBridge events
   * 3. insert the swap events into the database
   * 4. group the deposit events and swap events by the transaction hash
   */
  private async matchDepositEventsWithSwapEvents(
    deposits: entities.V3FundsDeposited[],
<<<<<<< HEAD
    lastFinalisedBlock: number,
  ) {
    // avoid fetching the same transaction receipt multiple times
    const uniqueDepositTxHashes = [
      ...new Set(
        deposits.map((deposit) => deposit.transactionHash.toLowerCase()),
      ),
    ];
    const transactionReceipts = await Promise.all(
      uniqueDepositTxHashes.map(async (txHash) => {
        const receipt = await this.provider.getTransactionReceipt(txHash);
        if (!receipt) {
          this.logger.warn({
            at: "SpokePoolIndexerDataHandler#matchDepositEventsWithSwapEvents",
            message: `Transaction receipt not found`,
            txHash,
            chainId: this.chainId,
          });
        }
        return receipt;
      }),
    );
    const swapBeforeBridgeEvents = transactionReceipts
=======
    transactionReceipts: Record<string, providers.TransactionReceipt>,
    lastFinalisedBlock: number,
  ) {
    const transactionReceiptsList = Object.values(transactionReceipts);
    const swapBeforeBridgeEvents = transactionReceiptsList
>>>>>>> d4f077f1
      .map((transactionReceipt) =>
        EventDecoder.decodeSwapBeforeBridgeEvents(transactionReceipt),
      )
      .flat();
    /**
     * this calls `saveAndHandleFinalisation()` from the `BlockchainEventRepository`. Not sure if this is the best way to do it
     * because if the event is already in the database, it will not be returned (result: 'nothing').
     */
    const saveResult =
      await this.swapBeforeBridgeRepository.formatAndSaveSwapBeforeBridgeEvents(
        swapBeforeBridgeEvents,
        this.chainId,
        lastFinalisedBlock,
      );
    const insertedSwapBeforeBridgeEvents =
      indexerDatabaseUtils.filterSaveQueryResults(
        saveResult,
        SaveQueryResultType.Inserted,
      );
    const depositsAndSwapsByTxHash = insertedSwapBeforeBridgeEvents.reduce(
      (acc, swapBeforeBridge) => {
        acc[swapBeforeBridge.transactionHash] = {
          deposits: deposits.filter(
            (d) =>
              d.transactionHash.toLowerCase() ===
              swapBeforeBridge.transactionHash.toLowerCase(),
          ),
          swapBeforeBridges: insertedSwapBeforeBridgeEvents.filter(
            (s) =>
              s.transactionHash.toLowerCase() ===
              swapBeforeBridge.transactionHash.toLowerCase(),
          ),
        };
        return acc;
      },
      {} as Record<
        string,
        {
          deposits: entities.V3FundsDeposited[];
          swapBeforeBridges: entities.SwapBeforeBridge[];
        }
      >,
    );

    // match the deposit with the swap before
    const depositSwapMap = Object.values(depositsAndSwapsByTxHash)
      .map((depositAndSwap) => {
        const { deposits, swapBeforeBridges } = depositAndSwap;
        const sortedDeposits = deposits.sort((a, b) => a.logIndex - b.logIndex);
        const sortedSwapBeforeBridges = swapBeforeBridges.sort(
          (a, b) => a.logIndex - b.logIndex,
        );
        const matchedPairs: DepositSwapPair[] = [];
        const usedSwaps = new Set<number>(); // Track used swaps by their log index

        sortedDeposits.forEach((deposit) => {
          const matchingSwap = sortedSwapBeforeBridges.find(
            (swap) =>
              swap.logIndex < deposit.logIndex && !usedSwaps.has(swap.logIndex),
          );
          if (matchingSwap) {
            matchedPairs.push({ deposit, swapBeforeBridge: matchingSwap });
            usedSwaps.add(matchingSwap.logIndex); // Mark this swap as used
          }
        });

        return matchedPairs;
      })
      .flat();
    return depositSwapMap;
<<<<<<< HEAD
=======
  }

  /**
   * Fetches the transaction receipts for the given events and returns a map of transaction hash to transaction receipt.
   * The transaction hash key is lowercased.
   */
  private async getTransactionReceiptsForEvents(
    events: (entities.V3FundsDeposited | entities.FilledV3Relay)[],
  ) {
    // avoid fetching the same transaction receipt multiple times
    const uniqueTxHashes = [
      ...new Set(events.map((e) => e.transactionHash.toLowerCase())),
    ];
    const transactionReceipts = await across.utils.mapAsync(
      uniqueTxHashes,
      async (txHash) => {
        const receipt = await this.provider.getTransactionReceipt(txHash);
        if (!receipt) {
          this.logger.warn({
            at: "SpokePoolIndexerDataHandler#matchDepositEventsWithSwapEvents",
            message: `Transaction receipt not found`,
            txHash,
            chainId: this.chainId,
          });
        }
        return receipt;
      },
    );
    const validTransactionReceipts = transactionReceipts.filter(
      (receipt) => !!receipt,
    );
    const transactionReceiptsByTxHash = validTransactionReceipts.reduce(
      (acc, receipt) => {
        acc[receipt.transactionHash.toLowerCase()] = receipt;
        return acc;
      },
      {} as Record<string, providers.TransactionReceipt>,
    );

    return transactionReceiptsByTxHash;
>>>>>>> d4f077f1
  }

  /**
   * Log the time that it took to store the events from the moment they were emitted onchain
   * @param events
   */
  private profileStoreEvents(events: StoreEventsResult) {
    const insertedDeposits = indexerDatabaseUtils.filterSaveQueryResults(
      events.deposits,
      SaveQueryResultType.Inserted,
    );

    // Log the time difference for each deposit event for profiling in datadog
    insertedDeposits.forEach((event) => {
      if (event.blockTimestamp === undefined) return;
      const timeDifference =
        event.createdAt.getTime() - event.blockTimestamp.getTime();
      this.logger.debug({
        at: "SpokePoolIndexerDataHandler#profileStoreEvents",
        message: "V3FundsDeposited event profile",
        depositId: event.depositId,
        originChainId: event.originChainId,
        timeDifference,
        createdAt: event.createdAt,
        blockTimestamp: event.blockTimestamp,
      });
    });

    const insertedFills = indexerDatabaseUtils.filterSaveQueryResults(
      events.fills,
      SaveQueryResultType.Inserted,
    );
    insertedFills.forEach((event) => {
      if (event.blockTimestamp === undefined) return;
      const timeDifference =
        event.createdAt.getTime() - event.blockTimestamp.getTime();
      this.logger.debug({
        at: "SpokePoolIndexerDataHandler#profileStoreEvents",
        message: "FilledV3Relay event profile",
        depositId: event.depositId,
        originChainId: event.originChainId,
        destinationChainId: event.destinationChainId,
        timeDifference,
        createdAt: event.createdAt,
        blockTimestamp: event.blockTimestamp,
      });
    });
  }

  private async getBlockTime(blockNumber: number): Promise<number> {
    const block = await this.provider.getBlock(blockNumber);
    if (!block) {
      throw new Error(`Block with number ${blockNumber} not found`);
    }
    return block.timestamp;
  }

  private async getBlockTimes(
    blockNumbers: number[],
  ): Promise<Record<number, number>> {
    const uniqueBlockNumbers = [...new Set(blockNumbers)];
    const timestamps = await Promise.all(
      uniqueBlockNumbers.map((blockNumber) => this.getBlockTime(blockNumber)),
    );

    const blockTimestamps = uniqueBlockNumbers.reduce(
      (acc, blockNumber, index) => {
        if (timestamps[index] === undefined) {
          throw new Error(`Block time for block ${blockNumber} not found`);
        }
        acc[blockNumber] = timestamps[index]!;
        return acc;
      },
      {} as Record<number, number>,
    );
    return blockTimestamps;
  }

  private async fetchEventsByRange(
    blockRange: BlockRange,
    isBackfilling: boolean,
  ): Promise<FetchEventsResult> {
    const { configStoreClient, hubPoolClient } = this;

    // If we are in a backfilling state then we should grab the largest
    // lookback available to us. Otherwise, for this specific indexer we
    // only need exactly what we're looking for, plus some padding to be
    // sure
    const maxBlockLookback = isBackfilling
      ? getMaxBlockLookBack(this.chainId)
      : Math.min(
          getMaxBlockLookBack(this.chainId),
          (blockRange.to - blockRange.from) * 2,
        );

    const spokePoolClient = this.spokePoolFactory.get(
      this.chainId,
      blockRange.from,
      blockRange.to,
      {
        hubPoolClient: this.hubPoolClient,
        disableQuoteBlockLookup: true,
        maxBlockLookback,
      },
    );

    const initialTime = performance.now();

    await configStoreClient.update();
    await hubPoolClient.update([
      "SetPoolRebalanceRoute",
      "CrossChainContractsSet",
    ]);

    const timeToUpdateProtocolClients = performance.now();
    // We aim to avoid the unneeded update events
    // Specifically, we avoid the EnabledDepositRoute event because this
    // requires a lookback to the deployment block of the SpokePool contract.
    await spokePoolClient.update([
      "V3FundsDeposited",
      "FilledV3Relay",
      "RequestedV3SlowFill",
      "RequestedSpeedUpV3Deposit",
      "RelayedRootBundle",
      "ExecutedRelayerRefundRoot",
      "TokensBridged",
      "FundsDeposited",
      "RequestedSpeedUpDeposit",
      "RequestedSlowFill",
      "FilledRelay",
    ]);
    const timeToUpdateSpokePoolClient = performance.now();

    const v3FundsDepositedEvents = spokePoolClient.getDeposits({
      fromBlock: blockRange.from,
      toBlock: blockRange.to,
    });
    const filledV3RelayEvents = spokePoolClient.getFills();
    const requestedV3SlowFillEvents = spokePoolClient.getSlowFillRequests();
    const requestedSpeedUpV3Events = spokePoolClient.getSpeedUps();
    const relayedRootBundleEvents = spokePoolClient.getRootBundleRelays();
    const executedRelayerRefundRootEvents =
      spokePoolClient.getRelayerRefundExecutions();
    const tokensBridgedEvents = spokePoolClient.getTokensBridged();
    // getBlockTimes function will make sure we dont query more than we need to.
    const blockNumbers = [
      ...v3FundsDepositedEvents.map((deposit) => deposit.blockNumber),
      ...filledV3RelayEvents.map((fill) => fill.blockNumber),
    ];

    const startTimeToGetBlockTimes = performance.now();
    const blockTimes = await this.getBlockTimes(blockNumbers);
    const endTimeToGetBlockTimes = performance.now();

    this.logger.debug({
      at: "SpokePoolIndexerDataHandler#fetchEventsByRange",
      message: "Time to update protocol clients",
      timeToUpdateProtocolClients: timeToUpdateProtocolClients - initialTime,
      timeToUpdateSpokePoolClient:
        timeToUpdateSpokePoolClient - timeToUpdateProtocolClients,
      timeToGetBlockTimes: endTimeToGetBlockTimes - startTimeToGetBlockTimes,
      totalTime: endTimeToGetBlockTimes - initialTime,
      spokeChainId: this.chainId,
      blockRange: blockRange,
      isBackfilling,
      dynamicMaxBlockLookback: maxBlockLookback,
    });

    return {
      v3FundsDepositedEvents,
      filledV3RelayEvents,
      requestedV3SlowFillEvents,
      requestedSpeedUpV3Events,
      relayedRootBundleEvents,
      executedRelayerRefundRootEvents,
      tokensBridgedEvents,
      blockTimes,
    };
  }

  private async storeEvents(
    params: FetchEventsResult,
    lastFinalisedBlock: number,
  ): Promise<StoreEventsResult> {
    const { spokePoolClientRepository } = this;
    const {
      v3FundsDepositedEvents,
      filledV3RelayEvents,
      requestedV3SlowFillEvents,
      requestedSpeedUpV3Events,
      relayedRootBundleEvents,
      executedRelayerRefundRootEvents,
      tokensBridgedEvents,
      blockTimes,
    } = params;
    const [
      savedV3FundsDepositedEvents,
      savedV3RequestedSlowFills,
      savedFilledV3RelayEvents,
      savedExecutedRelayerRefundRootEvents,
    ] = await Promise.all([
      spokePoolClientRepository.formatAndSaveV3FundsDepositedEvents(
        v3FundsDepositedEvents,
        lastFinalisedBlock,
        blockTimes,
      ),
      spokePoolClientRepository.formatAndSaveRequestedV3SlowFillEvents(
        requestedV3SlowFillEvents,
        lastFinalisedBlock,
      ),
      spokePoolClientRepository.formatAndSaveFilledV3RelayEvents(
        filledV3RelayEvents,
        lastFinalisedBlock,
        blockTimes,
      ),
      spokePoolClientRepository.formatAndSaveExecutedRelayerRefundRootEvents(
        executedRelayerRefundRootEvents,
        lastFinalisedBlock,
      ),
      spokePoolClientRepository.formatAndSaveRequestedSpeedUpV3Events(
        requestedSpeedUpV3Events,
        lastFinalisedBlock,
      ),
      spokePoolClientRepository.formatAndSaveRelayedRootBundleEvents(
        relayedRootBundleEvents,
        this.chainId,
        lastFinalisedBlock,
      ),
      spokePoolClientRepository.formatAndSaveTokensBridgedEvents(
        tokensBridgedEvents,
        lastFinalisedBlock,
      ),
    ]);
    return {
      deposits: savedV3FundsDepositedEvents,
      fills: savedFilledV3RelayEvents,
      slowFillRequests: savedV3RequestedSlowFills,
      executedRefundRoots: savedExecutedRelayerRefundRootEvents,
    };
  }

  private async updateNewDepositsWithIntegratorId(
    deposits: entities.V3FundsDeposited[],
  ) {
    await across.utils.forEachAsync(deposits, async (deposit) => {
      const integratorId = await getIntegratorId(
        this.provider,
        deposit.quoteTimestamp,
        deposit.transactionHash,
      );
      if (integratorId) {
        await this.spokePoolClientRepository.updateDepositEventWithIntegratorId(
          deposit.id,
          integratorId,
        );
      }
    });
  }

  private async publishNewRelays(storedEvents: StoreEventsResult) {
    // fetch prices only for new fills
    const fills = indexerDatabaseUtils.filterSaveQueryResults(
      storedEvents.fills,
      SaveQueryResultType.Inserted,
    );
    const messages: PriceMessage[] = fills.map((fill) => ({
      fillEventId: fill.id,
    }));

    await this.indexerQueuesService.publishMessagesBulk(
      IndexerQueues.PriceQuery,
      IndexerQueues.PriceQuery, // Use queue name as job name
      messages,
    );
  }
  private async publishSwaps(swapDepositPairs: DepositSwapPair[]) {
    const messages = swapDepositPairs.map((pair) => ({
      swapEventId: pair.swapBeforeBridge.id,
    }));
    await this.indexerQueuesService.publishMessagesBulk(
      IndexerQueues.SwapMessage,
      IndexerQueues.SwapMessage, // Use queue name as job name
      messages,
    );
  }
  private async publishIntegratorIdMessages(
    deposits: entities.V3FundsDeposited[],
  ) {
    const messages: IntegratorIdMessage[] = deposits.map((deposit) => {
      return {
        relayHash: deposit.relayHash,
      };
    });
    await this.indexerQueuesService.publishMessagesBulk(
      IndexerQueues.IntegratorId,
      IndexerQueues.IntegratorId, // Use queue name as job name
      messages,
    );
  }
}<|MERGE_RESOLUTION|>--- conflicted
+++ resolved
@@ -11,10 +11,6 @@
   SaveQueryResult,
   SaveQueryResultType,
 } from "@repo/indexer-database";
-<<<<<<< HEAD
-
-=======
->>>>>>> d4f077f1
 import { BlockRange } from "../model";
 import { IndexerDataHandler } from "./IndexerDataHandler";
 
@@ -147,10 +143,6 @@
       storedEvents.deposits,
       SaveQueryResultType.Inserted,
     );
-<<<<<<< HEAD
-    const depositSwapPairs = await this.matchDepositEventsWithSwapEvents(
-      newInsertedDeposits,
-=======
     const newInsertedFills = indexerDatabaseUtils.filterSaveQueryResults(
       storedEvents.fills,
       SaveQueryResultType.Inserted,
@@ -166,7 +158,6 @@
     const depositSwapPairs = await this.matchDepositEventsWithSwapEvents(
       newInsertedDeposits,
       transactionReceipts,
->>>>>>> d4f077f1
       lastFinalisedBlock,
     );
 
@@ -194,10 +185,7 @@
       storedEvents,
       deletedDeposits,
       depositSwapPairs,
-<<<<<<< HEAD
-=======
       transactionReceipts,
->>>>>>> d4f077f1
     );
 
     //FIXME: Remove performance timing
@@ -237,37 +225,11 @@
    */
   private async matchDepositEventsWithSwapEvents(
     deposits: entities.V3FundsDeposited[],
-<<<<<<< HEAD
-    lastFinalisedBlock: number,
-  ) {
-    // avoid fetching the same transaction receipt multiple times
-    const uniqueDepositTxHashes = [
-      ...new Set(
-        deposits.map((deposit) => deposit.transactionHash.toLowerCase()),
-      ),
-    ];
-    const transactionReceipts = await Promise.all(
-      uniqueDepositTxHashes.map(async (txHash) => {
-        const receipt = await this.provider.getTransactionReceipt(txHash);
-        if (!receipt) {
-          this.logger.warn({
-            at: "SpokePoolIndexerDataHandler#matchDepositEventsWithSwapEvents",
-            message: `Transaction receipt not found`,
-            txHash,
-            chainId: this.chainId,
-          });
-        }
-        return receipt;
-      }),
-    );
-    const swapBeforeBridgeEvents = transactionReceipts
-=======
     transactionReceipts: Record<string, providers.TransactionReceipt>,
     lastFinalisedBlock: number,
   ) {
     const transactionReceiptsList = Object.values(transactionReceipts);
     const swapBeforeBridgeEvents = transactionReceiptsList
->>>>>>> d4f077f1
       .map((transactionReceipt) =>
         EventDecoder.decodeSwapBeforeBridgeEvents(transactionReceipt),
       )
@@ -338,8 +300,6 @@
       })
       .flat();
     return depositSwapMap;
-<<<<<<< HEAD
-=======
   }
 
   /**
@@ -380,7 +340,6 @@
     );
 
     return transactionReceiptsByTxHash;
->>>>>>> d4f077f1
   }
 
   /**
