--- conflicted
+++ resolved
@@ -121,12 +121,6 @@
   ): Promise<FetchEventsResult> {
     const { hubPoolClient, configStoreClient } = this;
 
-<<<<<<< HEAD
-    configStoreClient.eventSearchConfig.to = blockRange.to;
-    hubPoolClient.eventSearchConfig.to = blockRange.to;
-
-=======
->>>>>>> 8d219c4c
     await configStoreClient.update();
     await hubPoolClient.update();
     const proposedRootBundleEvents =
