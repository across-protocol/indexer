import { Logger } from "winston";
import { ethers, providers, Transaction } from "ethers";
import * as across from "@across-protocol/sdk";
<<<<<<< HEAD
import { CHAIN_IDs } from "@across-protocol/constants";

=======
import { formatFromAddressToChainFormat } from "../../utils";
>>>>>>> 3f32d81a
import { BlockRange } from "../model";
import { IndexerDataHandler } from "./IndexerDataHandler";
import { EventDecoder } from "../../web3/EventDecoder";
import {
  MESSAGE_TRANSMITTER_V2_ABI,
  TOKEN_MESSENGER_V2_ABI,
} from "../adapter/cctp-v2/abis";
import {
  DepositForBurnEvent,
  MessageReceivedEvent,
  MessageSentLog,
  MintAndWithdrawLog,
  DepositForBurnWithBlock,
  MessageSentWithBlock,
  MessageReceivedWithBlock,
  MintAndWithdrawWithBlock,
  SponsoredDepositForBurnLog,
  SponsoredDepositForBurnWithBlock,
} from "../adapter/cctp-v2/model";
import {
  CCTPRepository,
  BurnEventsPair,
  MintEventsPair,
} from "../../database/CctpRepository";
import {
  getIndexingStartBlockNumber,
  decodeMessage,
} from "../adapter/cctp-v2/service";

export type EvmBurnEventsPair = {
  depositForBurn: DepositForBurnEvent;
  messageSent: MessageSentLog;
};
export type EvmMintEventsPair = {
  messageReceived: MessageReceivedEvent;
  mintAndWithdraw: MintAndWithdrawLog;
};
export type FetchEventsResult = {
  burnEvents: EvmBurnEventsPair[];
  mintEvents: EvmMintEventsPair[];
  sponsoredBurnEvents: SponsoredDepositForBurnLog[];
  blocks: Record<string, providers.Block>;
  transactionReceipts: Record<string, providers.TransactionReceipt>;
  transactions: Record<string, Transaction>;
};
export type StoreEventsResult = {};

/**
 * Creates a Proxy that returns a default value for any key not
 * present in the original object.
 * @param {object} target - The original object (your mapping).
 * @param {*} defaultValue - The value to return for missing keys.
 * @returns {Proxy} A new proxy-wrapped object.
 */
function createMapWithDefault(target: any, defaultValue: any) {
  // This handler "closes over" the defaultValue,
  // so it remembers it.
  const handler = {
    get: function (obj: any, prop: any) {
      // Check if the property exists on the original object
      if (prop in obj) {
        return obj[prop];
      }

      // If not, return the default value provided
      return defaultValue;
    },
  };

  return new Proxy(target, handler);
}

const TOKEN_MESSENGER_ADDRESS: { [key: number]: string } = createMapWithDefault(
  {
    [CHAIN_IDs.ARBITRUM_SEPOLIA]: "0x8FE6B999Dc680CcFDD5Bf7EB0974218be2542DAA",
  },
  "0x28b5a0e9C621a5BadaA536219b3a228C8168cf5d",
);

const MESSAGE_TRANSMITTER_ADDRESS: { [key: number]: string } =
  createMapWithDefault(
    {
      [CHAIN_IDs.ARBITRUM_SEPOLIA]:
        "0xE737e5cEBEEBa77EFE34D4aa090756590b1CE275",
    },
    "0x81D40F21F12A8F0E3252Bccb954D722d4c464B64",
  );

// TODO: Update this address once the contract is deployed
const SPONSORED_CCTP_SRC_PERIPHERY_ADDRESS: { [key: number]: string } =
  createMapWithDefault(
    {
      [CHAIN_IDs.ARBITRUM_SEPOLIA]:
        "0x027823Dc987A29A0492A9c85629aeFb522fF3bdE",
    },
    "0x79176E2E91c77b57AC11c6fe2d2Ab2203D87AF85",
  );

const SWAP_API_CALLDATA_MARKER = "73c0de";
const WHITELISTED_FINALIZERS = ["0x9A8f92a830A5cB89a3816e3D267CB7791c16b04D"];

export class CCTPIndexerDataHandler implements IndexerDataHandler {
  private isInitialized: boolean;

  constructor(
    private logger: Logger,
    private chainId: number,
    private provider: across.providers.RetryProvider,
    private cctpRepository: CCTPRepository,
  ) {
    this.isInitialized = false;
  }

  private initialize() {}

  public getDataIdentifier() {
    return `cctp:v2:${this.chainId}`;
  }
  public getStartIndexingBlockNumber() {
    return getIndexingStartBlockNumber(this.chainId);
  }

  public async processBlockRange(
    blockRange: BlockRange,
    lastFinalisedBlock: number,
    isBackfilling: boolean = false,
  ) {
    this.logger.debug({
      at: "Indexer#CCTPIndexerDataHandler#processBlockRange",
      message: `Processing block range ${this.getDataIdentifier()}`,
      blockRange,
      lastFinalisedBlock,
      isBackfilling,
    });

    if (!this.isInitialized) {
      this.initialize();
      this.isInitialized = true;
    }

    const startPerfTime = performance.now();

    const events = await this.fetchEventsByRange(blockRange);
    const storedEvents = await this.storeEvents(events, lastFinalisedBlock);
    const timeToStoreEvents = performance.now();
    const deletedEvents = await this.cctpRepository.deleteUnfinalisedCCTPEvents(
      this.chainId,
      lastFinalisedBlock,
    );
    const timeToDeleteEvents = performance.now();
    const finalPerfTime = performance.now();

    this.logger.debug({
      at: "Indexer#CCTPIndexerDataHandler#processBlockRange",
      message: "System Time Log for CCTPIndexerDataHandler#processBlockRange",
      spokeChainId: this.chainId,
      blockRange: blockRange,
      finalTime: finalPerfTime - startPerfTime,
      timeToStoreEvents: timeToStoreEvents - startPerfTime,
      timeToDeleteEvents: timeToDeleteEvents - timeToStoreEvents,
    });
  }

  private async fetchEventsByRange(
    blockRange: BlockRange,
  ): Promise<FetchEventsResult> {
    const tokenMessengerAddress = TOKEN_MESSENGER_ADDRESS[this.chainId];
    const messageTransmitterAddress = MESSAGE_TRANSMITTER_ADDRESS[this.chainId];
    const sponsoredCCTPSrcPeripheryAddress =
      SPONSORED_CCTP_SRC_PERIPHERY_ADDRESS[this.chainId];
    if (
      !tokenMessengerAddress ||
      !messageTransmitterAddress ||
      !sponsoredCCTPSrcPeripheryAddress
    ) {
      throw new Error(
        `CCTP contracts not configured for chain ID ${this.chainId}`,
      );
    }

    const tokenMessengerContract = new ethers.Contract(
      tokenMessengerAddress,
      TOKEN_MESSENGER_V2_ABI,
      this.provider,
    );
    const messageTransmitterContract = new ethers.Contract(
      messageTransmitterAddress,
      MESSAGE_TRANSMITTER_V2_ABI,
      this.provider,
    );
    const [depositForBurnEvents, messageReceivedEvents] = await Promise.all([
      tokenMessengerContract.queryFilter(
        "DepositForBurn",
        blockRange.from,
        blockRange.to,
      ) as Promise<DepositForBurnEvent[]>,
      messageTransmitterContract.queryFilter(
        "MessageReceived",
        blockRange.from,
        blockRange.to,
      ) as Promise<MessageReceivedEvent[]>,
    ]);
    const transactions = await this.getTransactions([
      ...new Set(depositForBurnEvents.map((event) => event.transactionHash)),
    ]);
    const filteredDepositForBurnEvents =
      await this.filterTransactionsFromSwapApi(
        transactions,
        depositForBurnEvents,
      );
    const filteredMessageReceivedEvents =
      this.filterTransactionsFromAcrossFinalizer(messageReceivedEvents);
    const [transactionReceipts, blocks] = await Promise.all([
      this.getTransactionsReceipts([
        ...new Set([
          ...filteredDepositForBurnEvents.map((event) => event.transactionHash),
          ...filteredMessageReceivedEvents.map(
            (event) => event.transactionHash,
          ),
        ]),
      ]),
      this.getBlocks([
        ...new Set([
          ...filteredDepositForBurnEvents.map((event) => event.blockHash),
          ...filteredMessageReceivedEvents.map((event) => event.blockHash),
        ]),
      ]),
    ]);
    const filteredDepositForBurnTxReceipts =
      this.getTransactionReceiptsByTransactionHashes(transactionReceipts, [
        ...new Set(
          filteredDepositForBurnEvents.map((event) => event.transactionHash),
        ),
      ]);

    const messageSentEvents = this.getMessageSentEventsFromTransactionReceipts(
      filteredDepositForBurnTxReceipts,
      messageTransmitterAddress,
    );
    const mintAndWithdrawEvents =
      this.getMintAndWithdrawEventsFromTransactionReceipts(
        this.getTransactionReceiptsByTransactionHashes(transactionReceipts, [
          ...new Set(
            filteredMessageReceivedEvents.map((event) => event.transactionHash),
          ),
        ]),
        tokenMessengerAddress,
      );
    const burnEvents = await this.matchDepositForBurnWithMessageSentEvents(
      filteredDepositForBurnEvents,
      messageSentEvents,
    );
    const mintEvents = await this.matchMessageReceivedWithMintAndWithdrawEvents(
      filteredMessageReceivedEvents,
      mintAndWithdrawEvents,
    );

    const sponsoredBurnEvents =
      this.getSponsoredDepositForBurnEventsFromTransactionReceipts(
        // The sponsored deposit for burn events are emitted in the same tx as deposit for burn events
<<<<<<< HEAD
        filteredDepositForBurnTxReceipts,
        sponsoredCCTPSrcPeripheryAddress,
=======
        depositForBurnTxReceipts,
        SPONSORED_CCTP_SRC_PERIPHERY_ADDRESS,
        filteredDepositForBurnEvents,
>>>>>>> 3f32d81a
      );

    this.runChecks(burnEvents, mintEvents);

    if (burnEvents.length > 0) {
      this.logger.debug({
        at: "CCTPIndexerDataHandler#fetchEventsByRange",
        message: `Found ${burnEvents.length} burn events from Swap API on chain ${this.chainId}`,
      });
    }
    if (mintEvents.length > 0) {
      this.logger.debug({
        at: "CCTPIndexerDataHandler#fetchEventsByRange",
        message: `Found ${mintEvents.length} mint events from Across Finalizer on chain ${this.chainId}`,
      });
    }

    return {
      burnEvents,
      mintEvents,
      sponsoredBurnEvents: sponsoredBurnEvents || [],
      blocks,
      transactionReceipts,
      transactions,
    };
  }

  private getTransactionReceiptsByTransactionHashes(
    transactionReceipts: Record<string, providers.TransactionReceipt>,
    transactionHashes: string[],
  ) {
    return Object.entries(transactionReceipts).reduce(
      (acc, [transactionHash, transactionReceipt]) => {
        if (transactionHashes.includes(transactionHash)) {
          acc[transactionHash] = transactionReceipt;
        }
        return acc;
      },
      {} as Record<string, providers.TransactionReceipt>,
    );
  }

  private async filterTransactionsFromSwapApi(
    transactions: Record<string, Transaction>,
    depositForBurnEvents: DepositForBurnEvent[],
  ) {
    const transactionHashes = Object.values(transactions)
      .filter((transaction) => {
        return transaction.data.includes(SWAP_API_CALLDATA_MARKER);
      })
      .map((transaction) => transaction.hash);

    return depositForBurnEvents.filter((event) => {
      return transactionHashes.includes(event.transactionHash);
    });
  }

  private filterTransactionsFromAcrossFinalizer(
    messageReceivedEvents: MessageReceivedEvent[],
  ) {
    return messageReceivedEvents.filter((event) => {
      return WHITELISTED_FINALIZERS.includes(event.args.caller);
    });
  }

  private runChecks(
    burnEvents: EvmBurnEventsPair[],
    mintEvents: EvmMintEventsPair[],
  ) {
    for (const burnEventsPair of burnEvents) {
      if (!burnEventsPair.depositForBurn || !burnEventsPair.messageSent) {
        this.logger.error({
          at: "CCTPIndexerDataHandler#runChecks",
          message: `Found incomplete pair of burn events for tx hash`,
          notificationPath: "across-indexer-error",
          burnEvents,
        });
      }
    }
    for (const mintEventsPair of mintEvents) {
      if (!mintEventsPair.messageReceived || !mintEventsPair.mintAndWithdraw) {
        this.logger.error({
          at: "CCTPIndexerDataHandler#runChecks",
          message: `Found incomplete pair of mint events for tx hash`,
          notificationPath: "across-indexer-error",
          mintEvents,
        });
      }
    }
  }

  private getMessageSentEventsFromTransactionReceipts(
    transactionReceipts: Record<string, ethers.providers.TransactionReceipt>,
    messageTransmitterAddress: string,
  ) {
    const events: MessageSentLog[] = [];

    for (const txHash of Object.keys(transactionReceipts)) {
      const transactionReceipt = transactionReceipts[
        txHash
      ] as providers.TransactionReceipt;
      const messageSentEvents: MessageSentLog[] =
        EventDecoder.decodeCCTPMessageSentEvents(
          transactionReceipt,
          messageTransmitterAddress,
        );
      if (messageSentEvents.length > 0) {
        events.push(...messageSentEvents);
      }
    }

    return events;
  }

  private getMintAndWithdrawEventsFromTransactionReceipts(
    transactionReceipts: Record<string, ethers.providers.TransactionReceipt>,
    tokenMessengerAddress: string,
  ) {
    const events: MintAndWithdrawLog[] = [];

    for (const txHash of Object.keys(transactionReceipts)) {
      const transactionReceipt = transactionReceipts[
        txHash
      ] as providers.TransactionReceipt;
      const mintAndWithdrawEvents: MintAndWithdrawLog[] =
        EventDecoder.decodeCCTPMintAndWithdrawEvents(
          transactionReceipt,
          tokenMessengerAddress,
        );
      if (mintAndWithdrawEvents.length > 0) {
        events.push(...mintAndWithdrawEvents);
      }
    }

    return events;
  }

  private getSponsoredDepositForBurnEventsFromTransactionReceipts(
    transactionReceipts: Record<string, ethers.providers.TransactionReceipt>,
    sponsoredCCTPSrcPeripheryAddress: string,
    depositForBurnEvents: DepositForBurnEvent[],
  ) {
    const events: SponsoredDepositForBurnLog[] = [];
<<<<<<< HEAD
=======
    // DepositForBurn events and SponsoredDepositForBurn events are emitted in the same transaction
    const depositForBurnEventsByTxHash = depositForBurnEvents.reduce(
      (acc, event) => {
        if (!acc[event.transactionHash]) {
          acc[event.transactionHash] = [];
        }
        acc[event.transactionHash]!.push(event);
        return acc;
      },
      {} as Record<string, DepositForBurnEvent[]>,
    );

>>>>>>> 3f32d81a
    for (const txHash of Object.keys(transactionReceipts)) {
      const transactionReceipt = transactionReceipts[
        txHash
      ] as providers.TransactionReceipt;
      const sponsoredDepositForBurnEvents: SponsoredDepositForBurnLog[] =
        EventDecoder.decodeCCTPSponsoredDepositForBurnEvents(
          transactionReceipt,
          sponsoredCCTPSrcPeripheryAddress,
        );

      if (sponsoredDepositForBurnEvents.length > 0) {
        const depositForBurnEvents = (
          depositForBurnEventsByTxHash[txHash] || []
        ).sort((a, b) => a.logIndex - b.logIndex);
        for (const sponsoredDepositForBurnEvent of sponsoredDepositForBurnEvents) {
          // If a SponsoredDepositForBurn event is found, we need to find the corresponding DepositForBurn event to get the destination chain id
          // The correct DepositForBurn event that matches a SponsoredDepositForBurn event is the one with the highest log index that is still lower than the SponsoredDepositForBurn event's log index
          const matchingDepositForBurnEvent = depositForBurnEvents.find(
            (depositForBurnEvent) =>
              depositForBurnEvent.logIndex <
              sponsoredDepositForBurnEvent.logIndex,
          );

          if (matchingDepositForBurnEvent) {
            const destinationChainId =
              matchingDepositForBurnEvent.args.destinationDomain;
            events.push({
              ...sponsoredDepositForBurnEvent,
              destinationChainId,
            });
          }
        }
      }
    }

    return events;
  }

  private async getTransactionsReceipts(uniqueTransactionHashes: string[]) {
    const transactionReceipts = await Promise.all(
      uniqueTransactionHashes.map(async (txHash) => {
        return this.provider.getTransactionReceipt(txHash);
      }),
    );
    const transactionReceiptsMap = transactionReceipts.reduce(
      (acc, receipt) => {
        acc[receipt.transactionHash] = receipt;
        return acc;
      },
      {} as Record<string, providers.TransactionReceipt>,
    );
    return transactionReceiptsMap;
  }

  private async getTransactions(uniqueTransactionHashes: string[]) {
    const transactions = await Promise.all(
      uniqueTransactionHashes.map(async (txHash) => {
        return this.provider.getTransaction(txHash);
      }),
    );
    const transactionReceiptsMap = transactions.reduce(
      (acc, transaction) => {
        acc[transaction.hash] = transaction;
        return acc;
      },
      {} as Record<string, Transaction>,
    );
    return transactionReceiptsMap;
  }

  private async getBlocks(blockHashes: string[]) {
    const blocks = await Promise.all(
      blockHashes.map(async (blockHash) => {
        return this.provider.getBlock(blockHash);
      }),
    );
    return blocks.reduce(
      (acc, block) => {
        acc[block.hash] = block;
        return acc;
      },
      {} as Record<string, providers.Block>,
    );
  }

  private async storeEvents(
    events: FetchEventsResult,
    lastFinalisedBlock: number,
  ): Promise<StoreEventsResult> {
    const { burnEvents, mintEvents, sponsoredBurnEvents, blocks } = events;
    const blocksTimestamps = this.getBlocksTimestamps(blocks);

    // Convert EVM events to chain-agnostic format
    const chainAgnosticBurnEvents = burnEvents.map((pair) =>
      this.convertBurnEventsPairToChainAgnostic(pair),
    );

    const chainAgnosticMintEvents = mintEvents.map((pair) =>
      this.convertMintEventsPairToChainAgnostic(pair),
    );

    const chainAgnosticSponsoredBurnEvents = sponsoredBurnEvents.map((event) =>
      this.convertSponsoredDepositForBurnToChainAgnostic(event),
    );

    const [savedBurnEvents, savedMintEvents, savedSponsoredBurnEvents] =
      await Promise.all([
        this.cctpRepository.formatAndSaveBurnEvents(
          chainAgnosticBurnEvents,
          lastFinalisedBlock,
          this.chainId,
          blocksTimestamps,
        ),
        this.cctpRepository.formatAndSaveMintEvents(
          chainAgnosticMintEvents,
          lastFinalisedBlock,
          this.chainId,
          blocksTimestamps,
        ),
        this.cctpRepository.formatAndSaveSponsoredBurnEvents(
          chainAgnosticSponsoredBurnEvents,
          lastFinalisedBlock,
          this.chainId,
          blocksTimestamps,
        ),
      ]);

    return {
      savedBurnEvents,
      savedMintEvents,
      savedSponsoredBurnEvents,
    };
  }

  private getBlocksTimestamps(
    blocks: Record<string, providers.Block>,
  ): Record<number, Date> {
    return Object.entries(blocks).reduce(
      (acc, [blockHash, block]) => {
        acc[block.number] = new Date(block.timestamp * 1000);
        return acc;
      },
      {} as Record<number, Date>,
    );
  }

  private convertSponsoredDepositForBurnToChainAgnostic(
    event: SponsoredDepositForBurnLog,
  ): SponsoredDepositForBurnWithBlock {
    return {
      blockNumber: event.blockNumber,
      transactionHash: event.transactionHash,
      transactionIndex: event.transactionIndex,
      logIndex: event.logIndex,
      nonce: event.args.nonce,
      originSender: event.args.originSender,
      finalRecipient: event.destinationChainId
        ? formatFromAddressToChainFormat(
            across.utils.toAddressType(
              event.args.finalRecipient,
              event.destinationChainId,
            ),
            event.destinationChainId,
          )
        : event.args.finalRecipient,
      quoteDeadline: new Date(event.args.quoteDeadline.toNumber() * 1000),
      maxBpsToSponsor: event.args.maxBpsToSponsor.toString(),
      maxUserSlippageBps: event.args.maxUserSlippageBps.toString(),
      finalToken: event.args.finalToken,
      signature: event.args.signature,
    };
  }

  private convertDepositForBurnToChainAgnostic(
    event: DepositForBurnEvent,
  ): DepositForBurnWithBlock {
    return {
      blockNumber: event.blockNumber,
      transactionHash: event.transactionHash,
      transactionIndex: event.transactionIndex,
      logIndex: event.logIndex,
      burnToken: event.args.burnToken,
      amount: event.args.amount.toString(),
      depositor: event.args.depositor,
      mintRecipient: event.args.mintRecipient,
      destinationDomain: event.args.destinationDomain,
      destinationTokenMessenger: event.args.destinationTokenMessenger,
      destinationCaller: event.args.destinationCaller,
      maxFee: event.args.maxFee.toString(),
      minFinalityThreshold: event.args.minFinalityThreshold,
      hookData: event.args.hookData,
    };
  }

  private convertMessageSentToChainAgnostic(
    event: MessageSentLog,
  ): MessageSentWithBlock {
    const messageBytes = ethers.utils.arrayify(event.args.message);
    const decodedMessage = decodeMessage(messageBytes);
    return {
      blockNumber: event.blockNumber,
      transactionHash: event.transactionHash,
      transactionIndex: event.transactionIndex,
      logIndex: event.logIndex,
      message: event.args.message,
      version: decodedMessage.version,
      sourceDomain: decodedMessage.sourceDomain,
      destinationDomain: decodedMessage.destinationDomain,
      nonce: decodedMessage.nonce,
      sender: decodedMessage.sender,
      recipient: decodedMessage.recipient,
      destinationCaller: decodedMessage.destinationCaller,
      minFinalityThreshold: decodedMessage.minFinalityThreshold,
      finalityThresholdExecuted: decodedMessage.finalityThresholdExecuted,
      messageBody: decodedMessage.messageBody,
    };
  }

  private convertBurnEventsPairToChainAgnostic(
    pair: EvmBurnEventsPair,
  ): BurnEventsPair {
    return {
      depositForBurn: this.convertDepositForBurnToChainAgnostic(
        pair.depositForBurn,
      ),
      messageSent: this.convertMessageSentToChainAgnostic(pair.messageSent),
    };
  }

  private convertMessageReceivedToChainAgnostic(
    event: MessageReceivedEvent,
  ): MessageReceivedWithBlock {
    return {
      blockNumber: event.blockNumber,
      transactionHash: event.transactionHash,
      transactionIndex: event.transactionIndex,
      logIndex: event.logIndex,
      caller: event.args.caller,
      sourceDomain: event.args.sourceDomain,
      nonce: event.args.nonce,
      sender: event.args.sender,
      finalityThresholdExecuted: event.args.finalityThresholdExecuted,
      messageBody: event.args.messageBody,
    };
  }

  private convertMintAndWithdrawToChainAgnostic(
    event: MintAndWithdrawLog,
  ): MintAndWithdrawWithBlock {
    return {
      blockNumber: event.blockNumber,
      transactionHash: event.transactionHash,
      transactionIndex: event.transactionIndex,
      logIndex: event.logIndex,
      mintRecipient: event.args.mintRecipient,
      amount: event.args.amount.toString(),
      mintToken: event.args.mintToken,
      feeCollected: event.args.feeCollected.toString(),
    };
  }

  private convertMintEventsPairToChainAgnostic(
    pair: EvmMintEventsPair,
  ): MintEventsPair {
    return {
      messageReceived: this.convertMessageReceivedToChainAgnostic(
        pair.messageReceived,
      ),
      mintAndWithdraw: this.convertMintAndWithdrawToChainAgnostic(
        pair.mintAndWithdraw,
      ),
    };
  }

  private async matchDepositForBurnWithMessageSentEvents(
    depositForBurnEvents: DepositForBurnEvent[],
    messageSentEvents: MessageSentLog[],
  ) {
    const depositForBurnEventsMap = depositForBurnEvents.reduce(
      (acc, event) => {
        acc[event.transactionHash] = [
          ...(acc[event.transactionHash] || []),
          event,
        ];
        return acc;
      },
      {} as Record<string, DepositForBurnEvent[]>,
    );
    const messageSentEventsMap = messageSentEvents.reduce(
      (acc, event) => {
        acc[event.transactionHash] = [
          ...(acc[event.transactionHash] || []),
          event,
        ];
        return acc;
      },
      {} as Record<string, MessageSentLog[]>,
    );
    const transactionHashes = Object.keys(depositForBurnEventsMap);
    const burnEvents = transactionHashes.reduce(
      (acc, txHash) => {
        const sortedDepositForBurn = (
          depositForBurnEventsMap[txHash] as DepositForBurnEvent[]
        ).sort((a, b) => a.logIndex - b.logIndex);
        const sortedMessageSent = (
          messageSentEventsMap[txHash] as MessageSentLog[]
        ).sort((a, b) => a.logIndex - b.logIndex);
        const matchedPairs: EvmBurnEventsPair[] = [];
        const matchedMessageSentLogIndexes = new Set<number>();

        sortedDepositForBurn.forEach((depositForBurn) => {
          const matchedMessageSent = sortedMessageSent.find(
            (messageSent) =>
              messageSent.logIndex < depositForBurn.logIndex &&
              !matchedMessageSentLogIndexes.has(messageSent.logIndex),
          );

          if (matchedMessageSent) {
            matchedPairs.push({
              depositForBurn,
              messageSent: matchedMessageSent,
            });
            matchedMessageSentLogIndexes.add(matchedMessageSent.logIndex);
          }
        });
        acc[txHash] = matchedPairs;
        return acc;
      },
      {} as Record<string, EvmBurnEventsPair[]>,
    );
    return Object.values(burnEvents).flat();
  }

  private async matchMessageReceivedWithMintAndWithdrawEvents(
    messageReceivedEvents: MessageReceivedEvent[],
    mintAndWithdrawEvents: MintAndWithdrawLog[],
  ) {
    const messageReceivedEventsMap = messageReceivedEvents.reduce(
      (acc, event) => {
        acc[event.transactionHash] = [
          ...(acc[event.transactionHash] || []),
          event,
        ];
        return acc;
      },
      {} as Record<string, MessageReceivedEvent[]>,
    );
    const mintAndWithdrawEventsMap = mintAndWithdrawEvents.reduce(
      (acc, event) => {
        acc[event.transactionHash] = [
          ...(acc[event.transactionHash] || []),
          event,
        ];
        return acc;
      },
      {} as Record<string, MintAndWithdrawLog[]>,
    );
    const transactionHashes = Object.keys(messageReceivedEventsMap);
    const mintEvents = transactionHashes.reduce(
      (acc, txHash) => {
        const sortedMessageReceived = (
          messageReceivedEventsMap[txHash] as MessageReceivedEvent[]
        ).sort((a, b) => a.logIndex - b.logIndex);
        const sortedMintAndWithdraw = (
          mintAndWithdrawEventsMap[txHash] as MintAndWithdrawLog[]
        ).sort((a, b) => a.logIndex - b.logIndex);
        const matchedPairs: EvmMintEventsPair[] = [];
        const matchedMintAndWithdrawLogIndexes = new Set<number>();

        sortedMessageReceived.forEach((messageReceived) => {
          const matchedMintAndWithdraw = sortedMintAndWithdraw.find(
            (mintAndWithdraw) =>
              mintAndWithdraw.logIndex < messageReceived.logIndex &&
              !matchedMintAndWithdrawLogIndexes.has(mintAndWithdraw.logIndex),
          );

          if (matchedMintAndWithdraw) {
            matchedPairs.push({
              messageReceived,
              mintAndWithdraw: matchedMintAndWithdraw,
            });
            matchedMintAndWithdrawLogIndexes.add(
              matchedMintAndWithdraw.logIndex,
            );
          }
        });
        acc[txHash] = matchedPairs;
        return acc;
      },
      {} as Record<string, EvmMintEventsPair[]>,
    );
    return Object.values(mintEvents).flat();
  }
}<|MERGE_RESOLUTION|>--- conflicted
+++ resolved
@@ -1,12 +1,8 @@
 import { Logger } from "winston";
 import { ethers, providers, Transaction } from "ethers";
 import * as across from "@across-protocol/sdk";
-<<<<<<< HEAD
 import { CHAIN_IDs } from "@across-protocol/constants";
-
-=======
 import { formatFromAddressToChainFormat } from "../../utils";
->>>>>>> 3f32d81a
 import { BlockRange } from "../model";
 import { IndexerDataHandler } from "./IndexerDataHandler";
 import { EventDecoder } from "../../web3/EventDecoder";
@@ -267,14 +263,9 @@
     const sponsoredBurnEvents =
       this.getSponsoredDepositForBurnEventsFromTransactionReceipts(
         // The sponsored deposit for burn events are emitted in the same tx as deposit for burn events
-<<<<<<< HEAD
         filteredDepositForBurnTxReceipts,
         sponsoredCCTPSrcPeripheryAddress,
-=======
-        depositForBurnTxReceipts,
-        SPONSORED_CCTP_SRC_PERIPHERY_ADDRESS,
         filteredDepositForBurnEvents,
->>>>>>> 3f32d81a
       );
 
     this.runChecks(burnEvents, mintEvents);
@@ -418,8 +409,6 @@
     depositForBurnEvents: DepositForBurnEvent[],
   ) {
     const events: SponsoredDepositForBurnLog[] = [];
-<<<<<<< HEAD
-=======
     // DepositForBurn events and SponsoredDepositForBurn events are emitted in the same transaction
     const depositForBurnEventsByTxHash = depositForBurnEvents.reduce(
       (acc, event) => {
@@ -432,7 +421,6 @@
       {} as Record<string, DepositForBurnEvent[]>,
     );
 
->>>>>>> 3f32d81a
     for (const txHash of Object.keys(transactionReceipts)) {
       const transactionReceipt = transactionReceipts[
         txHash
