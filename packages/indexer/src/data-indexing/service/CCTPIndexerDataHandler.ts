import { Logger } from "winston";
import { ethers, providers, Transaction } from "ethers";
import * as across from "@across-protocol/sdk";
import { CHAIN_IDs } from "@across-protocol/constants";
import { formatFromAddressToChainFormat } from "../../utils";
import { BlockRange } from "../model";
import { IndexerDataHandler } from "./IndexerDataHandler";
import { EventDecoder } from "../../web3/EventDecoder";
import {
  MESSAGE_TRANSMITTER_V2_ABI,
  TOKEN_MESSENGER_V2_ABI,
} from "../adapter/cctp-v2/abis";
import {
  DepositForBurnEvent,
  MessageReceivedEvent,
  MessageSentLog,
  MintAndWithdrawLog,
  DepositForBurnWithBlock,
  MessageSentWithBlock,
  MessageReceivedWithBlock,
  MintAndWithdrawWithBlock,
  SponsoredDepositForBurnLog,
  SponsoredDepositForBurnWithBlock,
} from "../adapter/cctp-v2/model";
import {
  CCTPRepository,
  BurnEventsPair,
  MintEventsPair,
} from "../../database/CctpRepository";
import {
  getIndexingStartBlockNumber,
  decodeMessage,
} from "../adapter/cctp-v2/service";
<<<<<<< HEAD
import { CHAIN_IDs } from "@across-protocol/constants";
import { createMapWithDefault } from "../../utils/map";
=======
>>>>>>> 24f40944

export type EvmBurnEventsPair = {
  depositForBurn: DepositForBurnEvent;
  messageSent: MessageSentLog;
};
export type EvmMintEventsPair = {
  messageReceived: MessageReceivedEvent;
  mintAndWithdraw: MintAndWithdrawLog;
};
export type FetchEventsResult = {
  burnEvents: EvmBurnEventsPair[];
  mintEvents: EvmMintEventsPair[];
  sponsoredBurnEvents: SponsoredDepositForBurnLog[];
  blocks: Record<string, providers.Block>;
  transactionReceipts: Record<string, providers.TransactionReceipt>;
  transactions: Record<string, Transaction>;
};
export type StoreEventsResult = {};

const TOKEN_MESSENGER_ADDRESS: { [key: number]: string } = createMapWithDefault(
  {
    [CHAIN_IDs.ARBITRUM_SEPOLIA]: "0x8FE6B999Dc680CcFDD5Bf7EB0974218be2542DAA",
  },
  "0x28b5a0e9C621a5BadaA536219b3a228C8168cf5d",
);

const MESSAGE_TRANSMITTER_ADDRESS: { [key: number]: string } =
  createMapWithDefault(
    {
      [CHAIN_IDs.ARBITRUM_SEPOLIA]:
        "0xE737e5cEBEEBa77EFE34D4aa090756590b1CE275",
    },
    "0x81D40F21F12A8F0E3252Bccb954D722d4c464B64",
  );

// TODO: Update this address once the contract is deployed
const SPONSORED_CCTP_SRC_PERIPHERY_ADDRESS: { [key: number]: string } =
  createMapWithDefault(
    {
      [CHAIN_IDs.ARBITRUM_SEPOLIA]:
        "0x027823Dc987A29A0492A9c85629aeFb522fF3bdE",
    },
    "0x79176E2E91c77b57AC11c6fe2d2Ab2203D87AF85",
  );

const SWAP_API_CALLDATA_MARKER = "73c0de";
const WHITELISTED_FINALIZERS = ["0x9A8f92a830A5cB89a3816e3D267CB7791c16b04D"];

export class CCTPIndexerDataHandler implements IndexerDataHandler {
  private isInitialized: boolean;

  constructor(
    private logger: Logger,
    private chainId: number,
    private provider: across.providers.RetryProvider,
    private cctpRepository: CCTPRepository,
  ) {
    this.isInitialized = false;
  }

  private initialize() {}

  public getDataIdentifier() {
    return `cctp:v2:${this.chainId}`;
  }
  public getStartIndexingBlockNumber() {
    return getIndexingStartBlockNumber(this.chainId);
  }

  public async processBlockRange(
    blockRange: BlockRange,
    lastFinalisedBlock: number,
    isBackfilling: boolean = false,
  ) {
    this.logger.debug({
      at: "Indexer#CCTPIndexerDataHandler#processBlockRange",
      message: `Processing block range ${this.getDataIdentifier()}`,
      blockRange,
      lastFinalisedBlock,
      isBackfilling,
    });

    if (!this.isInitialized) {
      this.initialize();
      this.isInitialized = true;
    }

    const startPerfTime = performance.now();

    const events = await this.fetchEventsByRange(blockRange);
    const storedEvents = await this.storeEvents(events, lastFinalisedBlock);
    const timeToStoreEvents = performance.now();
    const deletedEvents = await this.cctpRepository.deleteUnfinalisedCCTPEvents(
      this.chainId,
      lastFinalisedBlock,
    );
    const timeToDeleteEvents = performance.now();
    const finalPerfTime = performance.now();

    this.logger.debug({
      at: "Indexer#CCTPIndexerDataHandler#processBlockRange",
      message: "System Time Log for CCTPIndexerDataHandler#processBlockRange",
      spokeChainId: this.chainId,
      blockRange: blockRange,
      finalTime: finalPerfTime - startPerfTime,
      timeToStoreEvents: timeToStoreEvents - startPerfTime,
      timeToDeleteEvents: timeToDeleteEvents - timeToStoreEvents,
    });
  }

  private async fetchEventsByRange(
    blockRange: BlockRange,
  ): Promise<FetchEventsResult> {
    const tokenMessengerAddress = TOKEN_MESSENGER_ADDRESS[this.chainId];
    const messageTransmitterAddress = MESSAGE_TRANSMITTER_ADDRESS[this.chainId];
    const sponsoredCCTPSrcPeripheryAddress =
      SPONSORED_CCTP_SRC_PERIPHERY_ADDRESS[this.chainId];
    if (
      !tokenMessengerAddress ||
      !messageTransmitterAddress ||
      !sponsoredCCTPSrcPeripheryAddress
    ) {
      throw new Error(
        `CCTP contracts not configured for chain ID ${this.chainId}`,
      );
    }

    const tokenMessengerContract = new ethers.Contract(
      tokenMessengerAddress,
      TOKEN_MESSENGER_V2_ABI,
      this.provider,
    );
    const messageTransmitterContract = new ethers.Contract(
      messageTransmitterAddress,
      MESSAGE_TRANSMITTER_V2_ABI,
      this.provider,
    );
    const [depositForBurnEvents, messageReceivedEvents] = await Promise.all([
      tokenMessengerContract.queryFilter(
        "DepositForBurn",
        blockRange.from,
        blockRange.to,
      ) as Promise<DepositForBurnEvent[]>,
      messageTransmitterContract.queryFilter(
        "MessageReceived",
        blockRange.from,
        blockRange.to,
      ) as Promise<MessageReceivedEvent[]>,
    ]);
    const transactions = await this.getTransactions([
      ...new Set(depositForBurnEvents.map((event) => event.transactionHash)),
    ]);
    const filteredDepositForBurnEvents =
      await this.filterTransactionsFromSwapApi(
        transactions,
        depositForBurnEvents,
      );
    const filteredMessageReceivedEvents =
      this.filterTransactionsFromAcrossFinalizer(messageReceivedEvents);
    const [transactionReceipts, blocks] = await Promise.all([
      this.getTransactionsReceipts([
        ...new Set([
          ...filteredDepositForBurnEvents.map((event) => event.transactionHash),
          ...filteredMessageReceivedEvents.map(
            (event) => event.transactionHash,
          ),
        ]),
      ]),
      this.getBlocks([
        ...new Set([
          ...filteredDepositForBurnEvents.map((event) => event.blockHash),
          ...filteredMessageReceivedEvents.map((event) => event.blockHash),
        ]),
      ]),
    ]);
    const filteredDepositForBurnTxReceipts =
      this.getTransactionReceiptsByTransactionHashes(transactionReceipts, [
        ...new Set(
          filteredDepositForBurnEvents.map((event) => event.transactionHash),
        ),
      ]);

    const messageSentEvents = this.getMessageSentEventsFromTransactionReceipts(
      filteredDepositForBurnTxReceipts,
      messageTransmitterAddress,
    );
    const mintAndWithdrawEvents =
      this.getMintAndWithdrawEventsFromTransactionReceipts(
        this.getTransactionReceiptsByTransactionHashes(transactionReceipts, [
          ...new Set(
            filteredMessageReceivedEvents.map((event) => event.transactionHash),
          ),
        ]),
        tokenMessengerAddress,
      );
    const burnEvents = await this.matchDepositForBurnWithMessageSentEvents(
      filteredDepositForBurnEvents,
      messageSentEvents,
    );
    const mintEvents = await this.matchMessageReceivedWithMintAndWithdrawEvents(
      filteredMessageReceivedEvents,
      mintAndWithdrawEvents,
    );

    const sponsoredBurnEvents =
      this.getSponsoredDepositForBurnEventsFromTransactionReceipts(
        // The sponsored deposit for burn events are emitted in the same tx as deposit for burn events
        filteredDepositForBurnTxReceipts,
        sponsoredCCTPSrcPeripheryAddress,
        filteredDepositForBurnEvents,
      );

    this.runChecks(burnEvents, mintEvents);

    if (burnEvents.length > 0) {
      this.logger.debug({
        at: "CCTPIndexerDataHandler#fetchEventsByRange",
        message: `Found ${burnEvents.length} burn events from Swap API on chain ${this.chainId}`,
      });
    }
    if (mintEvents.length > 0) {
      this.logger.debug({
        at: "CCTPIndexerDataHandler#fetchEventsByRange",
        message: `Found ${mintEvents.length} mint events from Across Finalizer on chain ${this.chainId}`,
      });
    }

    return {
      burnEvents,
      mintEvents,
      sponsoredBurnEvents: sponsoredBurnEvents || [],
      blocks,
      transactionReceipts,
      transactions,
    };
  }

  private getTransactionReceiptsByTransactionHashes(
    transactionReceipts: Record<string, providers.TransactionReceipt>,
    transactionHashes: string[],
  ) {
    return Object.entries(transactionReceipts).reduce(
      (acc, [transactionHash, transactionReceipt]) => {
        if (transactionHashes.includes(transactionHash)) {
          acc[transactionHash] = transactionReceipt;
        }
        return acc;
      },
      {} as Record<string, providers.TransactionReceipt>,
    );
  }

  private async filterTransactionsFromSwapApi(
    transactions: Record<string, Transaction>,
    depositForBurnEvents: DepositForBurnEvent[],
  ) {
    const transactionHashes = Object.values(transactions)
      .filter((transaction) => {
        return transaction.data.includes(SWAP_API_CALLDATA_MARKER);
      })
      .map((transaction) => transaction.hash);

    return depositForBurnEvents.filter((event) => {
      return transactionHashes.includes(event.transactionHash);
    });
  }

  private filterTransactionsFromAcrossFinalizer(
    messageReceivedEvents: MessageReceivedEvent[],
  ) {
    return messageReceivedEvents.filter((event) => {
      return WHITELISTED_FINALIZERS.includes(event.args.caller);
    });
  }

  private runChecks(
    burnEvents: EvmBurnEventsPair[],
    mintEvents: EvmMintEventsPair[],
  ) {
    for (const burnEventsPair of burnEvents) {
      if (!burnEventsPair.depositForBurn || !burnEventsPair.messageSent) {
        this.logger.error({
          at: "CCTPIndexerDataHandler#runChecks",
          message: `Found incomplete pair of burn events for tx hash`,
          notificationPath: "across-indexer-error",
          burnEvents,
        });
      }
    }
    for (const mintEventsPair of mintEvents) {
      if (!mintEventsPair.messageReceived || !mintEventsPair.mintAndWithdraw) {
        this.logger.error({
          at: "CCTPIndexerDataHandler#runChecks",
          message: `Found incomplete pair of mint events for tx hash`,
          notificationPath: "across-indexer-error",
          mintEvents,
        });
      }
    }
  }

  private getMessageSentEventsFromTransactionReceipts(
    transactionReceipts: Record<string, ethers.providers.TransactionReceipt>,
    messageTransmitterAddress: string,
  ) {
    const events: MessageSentLog[] = [];

    for (const txHash of Object.keys(transactionReceipts)) {
      const transactionReceipt = transactionReceipts[
        txHash
      ] as providers.TransactionReceipt;
      const messageSentEvents: MessageSentLog[] =
        EventDecoder.decodeCCTPMessageSentEvents(
          transactionReceipt,
          messageTransmitterAddress,
        );
      if (messageSentEvents.length > 0) {
        events.push(...messageSentEvents);
      }
    }

    return events;
  }

  private getMintAndWithdrawEventsFromTransactionReceipts(
    transactionReceipts: Record<string, ethers.providers.TransactionReceipt>,
    tokenMessengerAddress: string,
  ) {
    const events: MintAndWithdrawLog[] = [];

    for (const txHash of Object.keys(transactionReceipts)) {
      const transactionReceipt = transactionReceipts[
        txHash
      ] as providers.TransactionReceipt;
      const mintAndWithdrawEvents: MintAndWithdrawLog[] =
        EventDecoder.decodeCCTPMintAndWithdrawEvents(
          transactionReceipt,
          tokenMessengerAddress,
        );
      if (mintAndWithdrawEvents.length > 0) {
        events.push(...mintAndWithdrawEvents);
      }
    }

    return events;
  }

  private getSponsoredDepositForBurnEventsFromTransactionReceipts(
    transactionReceipts: Record<string, ethers.providers.TransactionReceipt>,
    sponsoredCCTPSrcPeripheryAddress: string,
    depositForBurnEvents: DepositForBurnEvent[],
  ) {
    const events: SponsoredDepositForBurnLog[] = [];
    // DepositForBurn events and SponsoredDepositForBurn events are emitted in the same transaction
    const depositForBurnEventsByTxHash = depositForBurnEvents.reduce(
      (acc, event) => {
        if (!acc[event.transactionHash]) {
          acc[event.transactionHash] = [];
        }
        acc[event.transactionHash]!.push(event);
        return acc;
      },
      {} as Record<string, DepositForBurnEvent[]>,
    );

    for (const txHash of Object.keys(transactionReceipts)) {
      const transactionReceipt = transactionReceipts[
        txHash
      ] as providers.TransactionReceipt;
      const sponsoredDepositForBurnEvents: SponsoredDepositForBurnLog[] =
        EventDecoder.decodeCCTPSponsoredDepositForBurnEvents(
          transactionReceipt,
          sponsoredCCTPSrcPeripheryAddress,
        );

      if (sponsoredDepositForBurnEvents.length > 0) {
        const depositForBurnEvents = (
          depositForBurnEventsByTxHash[txHash] || []
        ).sort((a, b) => a.logIndex - b.logIndex);
        for (const sponsoredDepositForBurnEvent of sponsoredDepositForBurnEvents) {
          // If a SponsoredDepositForBurn event is found, we need to find the corresponding DepositForBurn event to get the destination chain id
          // The correct DepositForBurn event that matches a SponsoredDepositForBurn event is the one with the highest log index that is still lower than the SponsoredDepositForBurn event's log index
          const matchingDepositForBurnEvent = depositForBurnEvents.find(
            (depositForBurnEvent) =>
              depositForBurnEvent.logIndex <
              sponsoredDepositForBurnEvent.logIndex,
          );

          if (matchingDepositForBurnEvent) {
            const destinationChainId =
              matchingDepositForBurnEvent.args.destinationDomain;
            events.push({
              ...sponsoredDepositForBurnEvent,
              destinationChainId,
            });
          }
        }
      }
    }

    return events;
  }

  private async getTransactionsReceipts(uniqueTransactionHashes: string[]) {
    const transactionReceipts = await Promise.all(
      uniqueTransactionHashes.map(async (txHash) => {
        return this.provider.getTransactionReceipt(txHash);
      }),
    );
    const transactionReceiptsMap = transactionReceipts.reduce(
      (acc, receipt) => {
        acc[receipt.transactionHash] = receipt;
        return acc;
      },
      {} as Record<string, providers.TransactionReceipt>,
    );
    return transactionReceiptsMap;
  }

  private async getTransactions(uniqueTransactionHashes: string[]) {
    const transactions = await Promise.all(
      uniqueTransactionHashes.map(async (txHash) => {
        return this.provider.getTransaction(txHash);
      }),
    );
    const transactionReceiptsMap = transactions.reduce(
      (acc, transaction) => {
        acc[transaction.hash] = transaction;
        return acc;
      },
      {} as Record<string, Transaction>,
    );
    return transactionReceiptsMap;
  }

  private async getBlocks(blockHashes: string[]) {
    const blocks = await Promise.all(
      blockHashes.map(async (blockHash) => {
        return this.provider.getBlock(blockHash);
      }),
    );
    return blocks.reduce(
      (acc, block) => {
        acc[block.hash] = block;
        return acc;
      },
      {} as Record<string, providers.Block>,
    );
  }

  private async storeEvents(
    events: FetchEventsResult,
    lastFinalisedBlock: number,
  ): Promise<StoreEventsResult> {
    const { burnEvents, mintEvents, sponsoredBurnEvents, blocks } = events;
    const blocksTimestamps = this.getBlocksTimestamps(blocks);

    // Convert EVM events to chain-agnostic format
    const chainAgnosticBurnEvents = burnEvents.map((pair) =>
      this.convertBurnEventsPairToChainAgnostic(pair),
    );

    const chainAgnosticMintEvents = mintEvents.map((pair) =>
      this.convertMintEventsPairToChainAgnostic(pair),
    );

    const chainAgnosticSponsoredBurnEvents = sponsoredBurnEvents.map((event) =>
      this.convertSponsoredDepositForBurnToChainAgnostic(event),
    );

    const [savedBurnEvents, savedMintEvents, savedSponsoredBurnEvents] =
      await Promise.all([
        this.cctpRepository.formatAndSaveBurnEvents(
          chainAgnosticBurnEvents,
          lastFinalisedBlock,
          this.chainId,
          blocksTimestamps,
        ),
        this.cctpRepository.formatAndSaveMintEvents(
          chainAgnosticMintEvents,
          lastFinalisedBlock,
          this.chainId,
          blocksTimestamps,
        ),
        this.cctpRepository.formatAndSaveSponsoredBurnEvents(
          chainAgnosticSponsoredBurnEvents,
          lastFinalisedBlock,
          this.chainId,
          blocksTimestamps,
        ),
      ]);

    return {
      savedBurnEvents,
      savedMintEvents,
      savedSponsoredBurnEvents,
    };
  }

  private getBlocksTimestamps(
    blocks: Record<string, providers.Block>,
  ): Record<number, Date> {
    return Object.entries(blocks).reduce(
      (acc, [blockHash, block]) => {
        acc[block.number] = new Date(block.timestamp * 1000);
        return acc;
      },
      {} as Record<number, Date>,
    );
  }

  private convertSponsoredDepositForBurnToChainAgnostic(
    event: SponsoredDepositForBurnLog,
  ): SponsoredDepositForBurnWithBlock {
    return {
      blockNumber: event.blockNumber,
      transactionHash: event.transactionHash,
      transactionIndex: event.transactionIndex,
      logIndex: event.logIndex,
      nonce: event.args.nonce,
      originSender: event.args.originSender,
      finalRecipient: event.destinationChainId
        ? formatFromAddressToChainFormat(
            across.utils.toAddressType(
              event.args.finalRecipient,
              event.destinationChainId,
            ),
            event.destinationChainId,
          )
        : event.args.finalRecipient,
      quoteDeadline: new Date(event.args.quoteDeadline.toNumber() * 1000),
      maxBpsToSponsor: event.args.maxBpsToSponsor.toString(),
      maxUserSlippageBps: event.args.maxUserSlippageBps.toString(),
      finalToken: event.args.finalToken,
      signature: event.args.signature,
    };
  }

  private convertDepositForBurnToChainAgnostic(
    event: DepositForBurnEvent,
  ): DepositForBurnWithBlock {
    return {
      blockNumber: event.blockNumber,
      transactionHash: event.transactionHash,
      transactionIndex: event.transactionIndex,
      logIndex: event.logIndex,
      burnToken: event.args.burnToken,
      amount: event.args.amount.toString(),
      depositor: event.args.depositor,
      mintRecipient: event.args.mintRecipient,
      destinationDomain: event.args.destinationDomain,
      destinationTokenMessenger: event.args.destinationTokenMessenger,
      destinationCaller: event.args.destinationCaller,
      maxFee: event.args.maxFee.toString(),
      minFinalityThreshold: event.args.minFinalityThreshold,
      hookData: event.args.hookData,
    };
  }

  private convertMessageSentToChainAgnostic(
    event: MessageSentLog,
  ): MessageSentWithBlock {
    const messageBytes = ethers.utils.arrayify(event.args.message);
    const decodedMessage = decodeMessage(messageBytes);
    return {
      blockNumber: event.blockNumber,
      transactionHash: event.transactionHash,
      transactionIndex: event.transactionIndex,
      logIndex: event.logIndex,
      message: event.args.message,
      version: decodedMessage.version,
      sourceDomain: decodedMessage.sourceDomain,
      destinationDomain: decodedMessage.destinationDomain,
      nonce: decodedMessage.nonce,
      sender: decodedMessage.sender,
      recipient: decodedMessage.recipient,
      destinationCaller: decodedMessage.destinationCaller,
      minFinalityThreshold: decodedMessage.minFinalityThreshold,
      finalityThresholdExecuted: decodedMessage.finalityThresholdExecuted,
      messageBody: decodedMessage.messageBody,
    };
  }

  private convertBurnEventsPairToChainAgnostic(
    pair: EvmBurnEventsPair,
  ): BurnEventsPair {
    return {
      depositForBurn: this.convertDepositForBurnToChainAgnostic(
        pair.depositForBurn,
      ),
      messageSent: this.convertMessageSentToChainAgnostic(pair.messageSent),
    };
  }

  private convertMessageReceivedToChainAgnostic(
    event: MessageReceivedEvent,
  ): MessageReceivedWithBlock {
    return {
      blockNumber: event.blockNumber,
      transactionHash: event.transactionHash,
      transactionIndex: event.transactionIndex,
      logIndex: event.logIndex,
      caller: event.args.caller,
      sourceDomain: event.args.sourceDomain,
      nonce: event.args.nonce,
      sender: event.args.sender,
      finalityThresholdExecuted: event.args.finalityThresholdExecuted,
      messageBody: event.args.messageBody,
    };
  }

  private convertMintAndWithdrawToChainAgnostic(
    event: MintAndWithdrawLog,
  ): MintAndWithdrawWithBlock {
    return {
      blockNumber: event.blockNumber,
      transactionHash: event.transactionHash,
      transactionIndex: event.transactionIndex,
      logIndex: event.logIndex,
      mintRecipient: event.args.mintRecipient,
      amount: event.args.amount.toString(),
      mintToken: event.args.mintToken,
      feeCollected: event.args.feeCollected.toString(),
    };
  }

  private convertMintEventsPairToChainAgnostic(
    pair: EvmMintEventsPair,
  ): MintEventsPair {
    return {
      messageReceived: this.convertMessageReceivedToChainAgnostic(
        pair.messageReceived,
      ),
      mintAndWithdraw: this.convertMintAndWithdrawToChainAgnostic(
        pair.mintAndWithdraw,
      ),
    };
  }

  private async matchDepositForBurnWithMessageSentEvents(
    depositForBurnEvents: DepositForBurnEvent[],
    messageSentEvents: MessageSentLog[],
  ) {
    const depositForBurnEventsMap = depositForBurnEvents.reduce(
      (acc, event) => {
        acc[event.transactionHash] = [
          ...(acc[event.transactionHash] || []),
          event,
        ];
        return acc;
      },
      {} as Record<string, DepositForBurnEvent[]>,
    );
    const messageSentEventsMap = messageSentEvents.reduce(
      (acc, event) => {
        acc[event.transactionHash] = [
          ...(acc[event.transactionHash] || []),
          event,
        ];
        return acc;
      },
      {} as Record<string, MessageSentLog[]>,
    );
    const transactionHashes = Object.keys(depositForBurnEventsMap);
    const burnEvents = transactionHashes.reduce(
      (acc, txHash) => {
        const sortedDepositForBurn = (
          depositForBurnEventsMap[txHash] as DepositForBurnEvent[]
        ).sort((a, b) => a.logIndex - b.logIndex);
        const sortedMessageSent = (
          messageSentEventsMap[txHash] as MessageSentLog[]
        ).sort((a, b) => a.logIndex - b.logIndex);
        const matchedPairs: EvmBurnEventsPair[] = [];
        const matchedMessageSentLogIndexes = new Set<number>();

        sortedDepositForBurn.forEach((depositForBurn) => {
          const matchedMessageSent = sortedMessageSent.find(
            (messageSent) =>
              messageSent.logIndex < depositForBurn.logIndex &&
              !matchedMessageSentLogIndexes.has(messageSent.logIndex),
          );

          if (matchedMessageSent) {
            matchedPairs.push({
              depositForBurn,
              messageSent: matchedMessageSent,
            });
            matchedMessageSentLogIndexes.add(matchedMessageSent.logIndex);
          }
        });
        acc[txHash] = matchedPairs;
        return acc;
      },
      {} as Record<string, EvmBurnEventsPair[]>,
    );
    return Object.values(burnEvents).flat();
  }

  private async matchMessageReceivedWithMintAndWithdrawEvents(
    messageReceivedEvents: MessageReceivedEvent[],
    mintAndWithdrawEvents: MintAndWithdrawLog[],
  ) {
    const messageReceivedEventsMap = messageReceivedEvents.reduce(
      (acc, event) => {
        acc[event.transactionHash] = [
          ...(acc[event.transactionHash] || []),
          event,
        ];
        return acc;
      },
      {} as Record<string, MessageReceivedEvent[]>,
    );
    const mintAndWithdrawEventsMap = mintAndWithdrawEvents.reduce(
      (acc, event) => {
        acc[event.transactionHash] = [
          ...(acc[event.transactionHash] || []),
          event,
        ];
        return acc;
      },
      {} as Record<string, MintAndWithdrawLog[]>,
    );
    const transactionHashes = Object.keys(messageReceivedEventsMap);
    const mintEvents = transactionHashes.reduce(
      (acc, txHash) => {
        const sortedMessageReceived = (
          messageReceivedEventsMap[txHash] as MessageReceivedEvent[]
        ).sort((a, b) => a.logIndex - b.logIndex);
        const sortedMintAndWithdraw = (
          mintAndWithdrawEventsMap[txHash] as MintAndWithdrawLog[]
        ).sort((a, b) => a.logIndex - b.logIndex);
        const matchedPairs: EvmMintEventsPair[] = [];
        const matchedMintAndWithdrawLogIndexes = new Set<number>();

        sortedMessageReceived.forEach((messageReceived) => {
          const matchedMintAndWithdraw = sortedMintAndWithdraw.find(
            (mintAndWithdraw) =>
              mintAndWithdraw.logIndex < messageReceived.logIndex &&
              !matchedMintAndWithdrawLogIndexes.has(mintAndWithdraw.logIndex),
          );

          if (matchedMintAndWithdraw) {
            matchedPairs.push({
              messageReceived,
              mintAndWithdraw: matchedMintAndWithdraw,
            });
            matchedMintAndWithdrawLogIndexes.add(
              matchedMintAndWithdraw.logIndex,
            );
          }
        });
        acc[txHash] = matchedPairs;
        return acc;
      },
      {} as Record<string, EvmMintEventsPair[]>,
    );
    return Object.values(mintEvents).flat();
  }
}<|MERGE_RESOLUTION|>--- conflicted
+++ resolved
@@ -31,11 +31,7 @@
   getIndexingStartBlockNumber,
   decodeMessage,
 } from "../adapter/cctp-v2/service";
-<<<<<<< HEAD
-import { CHAIN_IDs } from "@across-protocol/constants";
 import { createMapWithDefault } from "../../utils/map";
-=======
->>>>>>> 24f40944
 
 export type EvmBurnEventsPair = {
   depositForBurn: DepositForBurnEvent;
