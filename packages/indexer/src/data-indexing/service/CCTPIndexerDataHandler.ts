import { Logger } from "winston";
import { ethers, providers, Transaction } from "ethers";
import * as across from "@across-protocol/sdk";
import { CHAIN_IDs } from "@across-protocol/constants";
import { formatFromAddressToChainFormat, isTestnet } from "../../utils";
import {
  BlockRange,
  SimpleTransferFlowCompletedLog,
  ArbitraryActionsExecutedLog,
  FallbackHyperEVMFlowCompletedLog,
} from "../model";
import { IndexerDataHandler } from "./IndexerDataHandler";
import { EventDecoder } from "../../web3/EventDecoder";
import {
  MESSAGE_TRANSMITTER_V2_ABI,
  TOKEN_MESSENGER_V2_ABI,
} from "../adapter/cctp-v2/abis";
import {
  DepositForBurnEvent,
  MessageReceivedEvent,
  MessageSentLog,
  MintAndWithdrawLog,
  DepositForBurnWithBlock,
  MessageSentWithBlock,
  MessageReceivedWithBlock,
  MintAndWithdrawWithBlock,
  SponsoredDepositForBurnLog,
  SponsoredDepositForBurnWithBlock,
} from "../adapter/cctp-v2/model";
import {
  CCTPRepository,
  BurnEventsPair,
  MintEventsPair,
} from "../../database/CctpRepository";
import {
  getIndexingStartBlockNumber,
  decodeMessage,
  getCctpDestinationChainFromDomain,
  isHypercoreWithdraw,
} from "../adapter/cctp-v2/service";
import { entities, SaveQueryResult } from "@repo/indexer-database";
import {
  formatFallbackHyperEVMFlowCompletedEvent,
  formatSimpleTransferFlowCompletedEvent,
} from "./hyperEvmExecutor";
import {
  formatAndSaveEvents,
  getEventsFromTransactionReceipts,
} from "./eventProcessing";

export type EvmBurnEventsPair = {
  depositForBurn: DepositForBurnEvent;
  messageSent: MessageSentLog;
};
export type EvmMintEventsPair = {
  messageReceived: MessageReceivedEvent;
  mintAndWithdraw: MintAndWithdrawLog;
};
export type FetchEventsResult = {
  burnEvents: EvmBurnEventsPair[];
  mintEvents: EvmMintEventsPair[];
  sponsoredBurnEvents: SponsoredDepositForBurnLog[];
  simpleTransferFlowCompletedEvents: SimpleTransferFlowCompletedLog[];
  arbitraryActionsExecutedEvents: ArbitraryActionsExecutedLog[];
  fallbackHyperEVMFlowCompletedEvents: FallbackHyperEVMFlowCompletedLog[];
  blocks: Record<string, providers.Block>;
  transactionReceipts: Record<string, providers.TransactionReceipt>;
  transactions: Record<string, Transaction>;
};
export type StoreEventsResult = {
  savedBurnEvents: {
    depositForBurnEvent: SaveQueryResult<entities.DepositForBurn>;
    messageSentEvent: SaveQueryResult<entities.MessageSent>;
  }[];
  savedMintEvents: {
    messageReceivedEvent: SaveQueryResult<entities.MessageReceived>;
    mintAndWithdrawEvent: SaveQueryResult<entities.MintAndWithdraw>;
  }[];
  savedSponsoredBurnEvents: SaveQueryResult<entities.SponsoredDepositForBurn>[];
  savedSimpleTransferFlowCompletedEvents: SaveQueryResult<entities.SimpleTransferFlowCompleted>[];
  savedArbitraryActionsExecutedEvents: SaveQueryResult<entities.ArbitraryActionsExecuted>[];
  savedFallbackHyperEVMFlowCompletedEvents: SaveQueryResult<entities.FallbackHyperEVMFlowCompleted>[];
};

// Taken from https://developers.circle.com/cctp/evm-smart-contracts
const TOKEN_MESSENGER_ADDRESS_MAINNET: string =
  "0x28b5a0e9C621a5BadaA536219b3a228C8168cf5d";
const TOKEN_MESSENGER_ADDRESS_TESTNET: string =
  "0x8FE6B999Dc680CcFDD5Bf7EB0974218be2542DAA";

// Taken from https://developers.circle.com/cctp/evm-smart-contracts
const MESSAGE_TRANSMITTER_ADDRESS_MAINNET: string =
  "0x81D40F21F12A8F0E3252Bccb954D722d4c464B64";
const MESSAGE_TRANSMITTER_ADDRESS_TESTNET: string =
  "0xE737e5cEBEEBa77EFE34D4aa090756590b1CE275";

// TODO: Update this address once the contract is deployed
const SPONSORED_CCTP_DST_PERIPHERY_ADDRESS: { [key: number]: string } = {
  // Taken from https://hyperevmscan.io/address/0x7B164050BBC8e7ef3253e7db0D74b713Ba3F1c95#code
  [CHAIN_IDs.HYPEREVM]: "0x7B164050BBC8e7ef3253e7db0D74b713Ba3F1c95",
};

// TODO: Update this address once the contract is deployed
const SPONSORED_CCTP_SRC_PERIPHERY_ADDRESS: { [key: number]: string } = {
  [CHAIN_IDs.ARBITRUM_SEPOLIA]: "0x79176E2E91c77b57AC11c6fe2d2Ab2203D87AF85",
};

const SWAP_API_CALLDATA_MARKER = "73c0de";
const WHITELISTED_FINALIZERS = ["0x9A8f92a830A5cB89a3816e3D267CB7791c16b04D"];

export class CCTPIndexerDataHandler implements IndexerDataHandler {
  private isInitialized: boolean;

  constructor(
    private logger: Logger,
    private chainId: number,
    private provider: across.providers.RetryProvider,
    private cctpRepository: CCTPRepository,
  ) {
    this.isInitialized = false;
  }

  private initialize() {}

  public getDataIdentifier() {
    return `cctp:v2:${this.chainId}`;
  }
  public getStartIndexingBlockNumber() {
    return getIndexingStartBlockNumber(this.chainId);
  }

  public async processBlockRange(
    blockRange: BlockRange,
    lastFinalisedBlock: number,
    isBackfilling: boolean = false,
  ) {
    this.logger.debug({
      at: "Indexer#CCTPIndexerDataHandler#processBlockRange",
      message: `Processing block range ${this.getDataIdentifier()}`,
      blockRange,
      lastFinalisedBlock,
      isBackfilling,
    });

    if (!this.isInitialized) {
      this.initialize();
      this.isInitialized = true;
    }

    const startPerfTime = performance.now();

    const events = await this.fetchEventsByRange(blockRange);
    const storedEvents = await this.storeEvents(events, lastFinalisedBlock);
    const timeToStoreEvents = performance.now();
    const deletedEvents = await this.cctpRepository.deleteUnfinalisedCCTPEvents(
      this.chainId,
      lastFinalisedBlock,
    );
    const timeToDeleteEvents = performance.now();
    await this.processEvents(storedEvents, deletedEvents.messageReceivedEvents);
    const finalPerfTime = performance.now();

    this.logger.debug({
      at: "Indexer#CCTPIndexerDataHandler#processBlockRange",
      message: "System Time Log for CCTPIndexerDataHandler#processBlockRange",
      spokeChainId: this.chainId,
      blockRange: blockRange,
      finalTime: finalPerfTime - startPerfTime,
      timeToStoreEvents: timeToStoreEvents - startPerfTime,
      timeToDeleteEvents: timeToDeleteEvents - timeToStoreEvents,
    });
  }

  private async fetchEventsByRange(
    blockRange: BlockRange,
  ): Promise<FetchEventsResult> {
    const sponsoredCCTPSrcPeripheryAddress =
      SPONSORED_CCTP_SRC_PERIPHERY_ADDRESS[this.chainId];
    const sponsoredCCTPDstPeripheryAddress =
      SPONSORED_CCTP_DST_PERIPHERY_ADDRESS[this.chainId];

    const tokenMessengerAddress = isTestnet(this.chainId)
      ? TOKEN_MESSENGER_ADDRESS_TESTNET
      : TOKEN_MESSENGER_ADDRESS_MAINNET;
    const messageTransmitterAddress = isTestnet(this.chainId)
      ? MESSAGE_TRANSMITTER_ADDRESS_TESTNET
      : MESSAGE_TRANSMITTER_ADDRESS_MAINNET;

    const tokenMessengerContract = new ethers.Contract(
      tokenMessengerAddress,
      TOKEN_MESSENGER_V2_ABI,
      this.provider,
    );
    const messageTransmitterContract = new ethers.Contract(
      messageTransmitterAddress,
      MESSAGE_TRANSMITTER_V2_ABI,
      this.provider,
    );
    const [depositForBurnEvents, messageReceivedEvents] = await Promise.all([
      tokenMessengerContract.queryFilter(
        "DepositForBurn",
        blockRange.from,
        blockRange.to,
      ) as Promise<DepositForBurnEvent[]>,
      messageTransmitterContract.queryFilter(
        "MessageReceived",
        blockRange.from,
        blockRange.to,
      ) as Promise<MessageReceivedEvent[]>,
    ]);
    const depositForBurnTransactions = await this.getTransactions([
      ...new Set(depositForBurnEvents.map((event) => event.transactionHash)),
    ]);
    const filteredDepositForBurnEvents =
      await this.filterTransactionsFromSwapApi(
        depositForBurnTransactions,
        depositForBurnEvents,
      );

    const filteredMessageReceivedEvents = this.filterMintTransactions(
      messageReceivedEvents,
    );
    const [transactionReceipts, blocks] = await Promise.all([
      this.getTransactionsReceipts([
        ...new Set([
          ...filteredDepositForBurnEvents.map((event) => event.transactionHash),
          ...filteredMessageReceivedEvents.map(
            (event) => event.transactionHash,
          ),
        ]),
      ]),
      this.getBlocks([
        ...new Set([
          ...filteredDepositForBurnEvents.map((event) => event.blockHash),
          ...filteredMessageReceivedEvents.map((event) => event.blockHash),
        ]),
      ]),
    ]);
    const filteredDepositForBurnTxReceipts =
      this.getTransactionReceiptsByTransactionHashes(transactionReceipts, [
        ...new Set(
          filteredDepositForBurnEvents.map((event) => event.transactionHash),
        ),
      ]);

    const filteredMessageReceivedTxReceipts =
      this.getTransactionReceiptsByTransactionHashes(transactionReceipts, [
        ...new Set(
          filteredMessageReceivedEvents.map((event) => event.transactionHash),
        ),
      ]);

    const messageSentEvents = getEventsFromTransactionReceipts(
      filteredDepositForBurnTxReceipts,
      messageTransmitterAddress,
      EventDecoder.decodeCCTPMessageSentEvents,
    );

    const mintAndWithdrawEvents = getEventsFromTransactionReceipts(
      filteredMessageReceivedTxReceipts,
      tokenMessengerAddress,
      EventDecoder.decodeCCTPMintAndWithdrawEvents,
    );

    const burnEvents = await this.matchDepositForBurnWithMessageSentEvents(
      filteredDepositForBurnEvents,
      messageSentEvents,
    );

    const mintEvents = await this.matchMessageReceivedWithMintAndWithdrawEvents(
      filteredMessageReceivedEvents,
      mintAndWithdrawEvents,
    );

    let sponsoredBurnEvents: SponsoredDepositForBurnLog[] = [];
    if (sponsoredCCTPSrcPeripheryAddress) {
      sponsoredBurnEvents =
        this.getSponsoredDepositForBurnEventsFromTransactionReceipts(
          // The sponsored deposit for burn events are emitted in the same tx as deposit for burn events
          filteredDepositForBurnTxReceipts,
          sponsoredCCTPSrcPeripheryAddress,
          filteredDepositForBurnEvents,
        );
    } else {
      this.logger.debug({
        at: "CCTPIndexerDataHandler#fetchEventsByRange",
        message: `Sponsored CCTP Src Periphery address not configured for chain ${this.chainId}, skipping fetching SponsoredDepositForBurn events`,
      });
    }

    let simpleTransferFlowCompletedEvents: SimpleTransferFlowCompletedLog[] =
      [];
<<<<<<< HEAD
    if (hyperEvmExecutorAddress) {
      simpleTransferFlowCompletedEvents = getEventsFromTransactionReceipts(
        filteredMessageReceivedTxReceipts,
        hyperEvmExecutorAddress,
        EventDecoder.decodeSimpleTransferFlowCompletedEvents,
      );
    }

    let arbitraryActionsExecutedEvents: ArbitraryActionsExecutedLog[] = [];
    if (arbitraryEvmFlowExecutorAddress) {
      arbitraryActionsExecutedEvents = getEventsFromTransactionReceipts(
        filteredMessageReceivedTxReceipts,
        arbitraryEvmFlowExecutorAddress,
        EventDecoder.decodeArbitraryActionsExecutedEvents,
      );
    }

    let fallbackHyperEVMFlowCompletedEvents: FallbackHyperEVMFlowCompletedLog[] =
      [];
    if (arbitraryEvmFlowExecutorAddress) {
      fallbackHyperEVMFlowCompletedEvents = getEventsFromTransactionReceipts(
        filteredMessageReceivedTxReceipts,
        arbitraryEvmFlowExecutorAddress,
        EventDecoder.decodeFallbackHyperEVMFlowCompletedEvents,
      );
=======
    let arbitraryActionsExecutedEvents: ArbitraryActionsExecutedLog[] = [];
    let fallbackHyperEVMFlowCompletedEvents: FallbackHyperEVMFlowCompletedLog[] =
      [];
    if (sponsoredCCTPDstPeripheryAddress) {
      simpleTransferFlowCompletedEvents =
        getSimpleTransferFlowCompletedEventsFromTransactionReceipts(
          filteredMessageReceivedTxReceipts,
          sponsoredCCTPDstPeripheryAddress,
        );

      arbitraryActionsExecutedEvents =
        this.getArbitraryActionsExecutedEventsFromTransactionReceipts(
          filteredMessageReceivedTxReceipts,
          sponsoredCCTPDstPeripheryAddress,
        );

      fallbackHyperEVMFlowCompletedEvents =
        this.getFallbackHyperEVMFlowCompletedEventsFromTransactionReceipts(
          filteredMessageReceivedTxReceipts,
          sponsoredCCTPDstPeripheryAddress,
        );
>>>>>>> 74880687
    }

    this.runChecks(burnEvents, mintEvents);

    if (burnEvents.length > 0) {
      this.logger.debug({
        at: "CCTPIndexerDataHandler#fetchEventsByRange",
        message: `Found ${burnEvents.length} burn events from Swap API on chain ${this.chainId}`,
      });
    }
    if (mintEvents.length > 0) {
      this.logger.debug({
        at: "CCTPIndexerDataHandler#fetchEventsByRange",
        message: `Found ${mintEvents.length} mint events from Across Finalizer on chain ${this.chainId}`,
      });
    }

    return {
      burnEvents,
      mintEvents,
      sponsoredBurnEvents,
      simpleTransferFlowCompletedEvents,
      arbitraryActionsExecutedEvents,
      fallbackHyperEVMFlowCompletedEvents,
      blocks,
      transactionReceipts,
      transactions: depositForBurnTransactions,
    };
  }

  private getTransactionReceiptsByTransactionHashes(
    transactionReceipts: Record<string, providers.TransactionReceipt>,
    transactionHashes: string[],
  ) {
    return Object.entries(transactionReceipts).reduce(
      (acc, [transactionHash, transactionReceipt]) => {
        if (transactionHashes.includes(transactionHash)) {
          acc[transactionHash] = transactionReceipt;
        }
        return acc;
      },
      {} as Record<string, providers.TransactionReceipt>,
    );
  }

  private async filterTransactionsFromSwapApi(
    transactions: Record<string, Transaction>,
    depositForBurnEvents: DepositForBurnEvent[],
  ) {
    const transactionHashes = Object.values(transactions)
      .filter((transaction) => {
        return transaction.data.includes(SWAP_API_CALLDATA_MARKER);
      })
      .map((transaction) => transaction.hash);

    return depositForBurnEvents.filter((event) => {
      return transactionHashes.includes(event.transactionHash);
    });
  }

  private filterMintTransactions(
    messageReceivedEvents: MessageReceivedEvent[],
  ) {
    return messageReceivedEvents.filter((event) => {
      if (WHITELISTED_FINALIZERS.includes(event.args.caller)) {
        return true;
      }
      const result = isHypercoreWithdraw(event.args.messageBody, {
        logger: this.logger,
        chainId: this.chainId,
        transactionHash: event.transactionHash,
      });
      return result.isValid;
    });
  }

  private runChecks(
    burnEvents: EvmBurnEventsPair[],
    mintEvents: EvmMintEventsPair[],
  ) {
    for (const burnEventsPair of burnEvents) {
      if (!burnEventsPair.depositForBurn || !burnEventsPair.messageSent) {
        this.logger.error({
          at: "CCTPIndexerDataHandler#runChecks",
          message: `Found incomplete pair of burn events for tx hash`,
          notificationPath: "across-indexer-error",
          burnEvents,
        });
      }
    }
    for (const mintEventsPair of mintEvents) {
      if (!mintEventsPair.messageReceived || !mintEventsPair.mintAndWithdraw) {
        this.logger.error({
          at: "CCTPIndexerDataHandler#runChecks",
          message: `Found incomplete pair of mint events for tx hash`,
          notificationPath: "across-indexer-error",
          mintEvents,
        });
      }
    }
  }

  private getSponsoredDepositForBurnEventsFromTransactionReceipts(
    transactionReceipts: Record<string, ethers.providers.TransactionReceipt>,
    sponsoredCCTPSrcPeripheryAddress: string,
    depositForBurnEvents: DepositForBurnEvent[],
  ) {
    const events: SponsoredDepositForBurnLog[] = [];
    // DepositForBurn events and SponsoredDepositForBurn events are emitted in the same transaction
    const depositForBurnEventsByTxHash = depositForBurnEvents.reduce(
      (acc, event) => {
        if (!acc[event.transactionHash]) {
          acc[event.transactionHash] = [];
        }
        acc[event.transactionHash]!.push(event);
        return acc;
      },
      {} as Record<string, DepositForBurnEvent[]>,
    );

    for (const txHash of Object.keys(transactionReceipts)) {
      const transactionReceipt = transactionReceipts[
        txHash
      ] as providers.TransactionReceipt;
      const sponsoredDepositForBurnEvents: SponsoredDepositForBurnLog[] =
        EventDecoder.decodeCCTPSponsoredDepositForBurnEvents(
          transactionReceipt,
          sponsoredCCTPSrcPeripheryAddress,
        );

      if (sponsoredDepositForBurnEvents.length > 0) {
        const depositForBurnEvents = (
          depositForBurnEventsByTxHash[txHash] || []
        ).sort((a, b) => a.logIndex - b.logIndex);
        for (const sponsoredDepositForBurnEvent of sponsoredDepositForBurnEvents) {
          // If a SponsoredDepositForBurn event is found, we need to find the corresponding DepositForBurn event to get the destination chain id
          // The correct DepositForBurn event that matches a SponsoredDepositForBurn event is the one with the highest log index that is still lower than the SponsoredDepositForBurn event's log index
          const matchingDepositForBurnEvent = depositForBurnEvents.find(
            (depositForBurnEvent) =>
              depositForBurnEvent.logIndex <
              sponsoredDepositForBurnEvent.logIndex,
          );

          if (matchingDepositForBurnEvent) {
            const destinationChainId = getCctpDestinationChainFromDomain(
              matchingDepositForBurnEvent.args.destinationDomain,
            );

            events.push({
              ...sponsoredDepositForBurnEvent,
              destinationChainId,
            });
          }
        }
      }
    }

    return events;
  }

  private async getTransactionsReceipts(uniqueTransactionHashes: string[]) {
    const transactionReceipts = await Promise.all(
      uniqueTransactionHashes.map(async (txHash) => {
        return this.provider.getTransactionReceipt(txHash);
      }),
    );
    const transactionReceiptsMap = transactionReceipts.reduce(
      (acc, receipt) => {
        acc[receipt.transactionHash] = receipt;
        return acc;
      },
      {} as Record<string, providers.TransactionReceipt>,
    );
    return transactionReceiptsMap;
  }

  private async getTransactions(uniqueTransactionHashes: string[]) {
    const transactions = await Promise.all(
      uniqueTransactionHashes.map(async (txHash) => {
        return this.provider.getTransaction(txHash);
      }),
    );
    const transactionReceiptsMap = transactions.reduce(
      (acc, transaction) => {
        acc[transaction.hash] = transaction;
        return acc;
      },
      {} as Record<string, Transaction>,
    );
    return transactionReceiptsMap;
  }

  private async getBlocks(blockHashes: string[]) {
    const blocks = await Promise.all(
      blockHashes.map(async (blockHash) => {
        return this.provider.getBlock(blockHash);
      }),
    );
    return blocks.reduce(
      (acc, block) => {
        acc[block.hash] = block;
        return acc;
      },
      {} as Record<string, providers.Block>,
    );
  }

  private async storeEvents(
    events: FetchEventsResult,
    lastFinalisedBlock: number,
  ): Promise<StoreEventsResult> {
    const {
      burnEvents,
      mintEvents,
      sponsoredBurnEvents,
      simpleTransferFlowCompletedEvents,
      arbitraryActionsExecutedEvents,
      fallbackHyperEVMFlowCompletedEvents,
      blocks,
    } = events;
    const blocksTimestamps = this.getBlocksTimestamps(blocks);

    // Convert EVM events to chain-agnostic format
    const chainAgnosticBurnEvents = burnEvents.map((pair) =>
      this.convertBurnEventsPairToChainAgnostic(pair),
    );

    const chainAgnosticMintEvents = mintEvents.map((pair) =>
      this.convertMintEventsPairToChainAgnostic(pair),
    );

    const chainAgnosticSponsoredBurnEvents = sponsoredBurnEvents.map((event) =>
      this.convertSponsoredDepositForBurnToChainAgnostic(event),
    );
    const primaryKeyColumns = [
      "chainId",
      "blockNumber",
      "transactionHash",
      "logIndex",
    ];
    const [
      savedBurnEvents,
      savedMintEvents,
      savedSponsoredBurnEvents,
      savedSimpleTransferFlowCompletedEvents,
      savedArbitraryActionsExecutedEvents,
      savedFallbackHyperEVMFlowCompletedEvents,
    ] = await Promise.all([
      this.cctpRepository.formatAndSaveBurnEvents(
        chainAgnosticBurnEvents,
        lastFinalisedBlock,
        this.chainId,
        blocksTimestamps,
      ),
      this.cctpRepository.formatAndSaveMintEvents(
        chainAgnosticMintEvents,
        lastFinalisedBlock,
        this.chainId,
        blocksTimestamps,
      ),
      this.cctpRepository.formatAndSaveSponsoredBurnEvents(
        chainAgnosticSponsoredBurnEvents,
        lastFinalisedBlock,
        this.chainId,
        blocksTimestamps,
      ),
      formatAndSaveEvents(
        this.cctpRepository,
        simpleTransferFlowCompletedEvents,
        lastFinalisedBlock,
        this.chainId,
        blocksTimestamps,
        formatSimpleTransferFlowCompletedEvent,
        entities.SimpleTransferFlowCompleted,
        primaryKeyColumns as (keyof entities.SimpleTransferFlowCompleted)[],
      ),
      this.cctpRepository.formatAndSaveArbitraryActionsExecutedEvents(
        arbitraryActionsExecutedEvents,
        lastFinalisedBlock,
        this.chainId,
        blocksTimestamps,
      ),
      formatAndSaveEvents(
        this.cctpRepository,
        fallbackHyperEVMFlowCompletedEvents,
        lastFinalisedBlock,
        this.chainId,
        blocksTimestamps,
        formatFallbackHyperEVMFlowCompletedEvent,
        entities.FallbackHyperEVMFlowCompleted,
        primaryKeyColumns as (keyof entities.FallbackHyperEVMFlowCompleted)[],
      ),
    ]);

    return {
      savedBurnEvents,
      savedMintEvents,
      savedSponsoredBurnEvents,
      savedSimpleTransferFlowCompletedEvents,
      savedArbitraryActionsExecutedEvents,
      savedFallbackHyperEVMFlowCompletedEvents,
    };
  }

  // TODO: Refactor into an aggregator/processor class
  private async processEvents(
    storedEvents: StoreEventsResult,
    deletedMessageReceivedEvents: entities.MessageReceived[],
  ) {
    // Delete HyperCore CCTP withdrawals related to deleted MessageReceived events
    await this.cctpRepository.deleteHypercoreCctpWithdrawalsForMessageReceived(
      deletedMessageReceivedEvents,
    );

    // Save HyperCore CCTP withdrawals
    const { savedMintEvents } = storedEvents;
    const savedHypercoreCctpWithdrawals =
      await this.cctpRepository.formatAndSaveHypercoreCctpWithdrawals(
        savedMintEvents,
        this.chainId,
      );

    this.logger.debug({
      at: "CCTPIndexerDataHandler#processEvents",
      message: `Processed ${savedHypercoreCctpWithdrawals.length} HyperCore CCTP withdrawals`,
      chainId: this.chainId,
    });
  }

  private getBlocksTimestamps(
    blocks: Record<string, providers.Block>,
  ): Record<number, Date> {
    return Object.entries(blocks).reduce(
      (acc, [blockHash, block]) => {
        acc[block.number] = new Date(block.timestamp * 1000);
        return acc;
      },
      {} as Record<number, Date>,
    );
  }

  private convertSponsoredDepositForBurnToChainAgnostic(
    event: SponsoredDepositForBurnLog,
  ): SponsoredDepositForBurnWithBlock {
    return {
      blockNumber: event.blockNumber,
      transactionHash: event.transactionHash,
      transactionIndex: event.transactionIndex,
      logIndex: event.logIndex,
      nonce: event.args.nonce,
      originSender: event.args.originSender,
      finalRecipient: event.destinationChainId
        ? formatFromAddressToChainFormat(
            across.utils.toAddressType(
              event.args.finalRecipient,
              event.destinationChainId,
            ),
            event.destinationChainId,
          )
        : event.args.finalRecipient,
      quoteDeadline: new Date(event.args.quoteDeadline.toNumber() * 1000),
      maxBpsToSponsor: event.args.maxBpsToSponsor.toString(),
      maxUserSlippageBps: event.args.maxUserSlippageBps.toString(),
      finalToken: event.args.finalToken,
      signature: event.args.signature,
    };
  }

  private convertDepositForBurnToChainAgnostic(
    event: DepositForBurnEvent,
  ): DepositForBurnWithBlock {
    return {
      blockNumber: event.blockNumber,
      transactionHash: event.transactionHash,
      transactionIndex: event.transactionIndex,
      logIndex: event.logIndex,
      burnToken: event.args.burnToken,
      amount: event.args.amount.toString(),
      depositor: event.args.depositor,
      mintRecipient: event.args.mintRecipient,
      destinationDomain: event.args.destinationDomain,
      destinationTokenMessenger: event.args.destinationTokenMessenger,
      destinationCaller: event.args.destinationCaller,
      maxFee: event.args.maxFee.toString(),
      minFinalityThreshold: event.args.minFinalityThreshold,
      hookData: event.args.hookData,
    };
  }

  private convertMessageSentToChainAgnostic(
    event: MessageSentLog,
  ): MessageSentWithBlock {
    const messageBytes = ethers.utils.arrayify(event.args.message);
    const decodedMessage = decodeMessage(messageBytes);
    return {
      blockNumber: event.blockNumber,
      transactionHash: event.transactionHash,
      transactionIndex: event.transactionIndex,
      logIndex: event.logIndex,
      message: event.args.message,
      version: decodedMessage.version,
      sourceDomain: decodedMessage.sourceDomain,
      destinationDomain: decodedMessage.destinationDomain,
      nonce: decodedMessage.nonce,
      sender: decodedMessage.sender,
      recipient: decodedMessage.recipient,
      destinationCaller: decodedMessage.destinationCaller,
      minFinalityThreshold: decodedMessage.minFinalityThreshold,
      finalityThresholdExecuted: decodedMessage.finalityThresholdExecuted,
      messageBody: decodedMessage.messageBody,
    };
  }

  private convertBurnEventsPairToChainAgnostic(
    pair: EvmBurnEventsPair,
  ): BurnEventsPair {
    return {
      depositForBurn: this.convertDepositForBurnToChainAgnostic(
        pair.depositForBurn,
      ),
      messageSent: this.convertMessageSentToChainAgnostic(pair.messageSent),
    };
  }

  private convertMessageReceivedToChainAgnostic(
    event: MessageReceivedEvent,
  ): MessageReceivedWithBlock {
    return {
      blockNumber: event.blockNumber,
      transactionHash: event.transactionHash,
      transactionIndex: event.transactionIndex,
      logIndex: event.logIndex,
      caller: event.args.caller,
      sourceDomain: event.args.sourceDomain,
      nonce: event.args.nonce,
      sender: event.args.sender,
      finalityThresholdExecuted: event.args.finalityThresholdExecuted,
      messageBody: event.args.messageBody,
    };
  }

  private convertMintAndWithdrawToChainAgnostic(
    event: MintAndWithdrawLog,
  ): MintAndWithdrawWithBlock {
    return {
      blockNumber: event.blockNumber,
      transactionHash: event.transactionHash,
      transactionIndex: event.transactionIndex,
      logIndex: event.logIndex,
      mintRecipient: event.args.mintRecipient,
      amount: event.args.amount.toString(),
      mintToken: event.args.mintToken,
      feeCollected: event.args.feeCollected.toString(),
    };
  }

  private convertMintEventsPairToChainAgnostic(
    pair: EvmMintEventsPair,
  ): MintEventsPair {
    return {
      messageReceived: this.convertMessageReceivedToChainAgnostic(
        pair.messageReceived,
      ),
      mintAndWithdraw: this.convertMintAndWithdrawToChainAgnostic(
        pair.mintAndWithdraw,
      ),
    };
  }

  private async matchDepositForBurnWithMessageSentEvents(
    depositForBurnEvents: DepositForBurnEvent[],
    messageSentEvents: MessageSentLog[],
  ) {
    const depositForBurnEventsMap = depositForBurnEvents.reduce(
      (acc, event) => {
        acc[event.transactionHash] = [
          ...(acc[event.transactionHash] || []),
          event,
        ];
        return acc;
      },
      {} as Record<string, DepositForBurnEvent[]>,
    );
    const messageSentEventsMap = messageSentEvents.reduce(
      (acc, event) => {
        acc[event.transactionHash] = [
          ...(acc[event.transactionHash] || []),
          event,
        ];
        return acc;
      },
      {} as Record<string, MessageSentLog[]>,
    );
    const transactionHashes = Object.keys(depositForBurnEventsMap);
    const burnEvents = transactionHashes.reduce(
      (acc, txHash) => {
        const sortedDepositForBurn = (
          depositForBurnEventsMap[txHash] as DepositForBurnEvent[]
        ).sort((a, b) => a.logIndex - b.logIndex);
        const sortedMessageSent = (
          messageSentEventsMap[txHash] as MessageSentLog[]
        ).sort((a, b) => a.logIndex - b.logIndex);
        const matchedPairs: EvmBurnEventsPair[] = [];
        const matchedMessageSentLogIndexes = new Set<number>();

        sortedDepositForBurn.forEach((depositForBurn) => {
          const matchedMessageSent = sortedMessageSent.find(
            (messageSent) =>
              messageSent.logIndex < depositForBurn.logIndex &&
              !matchedMessageSentLogIndexes.has(messageSent.logIndex),
          );

          if (matchedMessageSent) {
            matchedPairs.push({
              depositForBurn,
              messageSent: matchedMessageSent,
            });
            matchedMessageSentLogIndexes.add(matchedMessageSent.logIndex);
          }
        });
        acc[txHash] = matchedPairs;
        return acc;
      },
      {} as Record<string, EvmBurnEventsPair[]>,
    );
    return Object.values(burnEvents).flat();
  }

  private async matchMessageReceivedWithMintAndWithdrawEvents(
    messageReceivedEvents: MessageReceivedEvent[],
    mintAndWithdrawEvents: MintAndWithdrawLog[],
  ) {
    const messageReceivedEventsMap = messageReceivedEvents.reduce(
      (acc, event) => {
        acc[event.transactionHash] = [
          ...(acc[event.transactionHash] || []),
          event,
        ];
        return acc;
      },
      {} as Record<string, MessageReceivedEvent[]>,
    );
    const mintAndWithdrawEventsMap = mintAndWithdrawEvents.reduce(
      (acc, event) => {
        acc[event.transactionHash] = [
          ...(acc[event.transactionHash] || []),
          event,
        ];
        return acc;
      },
      {} as Record<string, MintAndWithdrawLog[]>,
    );
    const transactionHashes = Object.keys(messageReceivedEventsMap);
    const mintEvents = transactionHashes.reduce(
      (acc, txHash) => {
        const sortedMessageReceived = (
          messageReceivedEventsMap[txHash] as MessageReceivedEvent[]
        ).sort((a, b) => a.logIndex - b.logIndex);
        const sortedMintAndWithdraw = (
          mintAndWithdrawEventsMap[txHash] as MintAndWithdrawLog[]
        ).sort((a, b) => a.logIndex - b.logIndex);
        const matchedPairs: EvmMintEventsPair[] = [];
        const matchedMintAndWithdrawLogIndexes = new Set<number>();

        sortedMessageReceived.forEach((messageReceived) => {
          const matchedMintAndWithdraw = sortedMintAndWithdraw.find(
            (mintAndWithdraw) =>
              mintAndWithdraw.logIndex < messageReceived.logIndex &&
              !matchedMintAndWithdrawLogIndexes.has(mintAndWithdraw.logIndex),
          );

          if (matchedMintAndWithdraw) {
            matchedPairs.push({
              messageReceived,
              mintAndWithdraw: matchedMintAndWithdraw,
            });
            matchedMintAndWithdrawLogIndexes.add(
              matchedMintAndWithdraw.logIndex,
            );
          }
        });
        acc[txHash] = matchedPairs;
        return acc;
      },
      {} as Record<string, EvmMintEventsPair[]>,
    );
    return Object.values(mintEvents).flat();
  }
}<|MERGE_RESOLUTION|>--- conflicted
+++ resolved
@@ -290,55 +290,27 @@
 
     let simpleTransferFlowCompletedEvents: SimpleTransferFlowCompletedLog[] =
       [];
-<<<<<<< HEAD
-    if (hyperEvmExecutorAddress) {
-      simpleTransferFlowCompletedEvents = getEventsFromTransactionReceipts(
-        filteredMessageReceivedTxReceipts,
-        hyperEvmExecutorAddress,
-        EventDecoder.decodeSimpleTransferFlowCompletedEvents,
-      );
-    }
-
-    let arbitraryActionsExecutedEvents: ArbitraryActionsExecutedLog[] = [];
-    if (arbitraryEvmFlowExecutorAddress) {
-      arbitraryActionsExecutedEvents = getEventsFromTransactionReceipts(
-        filteredMessageReceivedTxReceipts,
-        arbitraryEvmFlowExecutorAddress,
-        EventDecoder.decodeArbitraryActionsExecutedEvents,
-      );
-    }
-
-    let fallbackHyperEVMFlowCompletedEvents: FallbackHyperEVMFlowCompletedLog[] =
-      [];
-    if (arbitraryEvmFlowExecutorAddress) {
-      fallbackHyperEVMFlowCompletedEvents = getEventsFromTransactionReceipts(
-        filteredMessageReceivedTxReceipts,
-        arbitraryEvmFlowExecutorAddress,
-        EventDecoder.decodeFallbackHyperEVMFlowCompletedEvents,
-      );
-=======
     let arbitraryActionsExecutedEvents: ArbitraryActionsExecutedLog[] = [];
     let fallbackHyperEVMFlowCompletedEvents: FallbackHyperEVMFlowCompletedLog[] =
       [];
     if (sponsoredCCTPDstPeripheryAddress) {
-      simpleTransferFlowCompletedEvents =
-        getSimpleTransferFlowCompletedEventsFromTransactionReceipts(
-          filteredMessageReceivedTxReceipts,
-          sponsoredCCTPDstPeripheryAddress,
-        );
-
-      arbitraryActionsExecutedEvents =
-        this.getArbitraryActionsExecutedEventsFromTransactionReceipts(
-          filteredMessageReceivedTxReceipts,
-          sponsoredCCTPDstPeripheryAddress,
-        );
-
-      fallbackHyperEVMFlowCompletedEvents =
-        this.getFallbackHyperEVMFlowCompletedEventsFromTransactionReceipts(
-          filteredMessageReceivedTxReceipts,
-          sponsoredCCTPDstPeripheryAddress,
-        );
->>>>>>> 74880687
+      simpleTransferFlowCompletedEvents = getEventsFromTransactionReceipts(
+        filteredMessageReceivedTxReceipts,
+        sponsoredCCTPDstPeripheryAddress,
+        EventDecoder.decodeSimpleTransferFlowCompletedEvents,
+      );
+
+      arbitraryActionsExecutedEvents = getEventsFromTransactionReceipts(
+        filteredMessageReceivedTxReceipts,
+        sponsoredCCTPDstPeripheryAddress,
+        EventDecoder.decodeArbitraryActionsExecutedEvents,
+      );
+
+      fallbackHyperEVMFlowCompletedEvents = getEventsFromTransactionReceipts(
+        filteredMessageReceivedTxReceipts,
+        sponsoredCCTPDstPeripheryAddress,
+        EventDecoder.decodeFallbackHyperEVMFlowCompletedEvents,
+      );
     }
 
     this.runChecks(burnEvents, mintEvents);
