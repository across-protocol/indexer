import { Logger } from "winston";
import { ethers, providers, Transaction } from "ethers";
import * as across from "@across-protocol/sdk";
import { CHAIN_IDs } from "@across-protocol/constants";
import { formatFromAddressToChainFormat } from "../../utils";
import {
  BlockRange,
  HYPERCORE_FLOW_EXECUTOR_ADDRESS,
  SimpleTransferFlowCompletedLog,
  SimpleTransferFlowCompletedWithBlock,
} from "../model";
import { IndexerDataHandler } from "./IndexerDataHandler";
import { EventDecoder } from "../../web3/EventDecoder";
import { createMapWithDefault } from "../../utils/map";
import {
  MESSAGE_TRANSMITTER_V2_ABI,
  TOKEN_MESSENGER_V2_ABI,
} from "../adapter/cctp-v2/abis";
import {
  DepositForBurnEvent,
  MessageReceivedEvent,
  MessageSentLog,
  MintAndWithdrawLog,
  DepositForBurnWithBlock,
  MessageSentWithBlock,
  MessageReceivedWithBlock,
  MintAndWithdrawWithBlock,
  SponsoredDepositForBurnLog,
  SponsoredDepositForBurnWithBlock,
} from "../adapter/cctp-v2/model";
import {
  CCTPRepository,
  BurnEventsPair,
  MintEventsPair,
} from "../../database/CctpRepository";
import {
  getIndexingStartBlockNumber,
  decodeMessage,
  getCctpDestinationChainFromDomain,
} from "../adapter/cctp-v2/service";
import { createMapWithDefault } from "../../utils/map";

export type EvmBurnEventsPair = {
  depositForBurn: DepositForBurnEvent;
  messageSent: MessageSentLog;
};
export type EvmMintEventsPair = {
  messageReceived: MessageReceivedEvent;
  mintAndWithdraw: MintAndWithdrawLog;
};
export type FetchEventsResult = {
  burnEvents: EvmBurnEventsPair[];
  mintEvents: EvmMintEventsPair[];
  sponsoredBurnEvents: SponsoredDepositForBurnLog[];
  simpleTransferFlowCompletedEvents: SimpleTransferFlowCompletedLog[];
  blocks: Record<string, providers.Block>;
  transactionReceipts: Record<string, providers.TransactionReceipt>;
  transactions: Record<string, Transaction>;
};
export type StoreEventsResult = {};

<<<<<<< HEAD
=======
// Taken from https://developers.circle.com/cctp/evm-smart-contracts
>>>>>>> 65baf143
const TOKEN_MESSENGER_ADDRESS: { [key: number]: string } = createMapWithDefault(
  {
    [CHAIN_IDs.ARBITRUM_SEPOLIA]: "0x8FE6B999Dc680CcFDD5Bf7EB0974218be2542DAA",
    [CHAIN_IDs.HYPEREVM_TESTNET]: "0x8FE6B999Dc680CcFDD5Bf7EB0974218be2542DAA",
  },
  "0x28b5a0e9C621a5BadaA536219b3a228C8168cf5d",
);

// Taken from https://developers.circle.com/cctp/evm-smart-contracts
const MESSAGE_TRANSMITTER_ADDRESS: { [key: number]: string } =
  createMapWithDefault(
    {
      [CHAIN_IDs.ARBITRUM_SEPOLIA]:
        "0xE737e5cEBEEBa77EFE34D4aa090756590b1CE275",
      [CHAIN_IDs.HYPEREVM_TESTNET]:
        "0xE737e5cEBEEBa77EFE34D4aa090756590b1CE275",
    },
    "0x81D40F21F12A8F0E3252Bccb954D722d4c464B64",
  );

// TODO: Update this address once the contract is deployed
const SPONSORED_CCTP_SRC_PERIPHERY_ADDRESS: { [key: number]: string } =
  createMapWithDefault(
    {
      [CHAIN_IDs.ARBITRUM_SEPOLIA]:
        "0x027823Dc987A29A0492A9c85629aeFb522fF3bdE",
    },
    "0x79176E2E91c77b57AC11c6fe2d2Ab2203D87AF85",
  );

const SWAP_API_CALLDATA_MARKER = "73c0de";
const WHITELISTED_FINALIZERS = ["0x9A8f92a830A5cB89a3816e3D267CB7791c16b04D"];

export class CCTPIndexerDataHandler implements IndexerDataHandler {
  private isInitialized: boolean;

  constructor(
    private logger: Logger,
    private chainId: number,
    private provider: across.providers.RetryProvider,
    private cctpRepository: CCTPRepository,
  ) {
    this.isInitialized = false;
  }

  private initialize() {}

  public getDataIdentifier() {
    return `cctp:v2:${this.chainId}`;
  }
  public getStartIndexingBlockNumber() {
    return getIndexingStartBlockNumber(this.chainId);
  }

  public async processBlockRange(
    blockRange: BlockRange,
    lastFinalisedBlock: number,
    isBackfilling: boolean = false,
  ) {
    this.logger.debug({
      at: "Indexer#CCTPIndexerDataHandler#processBlockRange",
      message: `Processing block range ${this.getDataIdentifier()}`,
      blockRange,
      lastFinalisedBlock,
      isBackfilling,
    });

    if (!this.isInitialized) {
      this.initialize();
      this.isInitialized = true;
    }

    const startPerfTime = performance.now();

    const events = await this.fetchEventsByRange(blockRange);
    const storedEvents = await this.storeEvents(events, lastFinalisedBlock);
    const timeToStoreEvents = performance.now();
    const deletedEvents = await this.cctpRepository.deleteUnfinalisedCCTPEvents(
      this.chainId,
      lastFinalisedBlock,
    );
    const timeToDeleteEvents = performance.now();
    const finalPerfTime = performance.now();

    this.logger.debug({
      at: "Indexer#CCTPIndexerDataHandler#processBlockRange",
      message: "System Time Log for CCTPIndexerDataHandler#processBlockRange",
      spokeChainId: this.chainId,
      blockRange: blockRange,
      finalTime: finalPerfTime - startPerfTime,
      timeToStoreEvents: timeToStoreEvents - startPerfTime,
      timeToDeleteEvents: timeToDeleteEvents - timeToStoreEvents,
    });
  }

  private async fetchEventsByRange(
    blockRange: BlockRange,
  ): Promise<FetchEventsResult> {
    const tokenMessengerAddress = TOKEN_MESSENGER_ADDRESS[this.chainId];
    const messageTransmitterAddress = MESSAGE_TRANSMITTER_ADDRESS[this.chainId];
    const sponsoredCCTPSrcPeripheryAddress =
      SPONSORED_CCTP_SRC_PERIPHERY_ADDRESS[this.chainId];
    const hyperEvmExecutorAddress =
      HYPERCORE_FLOW_EXECUTOR_ADDRESS[this.chainId];

    if (!tokenMessengerAddress || !messageTransmitterAddress) {
      const errorMessage = `CCTP contracts addresses not configured for chain ${this.chainId}`;
      this.logger.warn({
        at: "CCTPIndexerDataHandler#fetchEventsByRange",
        message: errorMessage,
      });
      throw new Error(errorMessage);
    }

    const tokenMessengerContract = new ethers.Contract(
      tokenMessengerAddress,
      TOKEN_MESSENGER_V2_ABI,
      this.provider,
    );
    const messageTransmitterContract = new ethers.Contract(
      messageTransmitterAddress,
      MESSAGE_TRANSMITTER_V2_ABI,
      this.provider,
    );
    const [depositForBurnEvents, messageReceivedEvents] = await Promise.all([
      tokenMessengerContract.queryFilter(
        "DepositForBurn",
        blockRange.from,
        blockRange.to,
      ) as Promise<DepositForBurnEvent[]>,
      messageTransmitterContract.queryFilter(
        "MessageReceived",
        blockRange.from,
        blockRange.to,
      ) as Promise<MessageReceivedEvent[]>,
    ]);
    const depositForBurnTransactions = await this.getTransactions([
      ...new Set(depositForBurnEvents.map((event) => event.transactionHash)),
    ]);
    const filteredDepositForBurnEvents =
      await this.filterTransactionsFromSwapApi(
        depositForBurnTransactions,
        depositForBurnEvents,
      );

    const filteredMessageReceivedEvents =
      this.filterTransactionsFromAcrossFinalizer(messageReceivedEvents);
    const [transactionReceipts, blocks] = await Promise.all([
      this.getTransactionsReceipts([
        ...new Set([
          ...filteredDepositForBurnEvents.map((event) => event.transactionHash),
          ...filteredMessageReceivedEvents.map(
            (event) => event.transactionHash,
          ),
        ]),
      ]),
      this.getBlocks([
        ...new Set([
          ...filteredDepositForBurnEvents.map((event) => event.blockHash),
          ...filteredMessageReceivedEvents.map((event) => event.blockHash),
        ]),
      ]),
    ]);
    const filteredDepositForBurnTxReceipts =
      this.getTransactionReceiptsByTransactionHashes(transactionReceipts, [
        ...new Set(
          filteredDepositForBurnEvents.map((event) => event.transactionHash),
        ),
      ]);

    const filteredMessageReceivedTxReceipts =
      this.getTransactionReceiptsByTransactionHashes(transactionReceipts, [
        ...new Set(
          filteredMessageReceivedEvents.map((event) => event.transactionHash),
        ),
      ]);

    const messageSentEvents = this.getMessageSentEventsFromTransactionReceipts(
      filteredDepositForBurnTxReceipts,
      messageTransmitterAddress,
    );

    const mintAndWithdrawEvents =
      this.getMintAndWithdrawEventsFromTransactionReceipts(
        this.getTransactionReceiptsByTransactionHashes(transactionReceipts, [
          ...new Set(
            filteredMessageReceivedEvents.map((event) => event.transactionHash),
          ),
        ]),
        tokenMessengerAddress,
      );

    const burnEvents = await this.matchDepositForBurnWithMessageSentEvents(
      filteredDepositForBurnEvents,
      messageSentEvents,
    );

    const mintEvents = await this.matchMessageReceivedWithMintAndWithdrawEvents(
      filteredMessageReceivedEvents,
      mintAndWithdrawEvents,
    );

    let sponsoredBurnEvents: SponsoredDepositForBurnLog[] = [];
    if (sponsoredCCTPSrcPeripheryAddress) {
      sponsoredBurnEvents =
        this.getSponsoredDepositForBurnEventsFromTransactionReceipts(
          // The sponsored deposit for burn events are emitted in the same tx as deposit for burn events
          filteredDepositForBurnTxReceipts,
          sponsoredCCTPSrcPeripheryAddress,
          filteredDepositForBurnEvents,
        );
    } else {
      this.logger.debug({
        at: "CCTPIndexerDataHandler#fetchEventsByRange",
        message: `Sponsored CCTP Src Periphery address not configured for chain ${this.chainId}, skipping fetching SponsoredDepositForBurn events`,
      });
    }

    let simpleTransferFlowCompletedEvents: SimpleTransferFlowCompletedLog[] =
      [];
    if (hyperEvmExecutorAddress) {
      simpleTransferFlowCompletedEvents =
        this.getSimpleTransferFlowCompletedEventsFromTransactionReceipts(
          filteredMessageReceivedTxReceipts,
          hyperEvmExecutorAddress,
        );
    }

    this.runChecks(burnEvents, mintEvents);

    if (burnEvents.length > 0) {
      this.logger.debug({
        at: "CCTPIndexerDataHandler#fetchEventsByRange",
        message: `Found ${burnEvents.length} burn events from Swap API on chain ${this.chainId}`,
      });
    }
    if (mintEvents.length > 0) {
      this.logger.debug({
        at: "CCTPIndexerDataHandler#fetchEventsByRange",
        message: `Found ${mintEvents.length} mint events from Across Finalizer on chain ${this.chainId}`,
      });
    }

    return {
      burnEvents,
      mintEvents,
      sponsoredBurnEvents,
      simpleTransferFlowCompletedEvents,
      blocks,
      transactionReceipts,
      transactions: depositForBurnTransactions,
    };
  }

  private getTransactionReceiptsByTransactionHashes(
    transactionReceipts: Record<string, providers.TransactionReceipt>,
    transactionHashes: string[],
  ) {
    return Object.entries(transactionReceipts).reduce(
      (acc, [transactionHash, transactionReceipt]) => {
        if (transactionHashes.includes(transactionHash)) {
          acc[transactionHash] = transactionReceipt;
        }
        return acc;
      },
      {} as Record<string, providers.TransactionReceipt>,
    );
  }

  private async filterTransactionsFromSwapApi(
    transactions: Record<string, Transaction>,
    depositForBurnEvents: DepositForBurnEvent[],
  ) {
    const transactionHashes = Object.values(transactions)
      .filter((transaction) => {
        return transaction.data.includes(SWAP_API_CALLDATA_MARKER);
      })
      .map((transaction) => transaction.hash);

    return depositForBurnEvents.filter((event) => {
      return transactionHashes.includes(event.transactionHash);
    });
  }

  private filterTransactionsFromAcrossFinalizer(
    messageReceivedEvents: MessageReceivedEvent[],
  ) {
    return messageReceivedEvents.filter((event) => {
      return WHITELISTED_FINALIZERS.includes(event.args.caller);
    });
  }

  private runChecks(
    burnEvents: EvmBurnEventsPair[],
    mintEvents: EvmMintEventsPair[],
  ) {
    for (const burnEventsPair of burnEvents) {
      if (!burnEventsPair.depositForBurn || !burnEventsPair.messageSent) {
        this.logger.error({
          at: "CCTPIndexerDataHandler#runChecks",
          message: `Found incomplete pair of burn events for tx hash`,
          notificationPath: "across-indexer-error",
          burnEvents,
        });
      }
    }
    for (const mintEventsPair of mintEvents) {
      if (!mintEventsPair.messageReceived || !mintEventsPair.mintAndWithdraw) {
        this.logger.error({
          at: "CCTPIndexerDataHandler#runChecks",
          message: `Found incomplete pair of mint events for tx hash`,
          notificationPath: "across-indexer-error",
          mintEvents,
        });
      }
    }
  }

  private getMessageSentEventsFromTransactionReceipts(
    transactionReceipts: Record<string, ethers.providers.TransactionReceipt>,
    messageTransmitterAddress: string,
  ) {
    const events: MessageSentLog[] = [];

    for (const txHash of Object.keys(transactionReceipts)) {
      const transactionReceipt = transactionReceipts[
        txHash
      ] as providers.TransactionReceipt;
      const messageSentEvents: MessageSentLog[] =
        EventDecoder.decodeCCTPMessageSentEvents(
          transactionReceipt,
          messageTransmitterAddress,
        );
      if (messageSentEvents.length > 0) {
        events.push(...messageSentEvents);
      }
    }

    return events;
  }

  private getMintAndWithdrawEventsFromTransactionReceipts(
    transactionReceipts: Record<string, ethers.providers.TransactionReceipt>,
    tokenMessengerAddress: string,
  ) {
    const events: MintAndWithdrawLog[] = [];

    for (const txHash of Object.keys(transactionReceipts)) {
      const transactionReceipt = transactionReceipts[
        txHash
      ] as providers.TransactionReceipt;
      const mintAndWithdrawEvents: MintAndWithdrawLog[] =
        EventDecoder.decodeCCTPMintAndWithdrawEvents(
          transactionReceipt,
          tokenMessengerAddress,
        );
      if (mintAndWithdrawEvents.length > 0) {
        events.push(...mintAndWithdrawEvents);
      }
    }

    return events;
  }

  private getSponsoredDepositForBurnEventsFromTransactionReceipts(
    transactionReceipts: Record<string, ethers.providers.TransactionReceipt>,
    sponsoredCCTPSrcPeripheryAddress: string,
    depositForBurnEvents: DepositForBurnEvent[],
  ) {
    const events: SponsoredDepositForBurnLog[] = [];
    // DepositForBurn events and SponsoredDepositForBurn events are emitted in the same transaction
    const depositForBurnEventsByTxHash = depositForBurnEvents.reduce(
      (acc, event) => {
        if (!acc[event.transactionHash]) {
          acc[event.transactionHash] = [];
        }
        acc[event.transactionHash]!.push(event);
        return acc;
      },
      {} as Record<string, DepositForBurnEvent[]>,
    );

    for (const txHash of Object.keys(transactionReceipts)) {
      const transactionReceipt = transactionReceipts[
        txHash
      ] as providers.TransactionReceipt;
      const sponsoredDepositForBurnEvents: SponsoredDepositForBurnLog[] =
        EventDecoder.decodeCCTPSponsoredDepositForBurnEvents(
          transactionReceipt,
          sponsoredCCTPSrcPeripheryAddress,
        );

      if (sponsoredDepositForBurnEvents.length > 0) {
        const depositForBurnEvents = (
          depositForBurnEventsByTxHash[txHash] || []
        ).sort((a, b) => a.logIndex - b.logIndex);
        for (const sponsoredDepositForBurnEvent of sponsoredDepositForBurnEvents) {
          // If a SponsoredDepositForBurn event is found, we need to find the corresponding DepositForBurn event to get the destination chain id
          // The correct DepositForBurn event that matches a SponsoredDepositForBurn event is the one with the highest log index that is still lower than the SponsoredDepositForBurn event's log index
          const matchingDepositForBurnEvent = depositForBurnEvents.find(
            (depositForBurnEvent) =>
              depositForBurnEvent.logIndex <
              sponsoredDepositForBurnEvent.logIndex,
          );

          if (matchingDepositForBurnEvent) {
            const destinationChainId = getCctpDestinationChainFromDomain(
              matchingDepositForBurnEvent.args.destinationDomain,
            );

            events.push({
              ...sponsoredDepositForBurnEvent,
              destinationChainId,
            });
          }
        }
      }
    }

    return events;
  }

  private getSimpleTransferFlowCompletedEventsFromTransactionReceipts(
    transactionReceipts: Record<string, ethers.providers.TransactionReceipt>,
    hyperEvmExecutorAddress: string,
  ) {
    const events: SimpleTransferFlowCompletedLog[] = [];
    for (const txHash of Object.keys(transactionReceipts)) {
      const transactionReceipt = transactionReceipts[
        txHash
      ] as providers.TransactionReceipt;
      const simpleTransferFlowCompletedEvents: SimpleTransferFlowCompletedLog[] =
        EventDecoder.decodeSimpleTransferFlowCompletedEvents(
          transactionReceipt,
          hyperEvmExecutorAddress,
        );
      if (simpleTransferFlowCompletedEvents.length > 0) {
        events.push(...simpleTransferFlowCompletedEvents);
      }
    }

    return events;
  }

  private async getTransactionsReceipts(uniqueTransactionHashes: string[]) {
    const transactionReceipts = await Promise.all(
      uniqueTransactionHashes.map(async (txHash) => {
        return this.provider.getTransactionReceipt(txHash);
      }),
    );
    const transactionReceiptsMap = transactionReceipts.reduce(
      (acc, receipt) => {
        acc[receipt.transactionHash] = receipt;
        return acc;
      },
      {} as Record<string, providers.TransactionReceipt>,
    );
    return transactionReceiptsMap;
  }

  private async getTransactions(uniqueTransactionHashes: string[]) {
    const transactions = await Promise.all(
      uniqueTransactionHashes.map(async (txHash) => {
        return this.provider.getTransaction(txHash);
      }),
    );
    const transactionReceiptsMap = transactions.reduce(
      (acc, transaction) => {
        acc[transaction.hash] = transaction;
        return acc;
      },
      {} as Record<string, Transaction>,
    );
    return transactionReceiptsMap;
  }

  private async getBlocks(blockHashes: string[]) {
    const blocks = await Promise.all(
      blockHashes.map(async (blockHash) => {
        return this.provider.getBlock(blockHash);
      }),
    );
    return blocks.reduce(
      (acc, block) => {
        acc[block.hash] = block;
        return acc;
      },
      {} as Record<string, providers.Block>,
    );
  }

  private async storeEvents(
    events: FetchEventsResult,
    lastFinalisedBlock: number,
  ): Promise<StoreEventsResult> {
    const {
      burnEvents,
      mintEvents,
      sponsoredBurnEvents,
      simpleTransferFlowCompletedEvents,
      blocks,
    } = events;
    const blocksTimestamps = this.getBlocksTimestamps(blocks);

    // Convert EVM events to chain-agnostic format
    const chainAgnosticBurnEvents = burnEvents.map((pair) =>
      this.convertBurnEventsPairToChainAgnostic(pair),
    );

    const chainAgnosticMintEvents = mintEvents.map((pair) =>
      this.convertMintEventsPairToChainAgnostic(pair),
    );

    const chainAgnosticSponsoredBurnEvents = sponsoredBurnEvents.map((event) =>
      this.convertSponsoredDepositForBurnToChainAgnostic(event),
    );

    const chainAgnosticSimpleTransferFlowCompletedEvents =
      simpleTransferFlowCompletedEvents.map((event) =>
        this.convertSimpleTransferFlowCompletedToChainAgnostic(event),
      );

    const [
      savedBurnEvents,
      savedMintEvents,
      savedSponsoredBurnEvents,
      savedSimpleTransferFlowCompletedEvents,
    ] = await Promise.all([
      this.cctpRepository.formatAndSaveBurnEvents(
        chainAgnosticBurnEvents,
        lastFinalisedBlock,
        this.chainId,
        blocksTimestamps,
      ),
      this.cctpRepository.formatAndSaveMintEvents(
        chainAgnosticMintEvents,
        lastFinalisedBlock,
        this.chainId,
        blocksTimestamps,
      ),
      this.cctpRepository.formatAndSaveSponsoredBurnEvents(
        chainAgnosticSponsoredBurnEvents,
        lastFinalisedBlock,
        this.chainId,
        blocksTimestamps,
      ),
      this.cctpRepository.formatAndSaveSimpleTransferFlowCompletedEvents(
        chainAgnosticSimpleTransferFlowCompletedEvents,
        lastFinalisedBlock,
        this.chainId,
        blocksTimestamps,
      ),
    ]);

    return {
      savedBurnEvents,
      savedMintEvents,
      savedSponsoredBurnEvents,
      savedSimpleTransferFlowCompletedEvents,
    };
  }

  private getBlocksTimestamps(
    blocks: Record<string, providers.Block>,
  ): Record<number, Date> {
    return Object.entries(blocks).reduce(
      (acc, [blockHash, block]) => {
        acc[block.number] = new Date(block.timestamp * 1000);
        return acc;
      },
      {} as Record<number, Date>,
    );
  }

  private convertSponsoredDepositForBurnToChainAgnostic(
    event: SponsoredDepositForBurnLog,
  ): SponsoredDepositForBurnWithBlock {
    return {
      blockNumber: event.blockNumber,
      transactionHash: event.transactionHash,
      transactionIndex: event.transactionIndex,
      logIndex: event.logIndex,
      nonce: event.args.nonce,
      originSender: event.args.originSender,
      finalRecipient: event.destinationChainId
        ? formatFromAddressToChainFormat(
            across.utils.toAddressType(
              event.args.finalRecipient,
              event.destinationChainId,
            ),
            event.destinationChainId,
          )
        : event.args.finalRecipient,
      quoteDeadline: new Date(event.args.quoteDeadline.toNumber() * 1000),
      maxBpsToSponsor: event.args.maxBpsToSponsor.toString(),
      maxUserSlippageBps: event.args.maxUserSlippageBps.toString(),
      finalToken: event.args.finalToken,
      signature: event.args.signature,
    };
  }

  private convertDepositForBurnToChainAgnostic(
    event: DepositForBurnEvent,
  ): DepositForBurnWithBlock {
    return {
      blockNumber: event.blockNumber,
      transactionHash: event.transactionHash,
      transactionIndex: event.transactionIndex,
      logIndex: event.logIndex,
      burnToken: event.args.burnToken,
      amount: event.args.amount.toString(),
      depositor: event.args.depositor,
      mintRecipient: event.args.mintRecipient,
      destinationDomain: event.args.destinationDomain,
      destinationTokenMessenger: event.args.destinationTokenMessenger,
      destinationCaller: event.args.destinationCaller,
      maxFee: event.args.maxFee.toString(),
      minFinalityThreshold: event.args.minFinalityThreshold,
      hookData: event.args.hookData,
    };
  }

  private convertMessageSentToChainAgnostic(
    event: MessageSentLog,
  ): MessageSentWithBlock {
    const messageBytes = ethers.utils.arrayify(event.args.message);
    const decodedMessage = decodeMessage(messageBytes);
    return {
      blockNumber: event.blockNumber,
      transactionHash: event.transactionHash,
      transactionIndex: event.transactionIndex,
      logIndex: event.logIndex,
      message: event.args.message,
      version: decodedMessage.version,
      sourceDomain: decodedMessage.sourceDomain,
      destinationDomain: decodedMessage.destinationDomain,
      nonce: decodedMessage.nonce,
      sender: decodedMessage.sender,
      recipient: decodedMessage.recipient,
      destinationCaller: decodedMessage.destinationCaller,
      minFinalityThreshold: decodedMessage.minFinalityThreshold,
      finalityThresholdExecuted: decodedMessage.finalityThresholdExecuted,
      messageBody: decodedMessage.messageBody,
    };
  }

  private convertBurnEventsPairToChainAgnostic(
    pair: EvmBurnEventsPair,
  ): BurnEventsPair {
    return {
      depositForBurn: this.convertDepositForBurnToChainAgnostic(
        pair.depositForBurn,
      ),
      messageSent: this.convertMessageSentToChainAgnostic(pair.messageSent),
    };
  }

  private convertMessageReceivedToChainAgnostic(
    event: MessageReceivedEvent,
  ): MessageReceivedWithBlock {
    return {
      blockNumber: event.blockNumber,
      transactionHash: event.transactionHash,
      transactionIndex: event.transactionIndex,
      logIndex: event.logIndex,
      caller: event.args.caller,
      sourceDomain: event.args.sourceDomain,
      nonce: event.args.nonce,
      sender: event.args.sender,
      finalityThresholdExecuted: event.args.finalityThresholdExecuted,
      messageBody: event.args.messageBody,
    };
  }

  private convertMintAndWithdrawToChainAgnostic(
    event: MintAndWithdrawLog,
  ): MintAndWithdrawWithBlock {
    return {
      blockNumber: event.blockNumber,
      transactionHash: event.transactionHash,
      transactionIndex: event.transactionIndex,
      logIndex: event.logIndex,
      mintRecipient: event.args.mintRecipient,
      amount: event.args.amount.toString(),
      mintToken: event.args.mintToken,
      feeCollected: event.args.feeCollected.toString(),
    };
  }

  private convertMintEventsPairToChainAgnostic(
    pair: EvmMintEventsPair,
  ): MintEventsPair {
    return {
      messageReceived: this.convertMessageReceivedToChainAgnostic(
        pair.messageReceived,
      ),
      mintAndWithdraw: this.convertMintAndWithdrawToChainAgnostic(
        pair.mintAndWithdraw,
      ),
    };
  }

  private convertSimpleTransferFlowCompletedToChainAgnostic(
    event: SimpleTransferFlowCompletedLog,
  ): SimpleTransferFlowCompletedWithBlock {
    return {
      blockNumber: event.blockNumber,
      transactionHash: event.transactionHash,
      transactionIndex: event.transactionIndex,
      logIndex: event.logIndex,
      quoteNonce: event.args.quoteNonce,
      finalRecipient: event.args.finalRecipient,
      finalToken: event.args.finalToken,
      evmAmountIn: event.args.evmAmountIn.toString(),
      bridgingFeesIncurred: event.args.bridgingFeesIncurred.toString(),
      evmAmountSponsored: event.args.evmAmountSponsored.toString(),
    };
  }

  private async matchDepositForBurnWithMessageSentEvents(
    depositForBurnEvents: DepositForBurnEvent[],
    messageSentEvents: MessageSentLog[],
  ) {
    const depositForBurnEventsMap = depositForBurnEvents.reduce(
      (acc, event) => {
        acc[event.transactionHash] = [
          ...(acc[event.transactionHash] || []),
          event,
        ];
        return acc;
      },
      {} as Record<string, DepositForBurnEvent[]>,
    );
    const messageSentEventsMap = messageSentEvents.reduce(
      (acc, event) => {
        acc[event.transactionHash] = [
          ...(acc[event.transactionHash] || []),
          event,
        ];
        return acc;
      },
      {} as Record<string, MessageSentLog[]>,
    );
    const transactionHashes = Object.keys(depositForBurnEventsMap);
    const burnEvents = transactionHashes.reduce(
      (acc, txHash) => {
        const sortedDepositForBurn = (
          depositForBurnEventsMap[txHash] as DepositForBurnEvent[]
        ).sort((a, b) => a.logIndex - b.logIndex);
        const sortedMessageSent = (
          messageSentEventsMap[txHash] as MessageSentLog[]
        ).sort((a, b) => a.logIndex - b.logIndex);
        const matchedPairs: EvmBurnEventsPair[] = [];
        const matchedMessageSentLogIndexes = new Set<number>();

        sortedDepositForBurn.forEach((depositForBurn) => {
          const matchedMessageSent = sortedMessageSent.find(
            (messageSent) =>
              messageSent.logIndex < depositForBurn.logIndex &&
              !matchedMessageSentLogIndexes.has(messageSent.logIndex),
          );

          if (matchedMessageSent) {
            matchedPairs.push({
              depositForBurn,
              messageSent: matchedMessageSent,
            });
            matchedMessageSentLogIndexes.add(matchedMessageSent.logIndex);
          }
        });
        acc[txHash] = matchedPairs;
        return acc;
      },
      {} as Record<string, EvmBurnEventsPair[]>,
    );
    return Object.values(burnEvents).flat();
  }

  private async matchMessageReceivedWithMintAndWithdrawEvents(
    messageReceivedEvents: MessageReceivedEvent[],
    mintAndWithdrawEvents: MintAndWithdrawLog[],
  ) {
    const messageReceivedEventsMap = messageReceivedEvents.reduce(
      (acc, event) => {
        acc[event.transactionHash] = [
          ...(acc[event.transactionHash] || []),
          event,
        ];
        return acc;
      },
      {} as Record<string, MessageReceivedEvent[]>,
    );
    const mintAndWithdrawEventsMap = mintAndWithdrawEvents.reduce(
      (acc, event) => {
        acc[event.transactionHash] = [
          ...(acc[event.transactionHash] || []),
          event,
        ];
        return acc;
      },
      {} as Record<string, MintAndWithdrawLog[]>,
    );
    const transactionHashes = Object.keys(messageReceivedEventsMap);
    const mintEvents = transactionHashes.reduce(
      (acc, txHash) => {
        const sortedMessageReceived = (
          messageReceivedEventsMap[txHash] as MessageReceivedEvent[]
        ).sort((a, b) => a.logIndex - b.logIndex);
        const sortedMintAndWithdraw = (
          mintAndWithdrawEventsMap[txHash] as MintAndWithdrawLog[]
        ).sort((a, b) => a.logIndex - b.logIndex);
        const matchedPairs: EvmMintEventsPair[] = [];
        const matchedMintAndWithdrawLogIndexes = new Set<number>();

        sortedMessageReceived.forEach((messageReceived) => {
          const matchedMintAndWithdraw = sortedMintAndWithdraw.find(
            (mintAndWithdraw) =>
              mintAndWithdraw.logIndex < messageReceived.logIndex &&
              !matchedMintAndWithdrawLogIndexes.has(mintAndWithdraw.logIndex),
          );

          if (matchedMintAndWithdraw) {
            matchedPairs.push({
              messageReceived,
              mintAndWithdraw: matchedMintAndWithdraw,
            });
            matchedMintAndWithdrawLogIndexes.add(
              matchedMintAndWithdraw.logIndex,
            );
          }
        });
        acc[txHash] = matchedPairs;
        return acc;
      },
      {} as Record<string, EvmMintEventsPair[]>,
    );
    return Object.values(mintEvents).flat();
  }
}<|MERGE_RESOLUTION|>--- conflicted
+++ resolved
@@ -38,7 +38,6 @@
   decodeMessage,
   getCctpDestinationChainFromDomain,
 } from "../adapter/cctp-v2/service";
-import { createMapWithDefault } from "../../utils/map";
 
 export type EvmBurnEventsPair = {
   depositForBurn: DepositForBurnEvent;
@@ -59,10 +58,7 @@
 };
 export type StoreEventsResult = {};
 
-<<<<<<< HEAD
-=======
 // Taken from https://developers.circle.com/cctp/evm-smart-contracts
->>>>>>> 65baf143
 const TOKEN_MESSENGER_ADDRESS: { [key: number]: string } = createMapWithDefault(
   {
     [CHAIN_IDs.ARBITRUM_SEPOLIA]: "0x8FE6B999Dc680CcFDD5Bf7EB0974218be2542DAA",
