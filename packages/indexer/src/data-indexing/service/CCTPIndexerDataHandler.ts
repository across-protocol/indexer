--- conflicted
+++ resolved
@@ -1,23 +1,15 @@
 import { Logger } from "winston";
 import { ethers, providers, Transaction } from "ethers";
 import * as across from "@across-protocol/sdk";
-<<<<<<< HEAD
-import { CHAIN_IDs } from "@across-protocol/constants";
-import { formatFromAddressToChainFormat, isTestnet } from "../../utils";
-=======
 import { CHAIN_IDs, TEST_NETWORKS } from "@across-protocol/constants";
 import { formatFromAddressToChainFormat } from "../../utils";
->>>>>>> 9cf47a63
 import {
   BlockRange,
   SimpleTransferFlowCompletedLog,
   ArbitraryActionsExecutedLog,
   FallbackHyperEVMFlowCompletedLog,
   SponsoredAccountActivationLog,
-<<<<<<< HEAD
   SwapFlowInitializedLog,
-=======
->>>>>>> 9cf47a63
   SPONSORED_ACCOUNT_ACTIVATION_ABI,
 } from "../model";
 import { IndexerDataHandler } from "./IndexerDataHandler";
@@ -54,10 +46,7 @@
   formatFallbackHyperEVMFlowCompletedEvent,
   formatSimpleTransferFlowCompletedEvent,
   formatSponsoredAccountActivationEvent,
-<<<<<<< HEAD
   formatSwapFlowInitializedEvent,
-=======
->>>>>>> 9cf47a63
 } from "./hyperEvmExecutor";
 import {
   formatAndSaveEvents,
@@ -80,10 +69,7 @@
   arbitraryActionsExecutedEvents: ArbitraryActionsExecutedLog[];
   fallbackHyperEVMFlowCompletedEvents: FallbackHyperEVMFlowCompletedLog[];
   sponsoredAccountActivationEvents: SponsoredAccountActivationLog[];
-<<<<<<< HEAD
   swapFlowInitializedEvents: SwapFlowInitializedLog[];
-=======
->>>>>>> 9cf47a63
   blocks: Record<string, providers.Block>;
   transactionReceipts: Record<string, providers.TransactionReceipt>;
   transactions: Record<string, Transaction>;
@@ -102,10 +88,7 @@
   savedArbitraryActionsExecutedEvents: SaveQueryResult<entities.ArbitraryActionsExecuted>[];
   savedFallbackHyperEVMFlowCompletedEvents: SaveQueryResult<entities.FallbackHyperEVMFlowCompleted>[];
   savedSponsoredAccountActivationEvents: SaveQueryResult<entities.SponsoredAccountActivation>[];
-<<<<<<< HEAD
   savedSwapFlowInitializedEvents: SaveQueryResult<entities.SwapFlowInitialized>[];
-=======
->>>>>>> 9cf47a63
 };
 
 // Taken from https://developers.circle.com/cctp/evm-smart-contracts
@@ -119,7 +102,6 @@
   "0x81D40F21F12A8F0E3252Bccb954D722d4c464B64";
 const MESSAGE_TRANSMITTER_ADDRESS_TESTNET: string =
   "0xE737e5cEBEEBa77EFE34D4aa090756590b1CE275";
-<<<<<<< HEAD
 
 // TODO: Update this address once the contract is deployed
 const SPONSORED_CCTP_DST_PERIPHERY_ADDRESS: { [key: number]: string } = {
@@ -128,16 +110,6 @@
 };
 
 // TODO: Update this address once the contract is deployed
-=======
-
-// TODO: Update this address once the contract is deployed
-const SPONSORED_CCTP_DST_PERIPHERY_ADDRESS: { [key: number]: string } = {
-  // Taken from https://hyperevmscan.io/address/0x7B164050BBC8e7ef3253e7db0D74b713Ba3F1c95#code
-  [CHAIN_IDs.HYPEREVM]: "0x7B164050BBC8e7ef3253e7db0D74b713Ba3F1c95",
-};
-
-// TODO: Update this address once the contract is deployed
->>>>>>> 9cf47a63
 const SPONSORED_CCTP_SRC_PERIPHERY_ADDRESS: { [key: number]: string } = {
   [CHAIN_IDs.ARBITRUM_SEPOLIA]: "0x79176E2E91c77b57AC11c6fe2d2Ab2203D87AF85",
 };
@@ -216,14 +188,6 @@
     const sponsoredCCTPDstPeripheryAddress =
       SPONSORED_CCTP_DST_PERIPHERY_ADDRESS[this.chainId];
 
-<<<<<<< HEAD
-    const tokenMessengerAddress = isTestnet(this.chainId)
-      ? TOKEN_MESSENGER_ADDRESS_TESTNET
-      : TOKEN_MESSENGER_ADDRESS_MAINNET;
-    const messageTransmitterAddress = isTestnet(this.chainId)
-      ? MESSAGE_TRANSMITTER_ADDRESS_TESTNET
-      : MESSAGE_TRANSMITTER_ADDRESS_MAINNET;
-=======
     const tokenMessengerAddress =
       this.chainId in TEST_NETWORKS
         ? TOKEN_MESSENGER_ADDRESS_TESTNET
@@ -232,7 +196,6 @@
       this.chainId in TEST_NETWORKS
         ? MESSAGE_TRANSMITTER_ADDRESS_TESTNET
         : MESSAGE_TRANSMITTER_ADDRESS_MAINNET;
->>>>>>> 9cf47a63
 
     const tokenMessengerContract = new ethers.Contract(
       tokenMessengerAddress,
@@ -342,10 +305,7 @@
     let fallbackHyperEVMFlowCompletedEvents: FallbackHyperEVMFlowCompletedLog[] =
       [];
     let sponsoredAccountActivationEvents: SponsoredAccountActivationLog[] = [];
-<<<<<<< HEAD
     let swapFlowInitializedEvents: SwapFlowInitializedLog[] = [];
-=======
->>>>>>> 9cf47a63
     if (sponsoredCCTPDstPeripheryAddress) {
       simpleTransferFlowCompletedEvents = getEventsFromTransactionReceipts(
         filteredMessageReceivedTxReceipts,
@@ -364,14 +324,11 @@
         sponsoredCCTPDstPeripheryAddress,
         EventDecoder.decodeFallbackHyperEVMFlowCompletedEvents,
       );
-<<<<<<< HEAD
       swapFlowInitializedEvents = getEventsFromTransactionReceipts(
         filteredMessageReceivedTxReceipts,
         sponsoredCCTPDstPeripheryAddress,
         EventDecoder.decodeSwapFlowInitializedEvents,
       );
-=======
->>>>>>> 9cf47a63
       const sponsoredCCTPDstPeripheryContract = new ethers.Contract(
         sponsoredCCTPDstPeripheryAddress,
         SPONSORED_ACCOUNT_ACTIVATION_ABI,
@@ -408,10 +365,7 @@
       arbitraryActionsExecutedEvents,
       fallbackHyperEVMFlowCompletedEvents,
       sponsoredAccountActivationEvents,
-<<<<<<< HEAD
       swapFlowInitializedEvents,
-=======
->>>>>>> 9cf47a63
       blocks,
       transactionReceipts,
       transactions: depositForBurnTransactions,
@@ -607,10 +561,7 @@
       arbitraryActionsExecutedEvents,
       fallbackHyperEVMFlowCompletedEvents,
       sponsoredAccountActivationEvents,
-<<<<<<< HEAD
       swapFlowInitializedEvents,
-=======
->>>>>>> 9cf47a63
       blocks,
     } = events;
     const blocksTimestamps = this.getBlocksTimestamps(blocks);
@@ -641,10 +592,7 @@
       savedArbitraryActionsExecutedEvents,
       savedFallbackHyperEVMFlowCompletedEvents,
       savedSponsoredAccountActivationEvents,
-<<<<<<< HEAD
       savedSwapFlowInitializedEvents,
-=======
->>>>>>> 9cf47a63
     ] = await Promise.all([
       this.cctpRepository.formatAndSaveBurnEvents(
         chainAgnosticBurnEvents,
@@ -700,7 +648,6 @@
         entities.SponsoredAccountActivation,
         primaryKeyColumns as (keyof entities.SponsoredAccountActivation)[],
       ),
-<<<<<<< HEAD
       formatAndSaveEvents(
         this.cctpRepository,
         swapFlowInitializedEvents,
@@ -711,8 +658,6 @@
         entities.SwapFlowInitialized,
         primaryKeyColumns as (keyof entities.SwapFlowInitialized)[],
       ),
-=======
->>>>>>> 9cf47a63
     ]);
 
     return {
@@ -723,10 +668,7 @@
       savedArbitraryActionsExecutedEvents,
       savedFallbackHyperEVMFlowCompletedEvents,
       savedSponsoredAccountActivationEvents,
-<<<<<<< HEAD
       savedSwapFlowInitializedEvents,
-=======
->>>>>>> 9cf47a63
     };
   }
 
