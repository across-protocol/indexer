import { Logger } from "winston";
import { ethers, providers, Transaction } from "ethers";
import * as across from "@across-protocol/sdk";
import { CHAIN_IDs } from "@across-protocol/constants";
import { formatFromAddressToChainFormat, isTestnet } from "../../utils";
import {
  BlockRange,
  SimpleTransferFlowCompletedLog,
  ArbitraryActionsExecutedLog,
  FallbackHyperEVMFlowCompletedLog,
<<<<<<< HEAD
  ARBITRARY_EVM_FLOW_EXECUTOR_ADDRESS,
=======
>>>>>>> 70ccb567
} from "../model";
import { IndexerDataHandler } from "./IndexerDataHandler";
import { EventDecoder } from "../../web3/EventDecoder";
import {
  MESSAGE_TRANSMITTER_V2_ABI,
  TOKEN_MESSENGER_V2_ABI,
} from "../adapter/cctp-v2/abis";
import {
  DepositForBurnEvent,
  MessageReceivedEvent,
  MessageSentLog,
  MintAndWithdrawLog,
  DepositForBurnWithBlock,
  MessageSentWithBlock,
  MessageReceivedWithBlock,
  MintAndWithdrawWithBlock,
  SponsoredDepositForBurnLog,
  SponsoredDepositForBurnWithBlock,
} from "../adapter/cctp-v2/model";
import {
  CCTPRepository,
  BurnEventsPair,
  MintEventsPair,
} from "../../database/CctpRepository";
import {
  getIndexingStartBlockNumber,
  decodeMessage,
  getCctpDestinationChainFromDomain,
  isHypercoreWithdraw,
} from "../adapter/cctp-v2/service";
import { entities, SaveQueryResult } from "@repo/indexer-database";
import {
  formatAndSaveSimpleTransferFlowCompletedEvents,
  getSimpleTransferFlowCompletedEventsFromTransactionReceipts,
} from "./hyperEvmExecutor";

export type EvmBurnEventsPair = {
  depositForBurn: DepositForBurnEvent;
  messageSent: MessageSentLog;
};
export type EvmMintEventsPair = {
  messageReceived: MessageReceivedEvent;
  mintAndWithdraw: MintAndWithdrawLog;
};
export type FetchEventsResult = {
  burnEvents: EvmBurnEventsPair[];
  mintEvents: EvmMintEventsPair[];
  sponsoredBurnEvents: SponsoredDepositForBurnLog[];
  simpleTransferFlowCompletedEvents: SimpleTransferFlowCompletedLog[];
  arbitraryActionsExecutedEvents: ArbitraryActionsExecutedLog[];
  fallbackHyperEVMFlowCompletedEvents: FallbackHyperEVMFlowCompletedLog[];
  blocks: Record<string, providers.Block>;
  transactionReceipts: Record<string, providers.TransactionReceipt>;
  transactions: Record<string, Transaction>;
};
export type StoreEventsResult = {
  savedBurnEvents: {
    depositForBurnEvent: SaveQueryResult<entities.DepositForBurn>;
    messageSentEvent: SaveQueryResult<entities.MessageSent>;
  }[];
  savedMintEvents: {
    messageReceivedEvent: SaveQueryResult<entities.MessageReceived>;
    mintAndWithdrawEvent: SaveQueryResult<entities.MintAndWithdraw>;
  }[];
  savedSponsoredBurnEvents: SaveQueryResult<entities.SponsoredDepositForBurn>[];
  savedSimpleTransferFlowCompletedEvents: SaveQueryResult<entities.SimpleTransferFlowCompleted>[];
  savedArbitraryActionsExecutedEvents: SaveQueryResult<entities.ArbitraryActionsExecuted>[];
  savedFallbackHyperEVMFlowCompletedEvents: SaveQueryResult<entities.FallbackHyperEVMFlowCompleted>[];
};

// Taken from https://developers.circle.com/cctp/evm-smart-contracts
const TOKEN_MESSENGER_ADDRESS_MAINNET: string =
  "0x28b5a0e9C621a5BadaA536219b3a228C8168cf5d";
const TOKEN_MESSENGER_ADDRESS_TESTNET: string =
  "0x8FE6B999Dc680CcFDD5Bf7EB0974218be2542DAA";

// Taken from https://developers.circle.com/cctp/evm-smart-contracts
const MESSAGE_TRANSMITTER_ADDRESS_MAINNET: string =
  "0x81D40F21F12A8F0E3252Bccb954D722d4c464B64";
const MESSAGE_TRANSMITTER_ADDRESS_TESTNET: string =
  "0xE737e5cEBEEBa77EFE34D4aa090756590b1CE275";

// TODO: Update this address once the contract is deployed
const SPONSORED_CCTP_DST_PERIPHERY_ADDRESS: { [key: number]: string } = {
  // Taken from https://hyperevmscan.io/address/0x7B164050BBC8e7ef3253e7db0D74b713Ba3F1c95#code
  [CHAIN_IDs.HYPEREVM]: "0x7B164050BBC8e7ef3253e7db0D74b713Ba3F1c95",
};

// TODO: Update this address once the contract is deployed
const SPONSORED_CCTP_SRC_PERIPHERY_ADDRESS: { [key: number]: string } = {
  [CHAIN_IDs.ARBITRUM_SEPOLIA]: "0x79176E2E91c77b57AC11c6fe2d2Ab2203D87AF85",
};

const SWAP_API_CALLDATA_MARKER = "73c0de";
const WHITELISTED_FINALIZERS = ["0x9A8f92a830A5cB89a3816e3D267CB7791c16b04D"];

export class CCTPIndexerDataHandler implements IndexerDataHandler {
  private isInitialized: boolean;

  constructor(
    private logger: Logger,
    private chainId: number,
    private provider: across.providers.RetryProvider,
    private cctpRepository: CCTPRepository,
  ) {
    this.isInitialized = false;
  }

  private initialize() {}

  public getDataIdentifier() {
    return `cctp:v2:${this.chainId}`;
  }
  public getStartIndexingBlockNumber() {
    return getIndexingStartBlockNumber(this.chainId);
  }

  public async processBlockRange(
    blockRange: BlockRange,
    lastFinalisedBlock: number,
    isBackfilling: boolean = false,
  ) {
    this.logger.debug({
      at: "Indexer#CCTPIndexerDataHandler#processBlockRange",
      message: `Processing block range ${this.getDataIdentifier()}`,
      blockRange,
      lastFinalisedBlock,
      isBackfilling,
    });

    if (!this.isInitialized) {
      this.initialize();
      this.isInitialized = true;
    }

    const startPerfTime = performance.now();

    const events = await this.fetchEventsByRange(blockRange);
    const storedEvents = await this.storeEvents(events, lastFinalisedBlock);
    const timeToStoreEvents = performance.now();
    const deletedEvents = await this.cctpRepository.deleteUnfinalisedCCTPEvents(
      this.chainId,
      lastFinalisedBlock,
    );
    const timeToDeleteEvents = performance.now();
    await this.processEvents(storedEvents, deletedEvents.messageReceivedEvents);
    const finalPerfTime = performance.now();

    this.logger.debug({
      at: "Indexer#CCTPIndexerDataHandler#processBlockRange",
      message: "System Time Log for CCTPIndexerDataHandler#processBlockRange",
      spokeChainId: this.chainId,
      blockRange: blockRange,
      finalTime: finalPerfTime - startPerfTime,
      timeToStoreEvents: timeToStoreEvents - startPerfTime,
      timeToDeleteEvents: timeToDeleteEvents - timeToStoreEvents,
    });
  }

  private async fetchEventsByRange(
    blockRange: BlockRange,
  ): Promise<FetchEventsResult> {
    const sponsoredCCTPSrcPeripheryAddress =
      SPONSORED_CCTP_SRC_PERIPHERY_ADDRESS[this.chainId];
    const sponsoredCCTPDstPeripheryAddress =
      SPONSORED_CCTP_DST_PERIPHERY_ADDRESS[this.chainId];

    const tokenMessengerAddress = isTestnet(this.chainId)
      ? TOKEN_MESSENGER_ADDRESS_TESTNET
      : TOKEN_MESSENGER_ADDRESS_MAINNET;
    const messageTransmitterAddress = isTestnet(this.chainId)
      ? MESSAGE_TRANSMITTER_ADDRESS_TESTNET
      : MESSAGE_TRANSMITTER_ADDRESS_MAINNET;

    const tokenMessengerContract = new ethers.Contract(
      tokenMessengerAddress,
      TOKEN_MESSENGER_V2_ABI,
      this.provider,
    );
    const messageTransmitterContract = new ethers.Contract(
      messageTransmitterAddress,
      MESSAGE_TRANSMITTER_V2_ABI,
      this.provider,
    );
    const [depositForBurnEvents, messageReceivedEvents] = await Promise.all([
      tokenMessengerContract.queryFilter(
        "DepositForBurn",
        blockRange.from,
        blockRange.to,
      ) as Promise<DepositForBurnEvent[]>,
      messageTransmitterContract.queryFilter(
        "MessageReceived",
        blockRange.from,
        blockRange.to,
      ) as Promise<MessageReceivedEvent[]>,
    ]);
    const depositForBurnTransactions = await this.getTransactions([
      ...new Set(depositForBurnEvents.map((event) => event.transactionHash)),
    ]);
    const filteredDepositForBurnEvents =
      await this.filterTransactionsFromSwapApi(
        depositForBurnTransactions,
        depositForBurnEvents,
      );

    const filteredMessageReceivedEvents = this.filterMintTransactions(
      messageReceivedEvents,
    );
    const [transactionReceipts, blocks] = await Promise.all([
      this.getTransactionsReceipts([
        ...new Set([
          ...filteredDepositForBurnEvents.map((event) => event.transactionHash),
          ...filteredMessageReceivedEvents.map(
            (event) => event.transactionHash,
          ),
        ]),
      ]),
      this.getBlocks([
        ...new Set([
          ...filteredDepositForBurnEvents.map((event) => event.blockHash),
          ...filteredMessageReceivedEvents.map((event) => event.blockHash),
        ]),
      ]),
    ]);
    const filteredDepositForBurnTxReceipts =
      this.getTransactionReceiptsByTransactionHashes(transactionReceipts, [
        ...new Set(
          filteredDepositForBurnEvents.map((event) => event.transactionHash),
        ),
      ]);

    const filteredMessageReceivedTxReceipts =
      this.getTransactionReceiptsByTransactionHashes(transactionReceipts, [
        ...new Set(
          filteredMessageReceivedEvents.map((event) => event.transactionHash),
        ),
      ]);

    const messageSentEvents = this.getMessageSentEventsFromTransactionReceipts(
      filteredDepositForBurnTxReceipts,
      messageTransmitterAddress,
    );

    const mintAndWithdrawEvents =
      this.getMintAndWithdrawEventsFromTransactionReceipts(
        filteredMessageReceivedTxReceipts,
        tokenMessengerAddress,
      );

    const burnEvents = await this.matchDepositForBurnWithMessageSentEvents(
      filteredDepositForBurnEvents,
      messageSentEvents,
    );

    const mintEvents = await this.matchMessageReceivedWithMintAndWithdrawEvents(
      filteredMessageReceivedEvents,
      mintAndWithdrawEvents,
    );

    let sponsoredBurnEvents: SponsoredDepositForBurnLog[] = [];
    if (sponsoredCCTPSrcPeripheryAddress) {
      sponsoredBurnEvents =
        this.getSponsoredDepositForBurnEventsFromTransactionReceipts(
          // The sponsored deposit for burn events are emitted in the same tx as deposit for burn events
          filteredDepositForBurnTxReceipts,
          sponsoredCCTPSrcPeripheryAddress,
          filteredDepositForBurnEvents,
        );
    } else {
      this.logger.debug({
        at: "CCTPIndexerDataHandler#fetchEventsByRange",
        message: `Sponsored CCTP Src Periphery address not configured for chain ${this.chainId}, skipping fetching SponsoredDepositForBurn events`,
      });
    }

    let simpleTransferFlowCompletedEvents: SimpleTransferFlowCompletedLog[] =
      [];
    let arbitraryActionsExecutedEvents: ArbitraryActionsExecutedLog[] = [];
    let fallbackHyperEVMFlowCompletedEvents: FallbackHyperEVMFlowCompletedLog[] =
      [];
    if (sponsoredCCTPDstPeripheryAddress) {
      simpleTransferFlowCompletedEvents =
        getSimpleTransferFlowCompletedEventsFromTransactionReceipts(
          filteredMessageReceivedTxReceipts,
          sponsoredCCTPDstPeripheryAddress,
        );

      arbitraryActionsExecutedEvents =
        this.getArbitraryActionsExecutedEventsFromTransactionReceipts(
          filteredMessageReceivedTxReceipts,
          sponsoredCCTPDstPeripheryAddress,
        );

      fallbackHyperEVMFlowCompletedEvents =
        this.getFallbackHyperEVMFlowCompletedEventsFromTransactionReceipts(
          filteredMessageReceivedTxReceipts,
          sponsoredCCTPDstPeripheryAddress,
        );
    }

    let fallbackHyperEVMFlowCompletedEvents: FallbackHyperEVMFlowCompletedLog[] =
      [];
    if (arbitraryEvmFlowExecutorAddress) {
      fallbackHyperEVMFlowCompletedEvents =
        this.getFallbackHyperEVMFlowCompletedEventsFromTransactionReceipts(
          filteredMessageReceivedTxReceipts,
          arbitraryEvmFlowExecutorAddress,
        );
    }

    this.runChecks(burnEvents, mintEvents);

    if (burnEvents.length > 0) {
      this.logger.debug({
        at: "CCTPIndexerDataHandler#fetchEventsByRange",
        message: `Found ${burnEvents.length} burn events from Swap API on chain ${this.chainId}`,
      });
    }
    if (mintEvents.length > 0) {
      this.logger.debug({
        at: "CCTPIndexerDataHandler#fetchEventsByRange",
        message: `Found ${mintEvents.length} mint events from Across Finalizer on chain ${this.chainId}`,
      });
    }

    return {
      burnEvents,
      mintEvents,
      sponsoredBurnEvents,
      simpleTransferFlowCompletedEvents,
      arbitraryActionsExecutedEvents,
      fallbackHyperEVMFlowCompletedEvents,
      blocks,
      transactionReceipts,
      transactions: depositForBurnTransactions,
    };
  }

  private getTransactionReceiptsByTransactionHashes(
    transactionReceipts: Record<string, providers.TransactionReceipt>,
    transactionHashes: string[],
  ) {
    return Object.entries(transactionReceipts).reduce(
      (acc, [transactionHash, transactionReceipt]) => {
        if (transactionHashes.includes(transactionHash)) {
          acc[transactionHash] = transactionReceipt;
        }
        return acc;
      },
      {} as Record<string, providers.TransactionReceipt>,
    );
  }

  private async filterTransactionsFromSwapApi(
    transactions: Record<string, Transaction>,
    depositForBurnEvents: DepositForBurnEvent[],
  ) {
    const transactionHashes = Object.values(transactions)
      .filter((transaction) => {
        return transaction.data.includes(SWAP_API_CALLDATA_MARKER);
      })
      .map((transaction) => transaction.hash);

    return depositForBurnEvents.filter((event) => {
      return transactionHashes.includes(event.transactionHash);
    });
  }

  private filterMintTransactions(
    messageReceivedEvents: MessageReceivedEvent[],
  ) {
    return messageReceivedEvents.filter((event) => {
      if (WHITELISTED_FINALIZERS.includes(event.args.caller)) {
        return true;
      }
      const result = isHypercoreWithdraw(event.args.messageBody, {
        logger: this.logger,
        chainId: this.chainId,
        transactionHash: event.transactionHash,
      });
      return result.isValid;
    });
  }

  private runChecks(
    burnEvents: EvmBurnEventsPair[],
    mintEvents: EvmMintEventsPair[],
  ) {
    for (const burnEventsPair of burnEvents) {
      if (!burnEventsPair.depositForBurn || !burnEventsPair.messageSent) {
        this.logger.error({
          at: "CCTPIndexerDataHandler#runChecks",
          message: `Found incomplete pair of burn events for tx hash`,
          notificationPath: "across-indexer-error",
          burnEvents,
        });
      }
    }
    for (const mintEventsPair of mintEvents) {
      if (!mintEventsPair.messageReceived || !mintEventsPair.mintAndWithdraw) {
        this.logger.error({
          at: "CCTPIndexerDataHandler#runChecks",
          message: `Found incomplete pair of mint events for tx hash`,
          notificationPath: "across-indexer-error",
          mintEvents,
        });
      }
    }
  }

  private getMessageSentEventsFromTransactionReceipts(
    transactionReceipts: Record<string, ethers.providers.TransactionReceipt>,
    messageTransmitterAddress: string,
  ) {
    const events: MessageSentLog[] = [];

    for (const txHash of Object.keys(transactionReceipts)) {
      const transactionReceipt = transactionReceipts[
        txHash
      ] as providers.TransactionReceipt;
      const messageSentEvents: MessageSentLog[] =
        EventDecoder.decodeCCTPMessageSentEvents(
          transactionReceipt,
          messageTransmitterAddress,
        );
      if (messageSentEvents.length > 0) {
        events.push(...messageSentEvents);
      }
    }

    return events;
  }

  private getMintAndWithdrawEventsFromTransactionReceipts(
    transactionReceipts: Record<string, ethers.providers.TransactionReceipt>,
    tokenMessengerAddress: string,
  ) {
    const events: MintAndWithdrawLog[] = [];

    for (const txHash of Object.keys(transactionReceipts)) {
      const transactionReceipt = transactionReceipts[
        txHash
      ] as providers.TransactionReceipt;
      const mintAndWithdrawEvents: MintAndWithdrawLog[] =
        EventDecoder.decodeCCTPMintAndWithdrawEvents(
          transactionReceipt,
          tokenMessengerAddress,
        );
      if (mintAndWithdrawEvents.length > 0) {
        events.push(...mintAndWithdrawEvents);
      }
    }

    return events;
  }

  private getSponsoredDepositForBurnEventsFromTransactionReceipts(
    transactionReceipts: Record<string, ethers.providers.TransactionReceipt>,
    sponsoredCCTPSrcPeripheryAddress: string,
    depositForBurnEvents: DepositForBurnEvent[],
  ) {
    const events: SponsoredDepositForBurnLog[] = [];
    // DepositForBurn events and SponsoredDepositForBurn events are emitted in the same transaction
    const depositForBurnEventsByTxHash = depositForBurnEvents.reduce(
      (acc, event) => {
        if (!acc[event.transactionHash]) {
          acc[event.transactionHash] = [];
        }
        acc[event.transactionHash]!.push(event);
        return acc;
      },
      {} as Record<string, DepositForBurnEvent[]>,
    );

    for (const txHash of Object.keys(transactionReceipts)) {
      const transactionReceipt = transactionReceipts[
        txHash
      ] as providers.TransactionReceipt;
      const sponsoredDepositForBurnEvents: SponsoredDepositForBurnLog[] =
        EventDecoder.decodeCCTPSponsoredDepositForBurnEvents(
          transactionReceipt,
          sponsoredCCTPSrcPeripheryAddress,
        );

      if (sponsoredDepositForBurnEvents.length > 0) {
        const depositForBurnEvents = (
          depositForBurnEventsByTxHash[txHash] || []
        ).sort((a, b) => a.logIndex - b.logIndex);
        for (const sponsoredDepositForBurnEvent of sponsoredDepositForBurnEvents) {
          // If a SponsoredDepositForBurn event is found, we need to find the corresponding DepositForBurn event to get the destination chain id
          // The correct DepositForBurn event that matches a SponsoredDepositForBurn event is the one with the highest log index that is still lower than the SponsoredDepositForBurn event's log index
          const matchingDepositForBurnEvent = depositForBurnEvents.find(
            (depositForBurnEvent) =>
              depositForBurnEvent.logIndex <
              sponsoredDepositForBurnEvent.logIndex,
          );

          if (matchingDepositForBurnEvent) {
            const destinationChainId = getCctpDestinationChainFromDomain(
              matchingDepositForBurnEvent.args.destinationDomain,
            );

            events.push({
              ...sponsoredDepositForBurnEvent,
              destinationChainId,
            });
          }
        }
      }
    }

    return events;
  }

  private getArbitraryActionsExecutedEventsFromTransactionReceipts(
    transactionReceipts: Record<string, ethers.providers.TransactionReceipt>,
    arbitraryEvmFlowExecutorAddress: string,
  ) {
    const events: ArbitraryActionsExecutedLog[] = [];
    for (const txHash of Object.keys(transactionReceipts)) {
      const transactionReceipt = transactionReceipts[
        txHash
      ] as providers.TransactionReceipt;
      const arbitraryActionsExecutedEvents: ArbitraryActionsExecutedLog[] =
        EventDecoder.decodeArbitraryActionsExecutedEvents(
          transactionReceipt,
          arbitraryEvmFlowExecutorAddress,
        );
      if (arbitraryActionsExecutedEvents.length > 0) {
        events.push(...arbitraryActionsExecutedEvents);
      }
    }

    return events;
  }

  private getFallbackHyperEVMFlowCompletedEventsFromTransactionReceipts(
    transactionReceipts: Record<string, ethers.providers.TransactionReceipt>,
    arbitraryEvmFlowExecutorAddress: string,
  ) {
    const events: FallbackHyperEVMFlowCompletedLog[] = [];
    for (const txHash of Object.keys(transactionReceipts)) {
      const transactionReceipt = transactionReceipts[
        txHash
      ] as providers.TransactionReceipt;
      const fallbackHyperEVMFlowCompletedEvents: FallbackHyperEVMFlowCompletedLog[] =
        EventDecoder.decodeFallbackHyperEVMFlowCompletedEvents(
          transactionReceipt,
          arbitraryEvmFlowExecutorAddress,
        );
      if (fallbackHyperEVMFlowCompletedEvents.length > 0) {
        events.push(...fallbackHyperEVMFlowCompletedEvents);
      }
    }

    return events;
  }

  private getFallbackHyperEVMFlowCompletedEventsFromTransactionReceipts(
    transactionReceipts: Record<string, ethers.providers.TransactionReceipt>,
    arbitraryEvmFlowExecutorAddress: string,
  ) {
    const events: FallbackHyperEVMFlowCompletedLog[] = [];
    for (const txHash of Object.keys(transactionReceipts)) {
      const transactionReceipt = transactionReceipts[
        txHash
      ] as providers.TransactionReceipt;
      const fallbackHyperEVMFlowCompletedEvents: FallbackHyperEVMFlowCompletedLog[] =
        EventDecoder.decodeFallbackHyperEVMFlowCompletedEvents(
          transactionReceipt,
          arbitraryEvmFlowExecutorAddress,
        );
      if (fallbackHyperEVMFlowCompletedEvents.length > 0) {
        events.push(...fallbackHyperEVMFlowCompletedEvents);
      }
    }

    return events;
  }

  private async getTransactionsReceipts(uniqueTransactionHashes: string[]) {
    const transactionReceipts = await Promise.all(
      uniqueTransactionHashes.map(async (txHash) => {
        return this.provider.getTransactionReceipt(txHash);
      }),
    );
    const transactionReceiptsMap = transactionReceipts.reduce(
      (acc, receipt) => {
        acc[receipt.transactionHash] = receipt;
        return acc;
      },
      {} as Record<string, providers.TransactionReceipt>,
    );
    return transactionReceiptsMap;
  }

  private async getTransactions(uniqueTransactionHashes: string[]) {
    const transactions = await Promise.all(
      uniqueTransactionHashes.map(async (txHash) => {
        return this.provider.getTransaction(txHash);
      }),
    );
    const transactionReceiptsMap = transactions.reduce(
      (acc, transaction) => {
        acc[transaction.hash] = transaction;
        return acc;
      },
      {} as Record<string, Transaction>,
    );
    return transactionReceiptsMap;
  }

  private async getBlocks(blockHashes: string[]) {
    const blocks = await Promise.all(
      blockHashes.map(async (blockHash) => {
        return this.provider.getBlock(blockHash);
      }),
    );
    return blocks.reduce(
      (acc, block) => {
        acc[block.hash] = block;
        return acc;
      },
      {} as Record<string, providers.Block>,
    );
  }

  private async storeEvents(
    events: FetchEventsResult,
    lastFinalisedBlock: number,
  ): Promise<StoreEventsResult> {
    const {
      burnEvents,
      mintEvents,
      sponsoredBurnEvents,
      simpleTransferFlowCompletedEvents,
      arbitraryActionsExecutedEvents,
      fallbackHyperEVMFlowCompletedEvents,
      blocks,
    } = events;
    const blocksTimestamps = this.getBlocksTimestamps(blocks);

    // Convert EVM events to chain-agnostic format
    const chainAgnosticBurnEvents = burnEvents.map((pair) =>
      this.convertBurnEventsPairToChainAgnostic(pair),
    );

    const chainAgnosticMintEvents = mintEvents.map((pair) =>
      this.convertMintEventsPairToChainAgnostic(pair),
    );

    const chainAgnosticSponsoredBurnEvents = sponsoredBurnEvents.map((event) =>
      this.convertSponsoredDepositForBurnToChainAgnostic(event),
    );

    const [
      savedBurnEvents,
      savedMintEvents,
      savedSponsoredBurnEvents,
      savedSimpleTransferFlowCompletedEvents,
      savedArbitraryActionsExecutedEvents,
      savedFallbackHyperEVMFlowCompletedEvents,
    ] = await Promise.all([
      this.cctpRepository.formatAndSaveBurnEvents(
        chainAgnosticBurnEvents,
        lastFinalisedBlock,
        this.chainId,
        blocksTimestamps,
      ),
      this.cctpRepository.formatAndSaveMintEvents(
        chainAgnosticMintEvents,
        lastFinalisedBlock,
        this.chainId,
        blocksTimestamps,
      ),
      this.cctpRepository.formatAndSaveSponsoredBurnEvents(
        chainAgnosticSponsoredBurnEvents,
        lastFinalisedBlock,
        this.chainId,
        blocksTimestamps,
      ),
      formatAndSaveSimpleTransferFlowCompletedEvents(
        this.cctpRepository,
        simpleTransferFlowCompletedEvents,
        lastFinalisedBlock,
        this.chainId,
        blocksTimestamps,
      ),
      this.cctpRepository.formatAndSaveArbitraryActionsExecutedEvents(
        arbitraryActionsExecutedEvents,
        lastFinalisedBlock,
        this.chainId,
        blocksTimestamps,
      ),
      this.cctpRepository.formatAndSaveFallbackHyperEVMFlowCompletedEvents(
        fallbackHyperEVMFlowCompletedEvents,
        lastFinalisedBlock,
        this.chainId,
        blocksTimestamps,
      ),
    ]);

    return {
      savedBurnEvents,
      savedMintEvents,
      savedSponsoredBurnEvents,
      savedSimpleTransferFlowCompletedEvents,
      savedArbitraryActionsExecutedEvents,
      savedFallbackHyperEVMFlowCompletedEvents,
    };
  }

  // TODO: Refactor into an aggregator/processor class
  private async processEvents(
    storedEvents: StoreEventsResult,
    deletedMessageReceivedEvents: entities.MessageReceived[],
  ) {
    // Delete HyperCore CCTP withdrawals related to deleted MessageReceived events
    await this.cctpRepository.deleteHypercoreCctpWithdrawalsForMessageReceived(
      deletedMessageReceivedEvents,
    );

    // Save HyperCore CCTP withdrawals
    const { savedMintEvents } = storedEvents;
    const savedHypercoreCctpWithdrawals =
      await this.cctpRepository.formatAndSaveHypercoreCctpWithdrawals(
        savedMintEvents,
        this.chainId,
      );

    this.logger.debug({
      at: "CCTPIndexerDataHandler#processEvents",
      message: `Processed ${savedHypercoreCctpWithdrawals.length} HyperCore CCTP withdrawals`,
      chainId: this.chainId,
    });
  }

  private getBlocksTimestamps(
    blocks: Record<string, providers.Block>,
  ): Record<number, Date> {
    return Object.entries(blocks).reduce(
      (acc, [blockHash, block]) => {
        acc[block.number] = new Date(block.timestamp * 1000);
        return acc;
      },
      {} as Record<number, Date>,
    );
  }

  private convertSponsoredDepositForBurnToChainAgnostic(
    event: SponsoredDepositForBurnLog,
  ): SponsoredDepositForBurnWithBlock {
    return {
      blockNumber: event.blockNumber,
      transactionHash: event.transactionHash,
      transactionIndex: event.transactionIndex,
      logIndex: event.logIndex,
      nonce: event.args.nonce,
      originSender: event.args.originSender,
      finalRecipient: event.destinationChainId
        ? formatFromAddressToChainFormat(
            across.utils.toAddressType(
              event.args.finalRecipient,
              event.destinationChainId,
            ),
            event.destinationChainId,
          )
        : event.args.finalRecipient,
      quoteDeadline: new Date(event.args.quoteDeadline.toNumber() * 1000),
      maxBpsToSponsor: event.args.maxBpsToSponsor.toString(),
      maxUserSlippageBps: event.args.maxUserSlippageBps.toString(),
      finalToken: event.args.finalToken,
      signature: event.args.signature,
    };
  }

  private convertDepositForBurnToChainAgnostic(
    event: DepositForBurnEvent,
  ): DepositForBurnWithBlock {
    return {
      blockNumber: event.blockNumber,
      transactionHash: event.transactionHash,
      transactionIndex: event.transactionIndex,
      logIndex: event.logIndex,
      burnToken: event.args.burnToken,
      amount: event.args.amount.toString(),
      depositor: event.args.depositor,
      mintRecipient: event.args.mintRecipient,
      destinationDomain: event.args.destinationDomain,
      destinationTokenMessenger: event.args.destinationTokenMessenger,
      destinationCaller: event.args.destinationCaller,
      maxFee: event.args.maxFee.toString(),
      minFinalityThreshold: event.args.minFinalityThreshold,
      hookData: event.args.hookData,
    };
  }

  private convertMessageSentToChainAgnostic(
    event: MessageSentLog,
  ): MessageSentWithBlock {
    const messageBytes = ethers.utils.arrayify(event.args.message);
    const decodedMessage = decodeMessage(messageBytes);
    return {
      blockNumber: event.blockNumber,
      transactionHash: event.transactionHash,
      transactionIndex: event.transactionIndex,
      logIndex: event.logIndex,
      message: event.args.message,
      version: decodedMessage.version,
      sourceDomain: decodedMessage.sourceDomain,
      destinationDomain: decodedMessage.destinationDomain,
      nonce: decodedMessage.nonce,
      sender: decodedMessage.sender,
      recipient: decodedMessage.recipient,
      destinationCaller: decodedMessage.destinationCaller,
      minFinalityThreshold: decodedMessage.minFinalityThreshold,
      finalityThresholdExecuted: decodedMessage.finalityThresholdExecuted,
      messageBody: decodedMessage.messageBody,
    };
  }

  private convertBurnEventsPairToChainAgnostic(
    pair: EvmBurnEventsPair,
  ): BurnEventsPair {
    return {
      depositForBurn: this.convertDepositForBurnToChainAgnostic(
        pair.depositForBurn,
      ),
      messageSent: this.convertMessageSentToChainAgnostic(pair.messageSent),
    };
  }

  private convertMessageReceivedToChainAgnostic(
    event: MessageReceivedEvent,
  ): MessageReceivedWithBlock {
    return {
      blockNumber: event.blockNumber,
      transactionHash: event.transactionHash,
      transactionIndex: event.transactionIndex,
      logIndex: event.logIndex,
      caller: event.args.caller,
      sourceDomain: event.args.sourceDomain,
      nonce: event.args.nonce,
      sender: event.args.sender,
      finalityThresholdExecuted: event.args.finalityThresholdExecuted,
      messageBody: event.args.messageBody,
    };
  }

  private convertMintAndWithdrawToChainAgnostic(
    event: MintAndWithdrawLog,
  ): MintAndWithdrawWithBlock {
    return {
      blockNumber: event.blockNumber,
      transactionHash: event.transactionHash,
      transactionIndex: event.transactionIndex,
      logIndex: event.logIndex,
      mintRecipient: event.args.mintRecipient,
      amount: event.args.amount.toString(),
      mintToken: event.args.mintToken,
      feeCollected: event.args.feeCollected.toString(),
    };
  }

  private convertMintEventsPairToChainAgnostic(
    pair: EvmMintEventsPair,
  ): MintEventsPair {
    return {
      messageReceived: this.convertMessageReceivedToChainAgnostic(
        pair.messageReceived,
      ),
      mintAndWithdraw: this.convertMintAndWithdrawToChainAgnostic(
        pair.mintAndWithdraw,
      ),
    };
  }

  private async matchDepositForBurnWithMessageSentEvents(
    depositForBurnEvents: DepositForBurnEvent[],
    messageSentEvents: MessageSentLog[],
  ) {
    const depositForBurnEventsMap = depositForBurnEvents.reduce(
      (acc, event) => {
        acc[event.transactionHash] = [
          ...(acc[event.transactionHash] || []),
          event,
        ];
        return acc;
      },
      {} as Record<string, DepositForBurnEvent[]>,
    );
    const messageSentEventsMap = messageSentEvents.reduce(
      (acc, event) => {
        acc[event.transactionHash] = [
          ...(acc[event.transactionHash] || []),
          event,
        ];
        return acc;
      },
      {} as Record<string, MessageSentLog[]>,
    );
    const transactionHashes = Object.keys(depositForBurnEventsMap);
    const burnEvents = transactionHashes.reduce(
      (acc, txHash) => {
        const sortedDepositForBurn = (
          depositForBurnEventsMap[txHash] as DepositForBurnEvent[]
        ).sort((a, b) => a.logIndex - b.logIndex);
        const sortedMessageSent = (
          messageSentEventsMap[txHash] as MessageSentLog[]
        ).sort((a, b) => a.logIndex - b.logIndex);
        const matchedPairs: EvmBurnEventsPair[] = [];
        const matchedMessageSentLogIndexes = new Set<number>();

        sortedDepositForBurn.forEach((depositForBurn) => {
          const matchedMessageSent = sortedMessageSent.find(
            (messageSent) =>
              messageSent.logIndex < depositForBurn.logIndex &&
              !matchedMessageSentLogIndexes.has(messageSent.logIndex),
          );

          if (matchedMessageSent) {
            matchedPairs.push({
              depositForBurn,
              messageSent: matchedMessageSent,
            });
            matchedMessageSentLogIndexes.add(matchedMessageSent.logIndex);
          }
        });
        acc[txHash] = matchedPairs;
        return acc;
      },
      {} as Record<string, EvmBurnEventsPair[]>,
    );
    return Object.values(burnEvents).flat();
  }

  private async matchMessageReceivedWithMintAndWithdrawEvents(
    messageReceivedEvents: MessageReceivedEvent[],
    mintAndWithdrawEvents: MintAndWithdrawLog[],
  ) {
    const messageReceivedEventsMap = messageReceivedEvents.reduce(
      (acc, event) => {
        acc[event.transactionHash] = [
          ...(acc[event.transactionHash] || []),
          event,
        ];
        return acc;
      },
      {} as Record<string, MessageReceivedEvent[]>,
    );
    const mintAndWithdrawEventsMap = mintAndWithdrawEvents.reduce(
      (acc, event) => {
        acc[event.transactionHash] = [
          ...(acc[event.transactionHash] || []),
          event,
        ];
        return acc;
      },
      {} as Record<string, MintAndWithdrawLog[]>,
    );
    const transactionHashes = Object.keys(messageReceivedEventsMap);
    const mintEvents = transactionHashes.reduce(
      (acc, txHash) => {
        const sortedMessageReceived = (
          messageReceivedEventsMap[txHash] as MessageReceivedEvent[]
        ).sort((a, b) => a.logIndex - b.logIndex);
        const sortedMintAndWithdraw = (
          mintAndWithdrawEventsMap[txHash] as MintAndWithdrawLog[]
        ).sort((a, b) => a.logIndex - b.logIndex);
        const matchedPairs: EvmMintEventsPair[] = [];
        const matchedMintAndWithdrawLogIndexes = new Set<number>();

        sortedMessageReceived.forEach((messageReceived) => {
          const matchedMintAndWithdraw = sortedMintAndWithdraw.find(
            (mintAndWithdraw) =>
              mintAndWithdraw.logIndex < messageReceived.logIndex &&
              !matchedMintAndWithdrawLogIndexes.has(mintAndWithdraw.logIndex),
          );

          if (matchedMintAndWithdraw) {
            matchedPairs.push({
              messageReceived,
              mintAndWithdraw: matchedMintAndWithdraw,
            });
            matchedMintAndWithdrawLogIndexes.add(
              matchedMintAndWithdraw.logIndex,
            );
          }
        });
        acc[txHash] = matchedPairs;
        return acc;
      },
      {} as Record<string, EvmMintEventsPair[]>,
    );
    return Object.values(mintEvents).flat();
  }
}<|MERGE_RESOLUTION|>--- conflicted
+++ resolved
@@ -8,10 +8,6 @@
   SimpleTransferFlowCompletedLog,
   ArbitraryActionsExecutedLog,
   FallbackHyperEVMFlowCompletedLog,
-<<<<<<< HEAD
-  ARBITRARY_EVM_FLOW_EXECUTOR_ADDRESS,
-=======
->>>>>>> 70ccb567
 } from "../model";
 import { IndexerDataHandler } from "./IndexerDataHandler";
 import { EventDecoder } from "../../web3/EventDecoder";
@@ -312,16 +308,6 @@
         );
     }
 
-    let fallbackHyperEVMFlowCompletedEvents: FallbackHyperEVMFlowCompletedLog[] =
-      [];
-    if (arbitraryEvmFlowExecutorAddress) {
-      fallbackHyperEVMFlowCompletedEvents =
-        this.getFallbackHyperEVMFlowCompletedEventsFromTransactionReceipts(
-          filteredMessageReceivedTxReceipts,
-          arbitraryEvmFlowExecutorAddress,
-        );
-    }
-
     this.runChecks(burnEvents, mintEvents);
 
     if (burnEvents.length > 0) {
@@ -542,28 +528,6 @@
         );
       if (arbitraryActionsExecutedEvents.length > 0) {
         events.push(...arbitraryActionsExecutedEvents);
-      }
-    }
-
-    return events;
-  }
-
-  private getFallbackHyperEVMFlowCompletedEventsFromTransactionReceipts(
-    transactionReceipts: Record<string, ethers.providers.TransactionReceipt>,
-    arbitraryEvmFlowExecutorAddress: string,
-  ) {
-    const events: FallbackHyperEVMFlowCompletedLog[] = [];
-    for (const txHash of Object.keys(transactionReceipts)) {
-      const transactionReceipt = transactionReceipts[
-        txHash
-      ] as providers.TransactionReceipt;
-      const fallbackHyperEVMFlowCompletedEvents: FallbackHyperEVMFlowCompletedLog[] =
-        EventDecoder.decodeFallbackHyperEVMFlowCompletedEvents(
-          transactionReceipt,
-          arbitraryEvmFlowExecutorAddress,
-        );
-      if (fallbackHyperEVMFlowCompletedEvents.length > 0) {
-        events.push(...fallbackHyperEVMFlowCompletedEvents);
       }
     }
 
