import { Logger } from "winston";
import * as across from "@across-protocol/sdk";
import { CHAIN_IDs } from "@across-protocol/constants";

import { DataSource } from "@repo/indexer-database";

import { Config } from "../../parseEnv";
import {
  getFinalisedBlockBufferDistance,
  getIndexingDelaySeconds,
} from "./constants";
import { Indexer, EvmIndexer, SvmIndexer } from "./Indexer";
import { RetryProvidersFactory } from "../../web3/RetryProvidersFactory";
import { CCTPIndexerDataHandler } from "./CCTPIndexerDataHandler";
import { SvmCCTPIndexerDataHandler } from "./SvmCCTPIndexerDataHandler";
import { CCTPRepository } from "../../database/CctpRepository";

const MAX_BLOCK_RANGE_SIZE = 30_000;

export class CCTPIndexerManager {
<<<<<<< HEAD
  private evmIndexer?: Indexer[];
=======
  private evmIndexers?: Indexer[];
>>>>>>> 15f7d9e0
  private svmIndexer?: Indexer;

  constructor(
    private logger: Logger,
    private config: Config,
    private postgres: DataSource,
    private retryProvidersFactory: RetryProvidersFactory,
    private cctpRepository: CCTPRepository,
  ) {}

  public async start() {
    try {
      if (!this.config.enableCctpIndexer) {
        this.logger.warn({
          at: "Indexer#CCTPIndexerManager#start",
          message: "CCTP indexer is disabled",
        });
        return;
      }

      return Promise.all([this.startEvmIndexer(), this.startSvmIndexer()]);
    } catch (error) {
      this.logger.error({
        at: "Indexer#CCTPIndexerManager#start",
        message: "Error starting CCTP indexer",
        error,
        errorJson: JSON.stringify(error),
      });
      throw error;
    }
  }

  public async stopGracefully() {
<<<<<<< HEAD
    this.evmIndexer?.map((indexer) => indexer.stopGracefully());
=======
    this.evmIndexers?.map((indexer) => indexer.stopGracefully());
>>>>>>> 15f7d9e0
    this.svmIndexer?.stopGracefully();
  }

  private async startEvmIndexer() {
    const evmChains = CCTP_SUPPORTED_CHAINS.filter((chainId) =>
      across.utils.chainIsEvm(chainId),
    );

    const indexers = evmChains.map((chainId) => {
      const provider = this.retryProvidersFactory.getCustomEvmProvider({
        chainId,
        enableCaching: false,
      }) as across.providers.RetryProvider;
      const cctpIndexerDataHandler = new CCTPIndexerDataHandler(
        this.logger,
        chainId,
        provider,
        this.cctpRepository,
      );
      const indexer = new EvmIndexer(
        {
          indexingDelaySeconds: getIndexingDelaySeconds(chainId, this.config),
          finalisedBlockBufferDistance:
            getFinalisedBlockBufferDistance(chainId),
          maxBlockRangeSize: MAX_BLOCK_RANGE_SIZE,
          indexingDelaySecondsOnError: this.config.indexingDelaySecondsOnError,
        },
        cctpIndexerDataHandler,
        this.logger,
        this.postgres,
        provider,
      );
      return indexer;
    });

    if (indexers.length === 0) {
      this.logger.warn({
        at: "Indexer#CCTPIndexerManager#startEvmIndexer",
        message: "No EVM CCTP indexers to start",
      });
      return;
    }

    this.logger.debug({
      at: "Indexer#CCTPIndexerManager#startEvmIndexer",
      message: "Starting EVM CCTP indexers",
      chainIds: evmChains,
    });
<<<<<<< HEAD
    this.evmIndexer = indexers;
=======
    this.evmIndexers = indexers;
>>>>>>> 15f7d9e0
    await Promise.all(indexers.map((indexer) => indexer.start()));

    return Promise.resolve();
  }

  private async startSvmIndexer() {
    const svmChains = CCTP_SUPPORTED_CHAINS.filter((chainId) =>
      across.utils.chainIsSvm(chainId),
    );

    const indexers = svmChains.map((chainId) => {
      const provider = this.retryProvidersFactory.getProviderForChainId(
        chainId,
      ) as across.arch.svm.SVMProvider;
      const svmCctpIndexerDataHandler = new SvmCCTPIndexerDataHandler(
        this.logger,
        chainId,
        provider,
        this.cctpRepository,
      );
      const indexer = new SvmIndexer(
        {
          indexingDelaySeconds: getIndexingDelaySeconds(chainId, this.config),
          finalisedBlockBufferDistance:
            getFinalisedBlockBufferDistance(chainId),
          maxBlockRangeSize: MAX_BLOCK_RANGE_SIZE,
        },
        svmCctpIndexerDataHandler,
        this.logger,
        this.postgres,
        provider,
      );
      return indexer;
    });

    if (indexers.length === 0) {
      this.logger.warn({
        at: "Indexer#CCTPIndexerManager#startSvmIndexer",
        message: "No SVM CCTP indexers to start",
      });
      return;
    }

    this.logger.debug({
      at: "Indexer#CCTPIndexerManager#startSvmIndexer",
      message: "Starting SVM CCTP indexers",
      chainIds: svmChains,
    });
    return Promise.all(indexers.map((indexer) => indexer.start()));
  }
}

export const CCTP_SUPPORTED_CHAINS = [
  CHAIN_IDs.MAINNET,
  CHAIN_IDs.ARBITRUM,
  CHAIN_IDs.BASE,
  CHAIN_IDs.HYPEREVM,
  CHAIN_IDs.INK,
  CHAIN_IDs.OPTIMISM,
  CHAIN_IDs.POLYGON,
  CHAIN_IDs.UNICHAIN,
  CHAIN_IDs.WORLD_CHAIN,
  CHAIN_IDs.SOLANA,
];<|MERGE_RESOLUTION|>--- conflicted
+++ resolved
@@ -18,11 +18,7 @@
 const MAX_BLOCK_RANGE_SIZE = 30_000;
 
 export class CCTPIndexerManager {
-<<<<<<< HEAD
-  private evmIndexer?: Indexer[];
-=======
   private evmIndexers?: Indexer[];
->>>>>>> 15f7d9e0
   private svmIndexer?: Indexer;
 
   constructor(
@@ -56,11 +52,7 @@
   }
 
   public async stopGracefully() {
-<<<<<<< HEAD
-    this.evmIndexer?.map((indexer) => indexer.stopGracefully());
-=======
     this.evmIndexers?.map((indexer) => indexer.stopGracefully());
->>>>>>> 15f7d9e0
     this.svmIndexer?.stopGracefully();
   }
 
@@ -109,11 +101,7 @@
       message: "Starting EVM CCTP indexers",
       chainIds: evmChains,
     });
-<<<<<<< HEAD
-    this.evmIndexer = indexers;
-=======
     this.evmIndexers = indexers;
->>>>>>> 15f7d9e0
     await Promise.all(indexers.map((indexer) => indexer.start()));
 
     return Promise.resolve();
