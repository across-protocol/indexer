import { Logger } from "winston";
import * as across from "@across-protocol/sdk";
import { DataSource } from "@repo/indexer-database";
import { eventProcessorManager } from "@repo/webhooks";

import { Config } from "../../parseEnv";
import {
  getFinalisedBlockBufferDistance,
  getIndexingDelaySeconds,
} from "./constants";
// Indexers
import { Indexer, SvmIndexer, EvmIndexer } from "./Indexer";
import { HubPoolIndexerDataHandler } from "./HubPoolIndexerDataHandler";
import { SpokePoolIndexerDataHandler } from "./SpokePoolIndexerDataHandler";
import { SvmSpokePoolIndexerDataHandler } from "./SvmSpokePoolIndexerDataHandler";
// Factories
import {
  ConfigStoreClientFactory,
  HubPoolClientFactory,
  SpokePoolClientFactory,
} from "../../utils";
import {
  RetryProvidersFactory,
  SvmProvider,
} from "../../web3/RetryProvidersFactory";
// Processors
import { BundleEventsProcessor, SpokePoolProcessor } from "../../services";
import { IndexerQueuesService } from "../../messaging/service";
// Repositories
import { BundleRepository } from "../../database/BundleRepository";
import { HubPoolRepository } from "../../database/HubPoolRepository";
import { SpokePoolRepository } from "../../database/SpokePoolRepository";
import { SwapBeforeBridgeRepository } from "../../database/SwapBeforeBridgeRepository";
<<<<<<< HEAD
=======
import { CallsFailedRepository } from "../../database/CallsFailedRepository";
>>>>>>> 2ae82cab

export class AcrossIndexerManager {
  private hubPoolIndexer?: Indexer;
  private evmSpokePoolIndexers: Indexer[] = [];
  private svmSpokePoolIndexers: Indexer[] = [];
  constructor(
    private logger: Logger,
    private config: Config,
    private postgres: DataSource,
    private configStoreClientFactory: ConfigStoreClientFactory,
    private hubPoolClientFactory: HubPoolClientFactory,
    private spokePoolClientFactory: SpokePoolClientFactory,
    private retryProvidersFactory: RetryProvidersFactory,
    private hubPoolRepository: HubPoolRepository,
    private spokePoolRepository: SpokePoolRepository,
    private swapBeforeBridgeRepository: SwapBeforeBridgeRepository,
<<<<<<< HEAD
=======
    private callsFailedRepository: CallsFailedRepository,
>>>>>>> 2ae82cab
    private bundleRepository: BundleRepository,
    private indexerQueuesService: IndexerQueuesService,
    private webhookWriteFn?: eventProcessorManager.WebhookWriteFn,
  ) {}

  public async start() {
    return Promise.all([
      this.startHubPoolIndexer(),
      this.startEvmSpokePoolIndexers(),
      this.startSvmSpokePoolIndexers(),
    ]);
  }

  public async stopGracefully() {
    this.hubPoolIndexer?.stopGracefully();
    this.evmSpokePoolIndexers.map((indexer) => indexer.stopGracefully());
    this.svmSpokePoolIndexers.map((indexer) => indexer.stopGracefully());
  }

  private startHubPoolIndexer() {
    if (!this.config.enableHubPoolIndexer) {
      this.logger.warn({
        at: "Indexer#AcrossIndexerManager#startHubPoolIndexer",
        message: "Hub pool indexer is disabled",
      });
      return;
    }
    const hubPoolIndexerDataHandler = new HubPoolIndexerDataHandler(
      this.logger,
      this.config.hubChainId,
      this.configStoreClientFactory,
      this.hubPoolClientFactory,
      this.hubPoolRepository,
      new BundleEventsProcessor(this.logger, this.bundleRepository),
    );
    this.hubPoolIndexer = new EvmIndexer(
      {
        indexingDelaySeconds: getIndexingDelaySeconds(
          this.config.hubChainId,
          this.config,
        ),
        finalisedBlockBufferDistance: getFinalisedBlockBufferDistance(
          this.config.hubChainId,
        ),
      },
      hubPoolIndexerDataHandler,
      this.logger,
      this.postgres,
      this.retryProvidersFactory.getProviderForChainId(
        this.config.hubChainId,
      ) as across.providers.RetryProvider,
    );

    return this.hubPoolIndexer.start();
  }

  private async startEvmSpokePoolIndexers() {
    const evmSpokePoolIndexers = this.config.evmSpokePoolChainsEnabled.map(
      (chainId) => {
        const spokePoolIndexerDataHandler = new SpokePoolIndexerDataHandler(
          this.logger,
          chainId,
          this.config.hubChainId,
          this.retryProvidersFactory.getProviderForChainId(
            chainId,
          ) as across.providers.RetryProvider,
          this.configStoreClientFactory,
          this.hubPoolClientFactory,
          this.spokePoolClientFactory,
          this.spokePoolRepository,
          this.swapBeforeBridgeRepository,
<<<<<<< HEAD
=======
          this.callsFailedRepository,
>>>>>>> 2ae82cab
          new SpokePoolProcessor(
            this.postgres,
            chainId,
            this.logger,
            this.webhookWriteFn,
          ),
          this.indexerQueuesService,
        );
        const spokePoolIndexer = new EvmIndexer(
          {
            indexingDelaySeconds: getIndexingDelaySeconds(chainId, this.config),
            finalisedBlockBufferDistance:
              getFinalisedBlockBufferDistance(chainId),
            maxBlockRangeSize: this.config.maxBlockRangeSize,
          },
          spokePoolIndexerDataHandler,
          this.logger,
          this.postgres,
          this.retryProvidersFactory.getProviderForChainId(
            chainId,
          ) as across.providers.RetryProvider,
        );
        return spokePoolIndexer;
      },
    );
    this.evmSpokePoolIndexers = evmSpokePoolIndexers;

    if (this.evmSpokePoolIndexers.length === 0) {
      this.logger.warn({
        at: "Indexer#AcrossIndexerManager#startEvmSpokePoolIndexers",
        message: "No EVM spoke pool indexers to start",
      });
      return;
    }
    return Promise.all(
      this.evmSpokePoolIndexers.map((indexer) => indexer.start()),
    );
  }

  private startSvmSpokePoolIndexers() {
    const svmSpokePoolIndexers = this.config.svmSpokePoolChainsEnabled.map(
      (chainId) => {
        const svmSpokePoolIndexerDataHandler =
          new SvmSpokePoolIndexerDataHandler(
            this.logger,
            chainId,
            this.config.hubChainId,
            this.retryProvidersFactory.getProviderForChainId(
              chainId,
            ) as SvmProvider,
            this.configStoreClientFactory,
            this.hubPoolClientFactory,
            this.spokePoolClientFactory,
            this.spokePoolRepository,
            new SpokePoolProcessor(
              this.postgres,
              chainId,
              this.logger,
              this.webhookWriteFn,
            ),
            this.indexerQueuesService,
          );
        const svmIndexer = new SvmIndexer(
          {
            indexingDelaySeconds: getIndexingDelaySeconds(chainId, this.config),
            finalisedBlockBufferDistance:
              getFinalisedBlockBufferDistance(chainId),
            maxBlockRangeSize: this.config.maxBlockRangeSize,
          },
          svmSpokePoolIndexerDataHandler,
          this.logger,
          this.postgres,
          this.retryProvidersFactory.getProviderForChainId(
            chainId,
          ) as SvmProvider,
        );
        return svmIndexer;
      },
    );
    this.svmSpokePoolIndexers = svmSpokePoolIndexers;

    if (this.svmSpokePoolIndexers.length === 0) {
      this.logger.warn({
        at: "Indexer#AcrossIndexerManager#startSvmSpokePoolIndexers",
        message: "No SVM spoke pool indexers to start",
      });
      return;
    }

    return Promise.all(
      this.svmSpokePoolIndexers.map((indexer) => indexer.start()),
    );
  }
}<|MERGE_RESOLUTION|>--- conflicted
+++ resolved
@@ -31,10 +31,7 @@
 import { HubPoolRepository } from "../../database/HubPoolRepository";
 import { SpokePoolRepository } from "../../database/SpokePoolRepository";
 import { SwapBeforeBridgeRepository } from "../../database/SwapBeforeBridgeRepository";
-<<<<<<< HEAD
-=======
 import { CallsFailedRepository } from "../../database/CallsFailedRepository";
->>>>>>> 2ae82cab
 
 export class AcrossIndexerManager {
   private hubPoolIndexer?: Indexer;
@@ -51,10 +48,7 @@
     private hubPoolRepository: HubPoolRepository,
     private spokePoolRepository: SpokePoolRepository,
     private swapBeforeBridgeRepository: SwapBeforeBridgeRepository,
-<<<<<<< HEAD
-=======
     private callsFailedRepository: CallsFailedRepository,
->>>>>>> 2ae82cab
     private bundleRepository: BundleRepository,
     private indexerQueuesService: IndexerQueuesService,
     private webhookWriteFn?: eventProcessorManager.WebhookWriteFn,
@@ -126,10 +120,7 @@
           this.spokePoolClientFactory,
           this.spokePoolRepository,
           this.swapBeforeBridgeRepository,
-<<<<<<< HEAD
-=======
           this.callsFailedRepository,
->>>>>>> 2ae82cab
           new SpokePoolProcessor(
             this.postgres,
             chainId,
