import { Logger } from "winston";
import * as across from "@across-protocol/sdk";
import { DataSource } from "@repo/indexer-database";
import { eventProcessorManager } from "@repo/webhooks";

import { Config } from "../../parseEnv";
import {
  getFinalisedBlockBufferDistance,
<<<<<<< HEAD
  getLoopWaitTimeSeconds,
=======
  getIndexingDelaySeconds,
>>>>>>> 18cc533b
} from "./constants";
// Indexers
import { Indexer, SvmIndexer, EvmIndexer } from "./Indexer";
import { HubPoolIndexerDataHandler } from "./HubPoolIndexerDataHandler";
import { SpokePoolIndexerDataHandler } from "./SpokePoolIndexerDataHandler";
import { SvmSpokePoolIndexerDataHandler } from "./SvmSpokePoolIndexerDataHandler";
// Factories
import {
  ConfigStoreClientFactory,
  HubPoolClientFactory,
  SpokePoolClientFactory,
} from "../../utils";
import {
  RetryProvidersFactory,
  SvmProvider,
} from "../../web3/RetryProvidersFactory";
// Processors
import { BundleEventsProcessor, SpokePoolProcessor } from "../../services";
import { IndexerQueuesService } from "../../messaging/service";
// Repositories
import { BundleRepository } from "../../database/BundleRepository";
import { HubPoolRepository } from "../../database/HubPoolRepository";
import { SpokePoolRepository } from "../../database/SpokePoolRepository";
import { SwapBeforeBridgeRepository } from "../../database/SwapBeforeBridgeRepository";

export class AcrossIndexerManager {
  private hubPoolIndexer?: Indexer;
  private evmSpokePoolIndexers: Indexer[] = [];
  private svmSpokePoolIndexers: Indexer[] = [];
  constructor(
    private logger: Logger,
    private config: Config,
    private postgres: DataSource,
    private configStoreClientFactory: ConfigStoreClientFactory,
    private hubPoolClientFactory: HubPoolClientFactory,
    private spokePoolClientFactory: SpokePoolClientFactory,
    private retryProvidersFactory: RetryProvidersFactory,
    private hubPoolRepository: HubPoolRepository,
    private spokePoolRepository: SpokePoolRepository,
    private swapBeforeBridgeRepository: SwapBeforeBridgeRepository,
    private bundleRepository: BundleRepository,
    private indexerQueuesService: IndexerQueuesService,
    private webhookWriteFn?: eventProcessorManager.WebhookWriteFn,
  ) {}

  public async start() {
    return Promise.all([
      this.startHubPoolIndexer(),
      this.startEvmSpokePoolIndexers(),
      this.startSvmSpokePoolIndexers(),
    ]);
  }

  public async stopGracefully() {
    this.hubPoolIndexer?.stopGracefully();
    this.evmSpokePoolIndexers.map((indexer) => indexer.stopGracefully());
    this.svmSpokePoolIndexers.map((indexer) => indexer.stopGracefully());
  }

  private startHubPoolIndexer() {
    if (!this.config.enableHubPoolIndexer) {
      this.logger.warn({
        at: "Indexer#AcrossIndexerManager#startHubPoolIndexer",
        message: "Hub pool indexer is disabled",
      });
      return;
    }
    const hubPoolIndexerDataHandler = new HubPoolIndexerDataHandler(
      this.logger,
      this.config.hubChainId,
      this.configStoreClientFactory,
      this.hubPoolClientFactory,
      this.hubPoolRepository,
      new BundleEventsProcessor(this.logger, this.bundleRepository),
    );
    this.hubPoolIndexer = new EvmIndexer(
      {
        indexingDelaySeconds: getIndexingDelaySeconds(
          this.config.hubChainId,
          this.config,
        ),
        finalisedBlockBufferDistance: getFinalisedBlockBufferDistance(
          this.config.hubChainId,
        ),
      },
      hubPoolIndexerDataHandler,
      this.logger,
      this.postgres,
      this.retryProvidersFactory.getProviderForChainId(
        this.config.hubChainId,
      ) as across.providers.RetryProvider,
    );

    return this.hubPoolIndexer.start();
  }

  private async startEvmSpokePoolIndexers() {
    const evmSpokePoolIndexers = this.config.evmSpokePoolChainsEnabled.map(
      (chainId) => {
        const spokePoolIndexerDataHandler = new SpokePoolIndexerDataHandler(
          this.logger,
          chainId,
          this.config.hubChainId,
          this.retryProvidersFactory.getProviderForChainId(
            chainId,
          ) as across.providers.RetryProvider,
          this.configStoreClientFactory,
          this.hubPoolClientFactory,
          this.spokePoolClientFactory,
          this.spokePoolRepository,
          this.swapBeforeBridgeRepository,
          new SpokePoolProcessor(
            this.postgres,
            chainId,
            this.logger,
            this.webhookWriteFn,
          ),
          this.indexerQueuesService,
        );
        const spokePoolIndexer = new EvmIndexer(
          {
            indexingDelaySeconds: getIndexingDelaySeconds(chainId, this.config),
            finalisedBlockBufferDistance:
              getFinalisedBlockBufferDistance(chainId),
            maxBlockRangeSize: this.config.maxBlockRangeSize,
          },
          spokePoolIndexerDataHandler,
          this.logger,
          this.postgres,
          this.retryProvidersFactory.getProviderForChainId(
            chainId,
          ) as across.providers.RetryProvider,
        );
        return spokePoolIndexer;
      },
    );
    this.evmSpokePoolIndexers = evmSpokePoolIndexers;
<<<<<<< HEAD

    if (this.evmSpokePoolIndexers.length === 0) {
      this.logger.warn({
        at: "Indexer#AcrossIndexerManager#startEvmSpokePoolIndexers",
        message: "No EVM spoke pool indexers to start",
=======

    if (this.evmSpokePoolIndexers.length === 0) {
      this.logger.warn({
        at: "Indexer#AcrossIndexerManager#startEvmSpokePoolIndexers",
        message: "No EVM spoke pool indexers to start",
      });
      return;
    }
    return Promise.all(
      this.evmSpokePoolIndexers.map((indexer) => indexer.start()),
    );
  }

  private startSvmSpokePoolIndexers() {
    const svmSpokePoolIndexers = this.config.svmSpokePoolChainsEnabled.map(
      (chainId) => {
        const svmSpokePoolIndexerDataHandler =
          new SvmSpokePoolIndexerDataHandler(
            this.logger,
            chainId,
            this.config.hubChainId,
            this.retryProvidersFactory.getProviderForChainId(
              chainId,
            ) as SvmProvider,
            this.configStoreClientFactory,
            this.hubPoolClientFactory,
          );
        const svmIndexer = new SvmIndexer(
          {
            indexingDelaySeconds: getIndexingDelaySeconds(chainId, this.config),
            finalisedBlockBufferDistance:
              getFinalisedBlockBufferDistance(chainId),
            maxBlockRangeSize: this.config.maxBlockRangeSize,
          },
          svmSpokePoolIndexerDataHandler,
          this.logger,
          this.postgres,
          this.retryProvidersFactory.getProviderForChainId(
            chainId,
          ) as SvmProvider,
        );
        return svmIndexer;
      },
    );
    this.svmSpokePoolIndexers = svmSpokePoolIndexers;

    if (this.svmSpokePoolIndexers.length === 0) {
      this.logger.warn({
        at: "Indexer#AcrossIndexerManager#startSvmSpokePoolIndexers",
        message: "No SVM spoke pool indexers to start",
>>>>>>> 18cc533b
      });
      return;
    }

    return Promise.all(
<<<<<<< HEAD
      this.evmSpokePoolIndexers.map((indexer) => indexer.start()),
    );
  }

  private startSvmSpokePoolIndexers() {
    const svmSpokePoolIndexers = this.config.svmSpokePoolChainsEnabled.map(
      (chainId) => {
        const svmSpokePoolIndexerDataHandler =
          new SvmSpokePoolIndexerDataHandler(
            this.logger,
            chainId,
            this.config.hubChainId,
            this.retryProvidersFactory.getProviderForChainId(
              chainId,
            ) as SvmProvider,
          );
        const svmIndexer = new SvmIndexer(
          {
            loopWaitTimeSeconds: getLoopWaitTimeSeconds(chainId),
            finalisedBlockBufferDistance:
              getFinalisedBlockBufferDistance(chainId),
            maxBlockRangeSize: this.config.maxBlockRangeSize,
          },
          svmSpokePoolIndexerDataHandler,
          this.logger,
          this.postgres,
          this.retryProvidersFactory.getProviderForChainId(
            chainId,
          ) as SvmProvider,
        );
        return svmIndexer;
      },
    );
    this.svmSpokePoolIndexers = svmSpokePoolIndexers;

    if (this.svmSpokePoolIndexers.length === 0) {
      this.logger.warn({
        at: "Indexer#AcrossIndexerManager#startSvmSpokePoolIndexers",
        message: "No SVM spoke pool indexers to start",
      });
      return;
    }

    return Promise.all(
=======
>>>>>>> 18cc533b
      this.svmSpokePoolIndexers.map((indexer) => indexer.start()),
    );
  }
}<|MERGE_RESOLUTION|>--- conflicted
+++ resolved
@@ -6,11 +6,7 @@
 import { Config } from "../../parseEnv";
 import {
   getFinalisedBlockBufferDistance,
-<<<<<<< HEAD
-  getLoopWaitTimeSeconds,
-=======
   getIndexingDelaySeconds,
->>>>>>> 18cc533b
 } from "./constants";
 // Indexers
 import { Indexer, SvmIndexer, EvmIndexer } from "./Indexer";
@@ -148,13 +144,6 @@
       },
     );
     this.evmSpokePoolIndexers = evmSpokePoolIndexers;
-<<<<<<< HEAD
-
-    if (this.evmSpokePoolIndexers.length === 0) {
-      this.logger.warn({
-        at: "Indexer#AcrossIndexerManager#startEvmSpokePoolIndexers",
-        message: "No EVM spoke pool indexers to start",
-=======
 
     if (this.evmSpokePoolIndexers.length === 0) {
       this.logger.warn({
@@ -205,59 +194,11 @@
       this.logger.warn({
         at: "Indexer#AcrossIndexerManager#startSvmSpokePoolIndexers",
         message: "No SVM spoke pool indexers to start",
->>>>>>> 18cc533b
       });
       return;
     }
 
     return Promise.all(
-<<<<<<< HEAD
-      this.evmSpokePoolIndexers.map((indexer) => indexer.start()),
-    );
-  }
-
-  private startSvmSpokePoolIndexers() {
-    const svmSpokePoolIndexers = this.config.svmSpokePoolChainsEnabled.map(
-      (chainId) => {
-        const svmSpokePoolIndexerDataHandler =
-          new SvmSpokePoolIndexerDataHandler(
-            this.logger,
-            chainId,
-            this.config.hubChainId,
-            this.retryProvidersFactory.getProviderForChainId(
-              chainId,
-            ) as SvmProvider,
-          );
-        const svmIndexer = new SvmIndexer(
-          {
-            loopWaitTimeSeconds: getLoopWaitTimeSeconds(chainId),
-            finalisedBlockBufferDistance:
-              getFinalisedBlockBufferDistance(chainId),
-            maxBlockRangeSize: this.config.maxBlockRangeSize,
-          },
-          svmSpokePoolIndexerDataHandler,
-          this.logger,
-          this.postgres,
-          this.retryProvidersFactory.getProviderForChainId(
-            chainId,
-          ) as SvmProvider,
-        );
-        return svmIndexer;
-      },
-    );
-    this.svmSpokePoolIndexers = svmSpokePoolIndexers;
-
-    if (this.svmSpokePoolIndexers.length === 0) {
-      this.logger.warn({
-        at: "Indexer#AcrossIndexerManager#startSvmSpokePoolIndexers",
-        message: "No SVM spoke pool indexers to start",
-      });
-      return;
-    }
-
-    return Promise.all(
-=======
->>>>>>> 18cc533b
       this.svmSpokePoolIndexers.map((indexer) => indexer.start()),
     );
   }
