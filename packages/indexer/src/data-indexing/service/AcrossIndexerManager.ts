--- conflicted
+++ resolved
@@ -170,8 +170,6 @@
             ) as SvmProvider,
             this.configStoreClientFactory,
             this.hubPoolClientFactory,
-<<<<<<< HEAD
-=======
             this.spokePoolRepository,
             new SpokePoolProcessor(
               this.postgres,
@@ -180,7 +178,6 @@
               this.webhookWriteFn,
             ),
             this.indexerQueuesService,
->>>>>>> 9924e701
           );
         const svmIndexer = new SvmIndexer(
           {
