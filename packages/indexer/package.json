{
  "name": "@repo/indexer",
  "version": "0.0.1",
  "description": "",
  "main": "index.js",
  "scripts": {
    "build": "tsc -b",
    "build:check": "tsc --noEmit",
    "watch": "tsc -b --watch",
    "fix": "pnpm format && pnpm lint",
    "format": "prettier --write src",
    "format:check": "prettier src --check",
    "lint": "eslint --fix",
    "lint:check": "eslint",
    "check": "pnpm format:check && pnpm lint:check && pnpm build:check",
    "test": "DOTENV_CONFIG_PATH=./../../.env.test mocha",
    "coverage": "nyc mocha",
    "test:watch": "mocha --watch"
  },
  "keywords": [],
  "author": "",
  "license": "ISC",
  "dependencies": {
<<<<<<< HEAD
    "@across-protocol/constants": "^3.1.74",
    "@across-protocol/contracts": "^4.1.6",
    "@across-protocol/sdk": "^4.3.60",
=======
    "@across-protocol/constants": "^3.1.77",
    "@across-protocol/contracts": "^4.1.8",
    "@across-protocol/sdk": "^4.3.63",
>>>>>>> bed62538
    "@repo/error-handling": "workspace:*",
    "@repo/webhooks": "workspace:*",
    "@solana/kit": "^2.1.0",
    "@types/express": "^4.17.21",
    "@types/lodash": "^4.17.7",
    "@types/luxon": "^3.4.2",
    "bullmq": "^5.12.12",
    "ethers": "^5.8.0",
    "express": "^4.19.2",
    "express-bearer-token": "^3.0.0",
    "ioredis": "^5.4.1",
    "lodash": "^4.17.21",
    "luxon": "^3.5.0",
    "redis": "^4.7.0",
    "superstruct": "^2.0.3-1",
    "winston": "^3.13.1"
  },
  "exports": {
    ".": "./dist/index.js"
  },
  "devDependencies": {
    "@istanbuljs/nyc-config-typescript": "^1.0.2",
    "@repo/eslint-config": "workspace:*",
    "@repo/indexer-database": "workspace:*",
    "@repo/typescript-config": "workspace:*",
    "@types/chai": "^4.3.17",
    "@types/mocha": "^10.0.7",
    "chai": "^4.5.0",
    "dotenv": "^16.4.5",
    "eslint": "^8.57.0",
    "mocha": "^10.7.0",
    "nyc": "^17.0.0",
    "prettier": "^3.3.3",
    "source-map-support": "^0.5.21",
    "ts-node": "^10.9.2",
    "typescript": "^5.5.4"
  }
}<|MERGE_RESOLUTION|>--- conflicted
+++ resolved
@@ -21,15 +21,9 @@
   "author": "",
   "license": "ISC",
   "dependencies": {
-<<<<<<< HEAD
-    "@across-protocol/constants": "^3.1.74",
-    "@across-protocol/contracts": "^4.1.6",
-    "@across-protocol/sdk": "^4.3.60",
-=======
     "@across-protocol/constants": "^3.1.77",
     "@across-protocol/contracts": "^4.1.8",
     "@across-protocol/sdk": "^4.3.63",
->>>>>>> bed62538
     "@repo/error-handling": "workspace:*",
     "@repo/webhooks": "workspace:*",
     "@solana/kit": "^2.1.0",
