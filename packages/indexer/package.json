--- conflicted
+++ resolved
@@ -21,15 +21,9 @@
   "author": "",
   "license": "ISC",
   "dependencies": {
-<<<<<<< HEAD
-    "@across-protocol/constants": "^3.1.72",
-    "@across-protocol/contracts": "^4.1.5",
-    "@across-protocol/sdk": "^4.3.59",
-=======
     "@across-protocol/constants": "^3.1.74",
     "@across-protocol/contracts": "^4.1.6",
     "@across-protocol/sdk": "^4.3.60",
->>>>>>> 7055d26f
     "@repo/error-handling": "workspace:*",
     "@repo/webhooks": "workspace:*",
     "@solana/kit": "^2.1.0",
