--- conflicted
+++ resolved
@@ -42,34 +42,9 @@
     swapBeforeBridgeFixture = new fixtures.SwapBeforeBridgeFixture(dataSource);
     relayHashInfoFixture = new fixtures.RelayHashInfoFixture(dataSource);
     swapMetadataFixture = new fixtures.SwapMetadataFixture(dataSource);
-<<<<<<< HEAD
-
-    // Store events to use across tests
-    [deposit] = await depositsFixture.insertDeposits([
-      { internalHash: "0x123" },
-    ]);
-    [fill] = await fillsFixture.insertFills([{ internalHash: "0x123" }]);
-    [slowFill] = await slowFillsFixture.insertRequestedSlowFills([
-      { internalHash: "0x123" },
-    ]);
   });
 
   afterEach(async () => {
-    // Reset state after each test
-    await depositsFixture.deleteAllDeposits();
-    await fillsFixture.deleteAllFilledRelays();
-    await slowFillsFixture.deleteAllRequestedSlowFills();
-    await swapBeforeBridgeFixture.deleteAllSwaps();
-    await relayHashInfoFixture.deleteAllRelayHashInfoRows();
-    await swapMetadataFixture.deleteAllSwapMetadata();
-  });
-
-  after(async () => {
-=======
-  });
-
-  afterEach(async () => {
->>>>>>> 9bd7be4b
     // Close connections after all tests
     await dataSource.destroy();
     await redisClient.quit();
@@ -370,11 +345,7 @@
     expect(deposits).to.be.an("array").that.has.lengthOf(1);
     const deposit = deposits[0];
     expect(deposit?.swapOutputToken).to.equal(swapMetadataData.address);
-<<<<<<< HEAD
-    expect(deposit?.swapOutputTokenAmount).to.equal(
-=======
     expect(deposit?.swapOutputTokenAmount?.toString()).to.equal(
->>>>>>> 9bd7be4b
       swapMetadataData.minAmountOut,
     );
     // Verify only required swap metadata fields are present
