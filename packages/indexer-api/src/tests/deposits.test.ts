import { expect } from "chai";
import winston from "winston";
import { DataSource, entities, fixtures } from "@repo/indexer-database";
import { getTestDataSource } from "./setup";
// import { parsePostgresConfig } from "../parseEnv";
import { DepositsService } from "../services/deposits"; // Assuming this is the new service file
import Redis from "ioredis";
import * as Indexer from "@repo/indexer";

describe("Deposits Service Tests", () => {
  // Set up
  const logger = winston.createLogger({
    transports: [new winston.transports.Console()],
  });

  let dataSource: DataSource;
  let depositsService: DepositsService;
  let redis: Redis;

  // Fixtures
  let depositsFixture: fixtures.FundsDepositedFixture;
  let fillsFixture: fixtures.FilledRelayFixture;
  let swapBeforeBridgeFixture: fixtures.SwapBeforeBridgeFixture;
  let relayHashInfoFixture: fixtures.RelayHashInfoFixture;
  let swapMetadataFixture: fixtures.SwapMetadataFixture;

  // Events
  let deposit: entities.V3FundsDeposited;
  let fill: entities.FilledV3Relay;
  let slowFill: entities.RequestedV3SlowFill;

  beforeEach(async () => {
    dataSource = await getTestDataSource();

    // Initialize Redis
    const redisConfig = Indexer.parseRedisConfig(process.env);
    redis = new Redis(redisConfig);

    // Instantiate service
    depositsService = new DepositsService(dataSource, redis);

    // Instantiate fixtures
    depositsFixture = new fixtures.FundsDepositedFixture(dataSource);
    fillsFixture = new fixtures.FilledRelayFixture(dataSource);
    swapBeforeBridgeFixture = new fixtures.SwapBeforeBridgeFixture(dataSource);
    relayHashInfoFixture = new fixtures.RelayHashInfoFixture(dataSource);
<<<<<<< HEAD
  });

  afterEach(async () => {
=======
    swapMetadataFixture = new fixtures.SwapMetadataFixture(dataSource);

    // Store events to use across tests
    [deposit] = await depositsFixture.insertDeposits([
      { internalHash: "0x123" },
    ]);
    [fill] = await fillsFixture.insertFills([{ internalHash: "0x123" }]);
    [slowFill] = await slowFillsFixture.insertRequestedSlowFills([
      { internalHash: "0x123" },
    ]);
  });

  afterEach(async () => {
    // Reset state after each test
    await depositsFixture.deleteAllDeposits();
    await fillsFixture.deleteAllFilledRelays();
    await slowFillsFixture.deleteAllRequestedSlowFills();
    await swapBeforeBridgeFixture.deleteAllSwaps();
    await relayHashInfoFixture.deleteAllRelayHashInfoRows();
    await swapMetadataFixture.deleteAllSwapMetadata();
  });

  after(async () => {
>>>>>>> ab9f536d
    // Close connections after all tests
    await dataSource.destroy();
    await redis.quit();
  });

  it("should show the deposits table is empty when calling getDeposits", async () => {
    // Ensure the deposits table is empty
    await depositsFixture.deleteAllDeposits();

    // Call getDeposits to retrieve all deposits
    const deposits = await depositsService.getDeposits({ limit: 1 });

    // Verify that the deposits array is empty
    expect(deposits).to.be.an("array").that.is.empty;
  });
  it("should create a single deposit and verify it exists", async () => {
    // Insert a single deposit
    const [newDeposit] = await depositsFixture.insertDeposits([
      { depositor: "0x456" },
    ]);

    // Call getDeposits to retrieve all deposits
    const deposits = await depositsService.getDeposits({ limit: 10 });

    // Verify that the deposits array contains one deposit
    expect(deposits).to.be.an("array").that.has.lengthOf(1);

    // Verify that the retrieved deposit matches the inserted deposit
    expect(deposits[0]?.depositId).to.equal(newDeposit.depositId);
    expect(deposits[0]?.depositor).to.equal("0x456");
  });
  it("should add 10 deposits and query them in two pages", async () => {
    // Insert 10 deposits
    const depositsData = Array.from({ length: 10 }, (_, i) => ({
      depositor: `0x${(i + 1).toString(16).padStart(3, "0")}`,
      relayHash: `0xrelay${i}`,
      depositId: (i + 1).toString(),
      originChainId: (i + 1).toString(),
      destinationChainId: (i + 2).toString(),
      internalHash: `0xinternal${i}`,
      transactionHash: `0xtransaction${i}`,
      transactionIndex: i,
      logIndex: i,
      blockNumber: i + 1000,
      finalised: i % 2 === 0,
      createdAt: new Date(),
      blockTimestamp: new Date(Date.now() - i * 1000),
    }));
    const insertedDeposits = await depositsFixture.insertDeposits(depositsData);

    // Query the first page (0-4)
    const firstPageDeposits = await depositsService.getDeposits({
      limit: 5,
      skip: 0,
    });

    // Verify that the first page contains 5 deposits
    expect(firstPageDeposits).to.be.an("array").that.has.lengthOf(5);

    // Verify that the retrieved deposits match the inserted deposits for the first page
    for (let i = 0; i < 5; i++) {
      expect(firstPageDeposits[i]?.depositId).to.equal(
        insertedDeposits[i]?.depositId,
      );
      expect(firstPageDeposits[i]?.depositor).to.equal(
        depositsData[i]?.depositor,
      );
    }

    // Query the second page (5-9)
    const secondPageDeposits = await depositsService.getDeposits({
      limit: 5,
      skip: 5,
    });

    // Verify that the second page contains 5 deposits
    expect(secondPageDeposits).to.be.an("array").that.has.lengthOf(5);

    // Verify that the retrieved deposits match the inserted deposits for the second page
    for (let i = 0; i < 5; i++) {
      expect(secondPageDeposits[i]?.depositId).to.equal(
        insertedDeposits[i + 5]?.depositId,
      );
      expect(secondPageDeposits[i]?.depositor).to.equal(
        depositsData[i + 5]?.depositor,
      );
    }
  });
  it("should add a deposit with related entities and verify the data", async () => {
    const swapData = {
      id: 1,
      swapToken: "0xswapToken",
      acrossInputToken: "0xacrossInputToken",
      acrossOutputToken: "0xacrossOutputToken",
      swapTokenAmount: "100",
      acrossInputAmount: "90",
      acrossOutputAmount: "85",
      exchange: "0xexchange",
      blockHash: "0xblockHash",
      blockNumber: 1010,
      transactionHash: "0xtransaction10",
      logIndex: 10,
      chainId: 1,
      finalised: true,
      createdAt: new Date(),
    };

    const filledRelayData = {
      id: 1,
      relayHash: "0xrelay10",
      internalHash: "0xinternal10",
      depositId: "11",
      originChainId: "1",
      destinationChainId: "2",
      depositor: "0x789",
      recipient: "0xrecipient",
      inputToken: "0xinputToken",
      inputAmount: "10",
      outputToken: "0xoutputToken",
      outputAmount: "9",
      message: "0xmessage",
      exclusiveRelayer: "0xexclusiveRelayer",
      exclusivityDeadline: new Date(),
      fillDeadline: new Date(),
      updatedRecipient: "0xupdatedRecipient",
      updatedMessage: "0xupdatedMessage",
      updatedOutputAmount: "9",
      fillType: 0,
      relayer: "0xrelayer",
      repaymentChainId: 1,
      transactionHash: "0xtransaction10",
      transactionIndex: 10,
      logIndex: 10,
      blockNumber: 1010,
      finalised: true,
      blockTimestamp: new Date(),
    };

    const depositData = {
      id: 1,
      depositor: "0x789",
      relayHash: filledRelayData.relayHash,
      depositId: "11",
      originChainId: "1",
      destinationChainId: "2",
      internalHash: "0xinternal10",
      transactionHash: "0xtransaction10",
      transactionIndex: 10,
      logIndex: 10,
      blockNumber: 1010,
      finalised: true,
      createdAt: new Date(),
      blockTimestamp: new Date(),
    };

    const relayHashInfoData = {
      id: 1,
      depositEventId: depositData.id,
      status: entities.RelayStatus.Filled,
      swapBeforeBridgeEventId: swapData.id,
      fillEventId: filledRelayData.id,
      swapTokenPriceUsd: "1.0",
      swapFeeUsd: "0.1",
      bridgeFeeUsd: "0.05",
      inputPriceUsd: "1.0",
      outputPriceUsd: "0.9",
      fillGasFee: "0.01",
      fillGasFeeUsd: "0.01",
      fillGasTokenPriceUsd: "1.0",
    };
    await depositsFixture.insertDeposits([depositData]);
    await swapBeforeBridgeFixture.insertSwaps([swapData]);
    await fillsFixture.insertFills([filledRelayData]);
    await relayHashInfoFixture.insertRelayHashInfos([relayHashInfoData]);

    // Query the deposit
    const queriedDeposits = await depositsService.getDeposits({
      limit: 1,
      skip: 0,
    });

    // Verify that the deposit and related entities exist
    expect(queriedDeposits).to.be.an("array").that.has.lengthOf(1);
    const queriedDeposit = queriedDeposits[0];
    expect(queriedDeposit?.depositId.toString()).to.equal(
      depositData.depositId,
    );
    expect(queriedDeposit?.depositor).to.equal(depositData.depositor);
    expect(queriedDeposit?.relayHash).to.equal(depositData.relayHash);
    expect(queriedDeposit?.swapToken).to.equal(swapData.swapToken);
    expect(queriedDeposit?.swapTokenAmount?.toString()).to.equal(
      swapData.swapTokenAmount,
    );
    expect(queriedDeposit?.relayer).to.equal(filledRelayData.relayer);
    expect(queriedDeposit?.status).to.equal(relayHashInfoData.status);
  });

  it("should return the correct deposit status", async () => {
    // Arrange: Insert a deposit and related relay hash info
    const depositData = {
      id: 1,
      depositor: "0xdepositor",
      relayHash: "0xrelayhash",
      depositId: "1",
      originChainId: "1",
      destinationChainId: "2",
      internalHash: "0xinternal20",
      transactionHash: "0xtransaction20",
      transactionIndex: 20,
      logIndex: 20,
      blockNumber: 1020,
      finalised: true,
      createdAt: new Date(),
      blockTimestamp: new Date(),
    };

    const relayHashInfoData = {
      id: 1,
      depositId: depositData.depositId,
      depositEventId: depositData.id,
      status: entities.RelayStatus.Unfilled,
      originChainId: depositData.originChainId,
      swapTokenPriceUsd: "1.0",
      swapFeeUsd: "0.1",
      bridgeFeeUsd: "0.05",
      inputPriceUsd: "1.0",
      outputPriceUsd: "0.9",
      fillGasFee: "0.01",
      fillGasFeeUsd: "0.01",
      fillGasTokenPriceUsd: "1.0",
    };

    await depositsFixture.insertDeposits([depositData]);
    await relayHashInfoFixture.insertRelayHashInfos([relayHashInfoData]);

    // Act: Query the deposit status
    const depositStatus = await depositsService.getDepositStatus({
      depositId: depositData.depositId,
      originChainId: parseInt(depositData.originChainId),
      index: 0,
    });

    // Assert: Verify the deposit status and related fields
    expect(depositStatus).to.be.an("object");
    expect(depositStatus.depositId.toString()).to.equal(depositData.depositId);
    expect(depositStatus.status).to.equal("pending");
    expect(depositStatus.pagination.currentIndex).to.equal(0);
    expect(depositStatus.pagination.maxIndex).to.equal(0);
  });

  it("should return swapOutputToken and swapOutputTokenAmount when destination swap metadata exists", async () => {
    // Create deposit and relay hash info
    const depositData = {
      id: 1,
      depositor: "0xdepositor",
      relayHash: "0xrelayhash",
      depositId: "123",
      originChainId: "1",
      destinationChainId: "10",
      internalHash: "0xinternal",
      transactionHash: "0xtransaction",
      transactionIndex: 1,
      logIndex: 1,
      blockNumber: 1000,
      finalised: true,
      createdAt: new Date(),
      blockTimestamp: new Date(),
    };

    const relayHashInfoData = {
      id: 1,
      depositId: depositData.depositId,
      depositEventId: depositData.id,
      status: entities.RelayStatus.Filled,
      originChainId: depositData.originChainId,
      destinationChainId: depositData.destinationChainId,
    };

    // Create destination swap metadata (side = DESTINATION_SWAP for output token)
    const swapMetadataData = {
      relayHashInfoId: 1,
      type: entities.SwapType.MIN_OUTPUT, // destination
      side: entities.SwapSide.DESTINATION_SWAP, // sell/output
      address: "0x7F5c764cBc14f9669B88837ca1490cCa17c31607",
      minAmountOut: "950000000000000000",
      swapProvider: "UniswapV3",
    };

    await depositsFixture.insertDeposits([depositData]);
    const [insertedRhi1] = await relayHashInfoFixture.insertRelayHashInfos([
      relayHashInfoData,
    ]);
    await swapMetadataFixture.insertSwapMetadata([
      { ...swapMetadataData, relayHashInfoId: insertedRhi1.id },
    ]);

    // Query the deposit
    const deposits = await depositsService.getDeposits({ limit: 1 });

    // Verify swap metadata fields
    expect(deposits).to.be.an("array").that.has.lengthOf(1);
    const deposit = deposits[0];
    expect(deposit?.swapOutputToken).to.equal(swapMetadataData.address);
    expect(deposit?.swapOutputTokenAmount).to.equal(
      swapMetadataData.minAmountOut,
    );
    // Verify only required swap metadata fields are present
    const swapMetadataFields = Object.keys(deposit || {}).filter((key) =>
      key.startsWith("swapMetadata"),
    );
    expect(swapMetadataFields).to.be.empty;
  });

  it("should return null swapOutputToken and swapOutputTokenAmount when no destination swap metadata exists", async () => {
    // Create deposit and relay hash info without swap metadata
    const depositData = {
      id: 1,
      depositor: "0xdepositor",
      relayHash: "0xrelayhash",
      depositId: "456",
      originChainId: "1",
      destinationChainId: "10",
      internalHash: "0xinternal2",
      transactionHash: "0xtransaction2",
      transactionIndex: 2,
      logIndex: 2,
      blockNumber: 1001,
      finalised: true,
      createdAt: new Date(),
      blockTimestamp: new Date(),
    };

    const relayHashInfoData = {
      id: 2,
      depositId: depositData.depositId,
      depositEventId: depositData.id,
      status: entities.RelayStatus.Filled,
      originChainId: depositData.originChainId,
      destinationChainId: depositData.destinationChainId,
    };

    await depositsFixture.insertDeposits([depositData]);
    await relayHashInfoFixture.insertRelayHashInfos([relayHashInfoData]);

    // Query the deposit
    const deposits = await depositsService.getDeposits({ limit: 1 });

    // Verify swap metadata fields are null
    expect(deposits).to.be.an("array").that.has.lengthOf(1);
    const deposit = deposits[0];
    expect(deposit?.swapOutputToken).to.be.null;
    expect(deposit?.swapOutputTokenAmount).to.be.null;
  });

  it("should return null swapOutputToken when only origin swap metadata exists (side = '0')", async () => {
    // Create deposit and relay hash info
    const depositData = {
      id: 1,
      depositor: "0xdepositor",
      relayHash: "0xrelayhash",
      depositId: "789",
      originChainId: "1",
      destinationChainId: "10",
      internalHash: "0xinternal3",
      transactionHash: "0xtransaction3",
      transactionIndex: 3,
      logIndex: 3,
      blockNumber: 1002,
      finalised: true,
      createdAt: new Date(),
      blockTimestamp: new Date(),
    };

    const relayHashInfoData = {
      id: 3,
      depositId: depositData.depositId,
      depositEventId: depositData.id,
      status: entities.RelayStatus.Filled,
      originChainId: depositData.originChainId,
      destinationChainId: depositData.destinationChainId,
    };

    // Create origin swap metadata (side = ORIGIN_SWAP for input token)
    const swapMetadataData = {
      relayHashInfoId: 3,
      type: entities.SwapType.EXACT_INPUT, // origin
      side: entities.SwapSide.ORIGIN_SWAP, // buy/input
      address: "0x5d3a1Ff2b6BAb83b63cd9AD0787074081a52ef34",
      minAmountOut: "500000000000000000",
      swapProvider: "UniswapV3",
    };

    await depositsFixture.insertDeposits([depositData]);
    const [insertedRhiOrigin] = await relayHashInfoFixture.insertRelayHashInfos(
      [relayHashInfoData],
    );
    await swapMetadataFixture.insertSwapMetadata([
      { ...swapMetadataData, relayHashInfoId: insertedRhiOrigin.id },
    ]);

    // Query the deposit
    const deposits = await depositsService.getDeposits({ limit: 1 });

    // Verify swap metadata fields are null (since we only have input side)
    expect(deposits).to.be.an("array").that.has.lengthOf(1);
    const deposit = deposits[0];
    expect(deposit?.swapOutputToken).to.be.null;
    expect(deposit?.swapOutputTokenAmount).to.be.null;
  });
});<|MERGE_RESOLUTION|>--- conflicted
+++ resolved
@@ -27,7 +27,6 @@
   // Events
   let deposit: entities.V3FundsDeposited;
   let fill: entities.FilledV3Relay;
-  let slowFill: entities.RequestedV3SlowFill;
 
   beforeEach(async () => {
     dataSource = await getTestDataSource();
@@ -44,11 +43,6 @@
     fillsFixture = new fixtures.FilledRelayFixture(dataSource);
     swapBeforeBridgeFixture = new fixtures.SwapBeforeBridgeFixture(dataSource);
     relayHashInfoFixture = new fixtures.RelayHashInfoFixture(dataSource);
-<<<<<<< HEAD
-  });
-
-  afterEach(async () => {
-=======
     swapMetadataFixture = new fixtures.SwapMetadataFixture(dataSource);
 
     // Store events to use across tests
@@ -56,23 +50,18 @@
       { internalHash: "0x123" },
     ]);
     [fill] = await fillsFixture.insertFills([{ internalHash: "0x123" }]);
-    [slowFill] = await slowFillsFixture.insertRequestedSlowFills([
-      { internalHash: "0x123" },
-    ]);
   });
 
   afterEach(async () => {
     // Reset state after each test
     await depositsFixture.deleteAllDeposits();
     await fillsFixture.deleteAllFilledRelays();
-    await slowFillsFixture.deleteAllRequestedSlowFills();
     await swapBeforeBridgeFixture.deleteAllSwaps();
     await relayHashInfoFixture.deleteAllRelayHashInfoRows();
     await swapMetadataFixture.deleteAllSwapMetadata();
   });
 
   after(async () => {
->>>>>>> ab9f536d
     // Close connections after all tests
     await dataSource.destroy();
     await redis.quit();
