--- conflicted
+++ resolved
@@ -6,11 +6,7 @@
   DepositsParams,
   FilterDepositsParams,
   DepositReturnType,
-<<<<<<< HEAD
-  PaginationInfo,
-=======
   ParsedDepositReturnType,
->>>>>>> 18cc533b
   DepositStatusResponse,
 } from "../dtos/deposits.dto";
 import {
@@ -78,11 +74,7 @@
 
   public async getDeposits(
     params: DepositsParams,
-<<<<<<< HEAD
-  ): Promise<DepositReturnType[]> {
-=======
   ): Promise<ParsedDepositReturnType[]> {
->>>>>>> 18cc533b
     const repo = this.db.getRepository(entities.V3FundsDeposited);
     const queryBuilder = repo
       .createQueryBuilder("deposit")
@@ -196,11 +188,8 @@
 
         return {
           ...deposit,
-<<<<<<< HEAD
-=======
           originChainId: parseInt(deposit.originChainId),
           destinationChainId: parseInt(deposit.destinationChainId),
->>>>>>> 18cc533b
           speedups,
         };
       }),
@@ -273,11 +262,7 @@
         relay.status === entities.RelayStatus.Unfilled
           ? "pending"
           : relay.status,
-<<<<<<< HEAD
-      originChainId: relay.originChainId,
-=======
       originChainId: parseInt(relay.originChainId),
->>>>>>> 18cc533b
       depositId: relay.depositId,
       depositTxHash: relay.depositTxHash,
       fillTx: relay.fillTxHash,
@@ -302,11 +287,7 @@
 
   public async getUnfilledDeposits(
     params: FilterDepositsParams,
-<<<<<<< HEAD
-  ): Promise<DepositReturnType[]> {
-=======
   ): Promise<ParsedDepositReturnType[]> {
->>>>>>> 18cc533b
     const {
       originChainId,
       destinationChainId,
@@ -386,11 +367,8 @@
 
         return {
           ...deposit,
-<<<<<<< HEAD
-=======
           originChainId: parseInt(deposit.originChainId),
           destinationChainId: parseInt(deposit.destinationChainId),
->>>>>>> 18cc533b
           speedups,
         };
       }),
@@ -399,11 +377,7 @@
 
   public async getFilledDeposits(
     params: FilterDepositsParams,
-<<<<<<< HEAD
-  ): Promise<DepositReturnType[]> {
-=======
   ): Promise<ParsedDepositReturnType[]> {
->>>>>>> 18cc533b
     const {
       originChainId,
       destinationChainId,
@@ -492,11 +466,8 @@
 
         return {
           ...deposit,
-<<<<<<< HEAD
-=======
           originChainId: parseInt(deposit.originChainId),
           destinationChainId: parseInt(deposit.destinationChainId),
->>>>>>> 18cc533b
           speedups,
         };
       }),
