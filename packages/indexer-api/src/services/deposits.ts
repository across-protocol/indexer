import { Redis } from "ioredis";
import { DataSource, entities } from "@repo/indexer-database";
import type {
  DepositParams,
  DepositsParams,
  FilterDepositsParams,
  DepositReturnType,
<<<<<<< HEAD
=======
  PaginationInfo,
  DepositStatusResponse,
>>>>>>> bdd4b778
} from "../dtos/deposits.dto";
import {
  DepositNotFoundException,
  IncorrectQueryParamsException,
  IndexParamOutOfRangeException,
} from "./exceptions";

type APIHandler = (
  params?: JSON,
) => Promise<JSON> | JSON | never | Promise<never> | void | Promise<void>;
// use in typeorm select statement to match DepositReturnType
const DepositFields = [
  `deposit.id as "id"`,
  `deposit.relayHash as "relayHash"`,
  `deposit.depositId as "depositId"`,
  `deposit.originChainId as "originChainId"`,
  `deposit.destinationChainId as "destinationChainId"`,
  `deposit.depositor as "depositor"`,
  `deposit.recipient as "recipient"`,
  `deposit.inputToken as "inputToken"`,
  `deposit.inputAmount as "inputAmount"`,
  `deposit.outputToken as "outputToken"`,
  `deposit.outputAmount as "outputAmount"`,
  `deposit.message as "message"`,
  `deposit.messageHash as "messageHash"`,
  `deposit.exclusiveRelayer as "exclusiveRelayer"`,
  `deposit.exclusivityDeadline as "exclusivityDeadline"`,
  `deposit.fillDeadline as "fillDeadline"`,
  `deposit.quoteTimestamp as "quoteTimestamp"`,
<<<<<<< HEAD
  `deposit.transactionHash as "depositTransactionHash"`,
=======
  `deposit.transactionHash as "depositTxHash"`, // Renamed field
>>>>>>> bdd4b778
  `deposit.blockNumber as "depositBlockNumber"`,
  `deposit.blockTimestamp as "depositBlockTimestamp"`,
];

const RelayHashInfoFields = [
  `rhi.status as "status"`,
  `rhi.depositRefundTxHash as "depositRefundTxHash"`,
  `rhi.swapTokenPriceUsd as "swapTokenPriceUsd"`,
  `rhi.swapFeeUsd as "swapFeeUsd"`,
  `rhi.bridgeFeeUsd as "bridgeFeeUsd"`,
  `rhi.inputPriceUsd as "inputPriceUsd"`,
  `rhi.outputPriceUsd as "outputPriceUsd"`,
  `rhi.fillGasFee as "fillGasFee"`,
  `rhi.fillGasFeeUsd as "fillGasFeeUsd"`,
  `rhi.fillGasTokenPriceUsd as "fillGasTokenPriceUsd"`,
];

const FilledRelayFields = [
  `fill.relayer as "relayer"`,
  `fill.blockTimestamp as "fillBlockTimestamp"`,
<<<<<<< HEAD
  `fill.transactionHash as "fillTransactionHash"`,
=======
  `fill.transactionHash as "fillTx"`, // Renamed field
>>>>>>> bdd4b778
];

const SwapBeforeBridgeFields = [
  `swap.transactionHash as "swapTransactionHash"`,
  `swap.swapToken as "swapToken"`,
  `swap.swapTokenAmount as "swapTokenAmount"`,
];
export class DepositsService {
  constructor(
    private db: DataSource,
    private redis: Redis,
  ) {}

  public async getDeposits(
    params: DepositsParams,
  ): Promise<DepositReturnType[]> {
    const repo = this.db.getRepository(entities.V3FundsDeposited);
    const queryBuilder = repo
      .createQueryBuilder("deposit")
      .leftJoinAndSelect(
        entities.RelayHashInfo,
        "rhi",
        "rhi.depositEventId = deposit.id",
      )
      .leftJoinAndSelect(
        entities.SwapBeforeBridge,
        "swap",
        "swap.id = rhi.swapBeforeBridgeEventId",
      )
      .leftJoinAndSelect(
        entities.FilledV3Relay,
        "fill",
        "fill.id = rhi.fillEventId",
      )
      .orderBy("deposit.blockTimestamp", "DESC")
      .select([
        ...DepositFields,
        ...RelayHashInfoFields,
        ...SwapBeforeBridgeFields,
        ...FilledRelayFields,
      ]);

    if (params.depositor) {
      queryBuilder.andWhere("deposit.depositor = :depositor", {
        depositor: params.depositor,
      });
    }

    if (params.recipient) {
      queryBuilder.andWhere("deposit.recipient = :recipient", {
        recipient: params.recipient,
      });
    }

    if (params.inputToken) {
      queryBuilder.andWhere("deposit.inputToken = :inputToken", {
        inputToken: params.inputToken,
      });
    }

    if (params.outputToken) {
      queryBuilder.andWhere("deposit.outputToken = :outputToken", {
        outputToken: params.outputToken,
      });
    }

    if (params.originChainId) {
      queryBuilder.andWhere("deposit.originChainId = :originChainId", {
        originChainId: params.originChainId,
      });
    }

    if (params.destinationChainId) {
      queryBuilder.andWhere(
        "deposit.destinationChainId = :destinationChainId",
        {
          destinationChainId: params.destinationChainId,
        },
      );
    }

    if (params.status) {
      queryBuilder.andWhere("rhi.status = :status", {
        status: params.status,
      });
    }

    if (params.integratorId) {
      queryBuilder.andWhere("deposit.integratorId = :integratorId", {
        integratorId: params.integratorId,
      });
    }

    if (params.skip) {
      queryBuilder.offset(params.skip);
    }

    if (params.limit) {
      queryBuilder.limit(params.limit);
    }

    const deposits: DepositReturnType[] = await queryBuilder.execute();

    // Fetch speedup events for each deposit
    const speedupRepo = this.db.getRepository(
      entities.RequestedSpeedUpV3Deposit,
    );
    return Promise.all(
      deposits.map(async (deposit) => {
        const speedups = await speedupRepo
          .createQueryBuilder("speedup")
          .where(
            "speedup.depositId = :depositId AND speedup.originChainId = :originChainId",
            {
              depositId: deposit.depositId,
              originChainId: deposit.originChainId,
            },
          )
          .select([
            "speedup.transactionHash as transactionHash",
            "speedup.updatedRecipient as updatedRecipient",
            "speedup.updatedMessage as updatedMessage",
            "speedup.blockNumber as blockNumber",
            "speedup.updatedOutputAmount as updatedOutputAmount",
          ])
          .getRawMany();

        return {
          ...deposit,
          speedups,
        };
      }),
    );
  }

  public async getDepositStatus(
    params: DepositParams,
  ): Promise<DepositStatusResponse> {
    // in the validation rules each of these params are marked as optional
    // but we need to check that at least one of them is present
    if (
      !(
        (params.depositId && params.originChainId) ||
        params.depositTxHash ||
        params.relayDataHash
      )
    ) {
      throw new IncorrectQueryParamsException();
    }

    // construct cache key
    const cacheKey = this.getDepositStatusCacheKey(params);
    const cachedData = await this.redis.get(cacheKey);

    if (cachedData) {
      return JSON.parse(cachedData);
    }

    // no cached data, so we need to query the database
    const repo = this.db.getRepository(entities.RelayHashInfo);
    const queryBuilder = repo.createQueryBuilder("rhi");

    if (params.depositId && params.originChainId) {
      queryBuilder.andWhere(
        "rhi.depositId = :depositId AND rhi.originChainId = :originChainId",
        {
          depositId: params.depositId,
          originChainId: params.originChainId,
        },
      );
    }

    if (params.depositTxHash) {
      queryBuilder.andWhere("rhi.depositTxHash = :depositTxHash", {
        depositTxHash: params.depositTxHash,
      });
    }

    if (params.relayDataHash) {
      queryBuilder.andWhere("rhi.relayHash = :relayDataHash", {
        relayDataHash: params.relayDataHash,
      });
    }

    const matchingRelays = await queryBuilder
      .orderBy("rhi.depositEventId", "ASC")
      .getMany();
    const numberMatchingRelays = matchingRelays.length;
    if (numberMatchingRelays === 0) throw new DepositNotFoundException();
    const relay = matchingRelays[params.index];
    if (!relay) {
      throw new IndexParamOutOfRangeException(
        `Index ${params.index} out of range. Index must be between 0 and ${numberMatchingRelays - 1}`,
      );
    }

    const result = {
      status:
        relay.status === entities.RelayStatus.Unfilled
          ? "pending"
          : relay.status,
      originChainId: relay.originChainId,
      depositId: relay.depositId,
      depositTxHash: relay.depositTxHash,
      fillTx: relay.fillTxHash,
      destinationChainId: relay.destinationChainId,
      depositRefundTxHash: relay.depositRefundTxHash,
      pagination: {
        currentIndex: params.index,
        maxIndex: numberMatchingRelays - 1,
      },
    };

    if (this.shouldCacheDepositStatusResponse(relay.status)) {
      await this.redis.set(
        cacheKey,
        JSON.stringify(result),
        "EX",
        this.getDepositStatusCacheTTLSeconds(relay.status),
      );
    }
    return result;
  }

  public async getUnfilledDeposits(
    params: FilterDepositsParams,
  ): Promise<DepositReturnType[]> {
    const {
      originChainId,
      destinationChainId,
      startTimestamp = Date.now() - 5 * 60 * 1000,
      endTimestamp = Date.now(),
      skip,
      limit,
    } = params;

    const startDate = new Date(startTimestamp);
    const endDate = new Date(endTimestamp);

    const repo = this.db.getRepository(entities.V3FundsDeposited);
    const queryBuilder = repo
      .createQueryBuilder("deposit")
      .leftJoinAndSelect(
        entities.RelayHashInfo,
        "rhi",
        "rhi.depositEventId = deposit.id",
      )
      .where("rhi.status IN (:...unfilledStatuses)", {
        unfilledStatuses: [
          entities.RelayStatus.Unfilled,
          entities.RelayStatus.SlowFillRequested,
        ],
      })
      .andWhere("deposit.blockTimestamp BETWEEN :startDate AND :endDate", {
        startDate,
        endDate,
      })
      .orderBy("deposit.blockTimestamp", "DESC")
      .select([...DepositFields, ...RelayHashInfoFields]);

    if (originChainId) {
      queryBuilder.andWhere("deposit.originChainId = :originChainId", {
        originChainId,
      });
    }

    if (destinationChainId) {
      queryBuilder.andWhere(
        "deposit.destinationChainId = :destinationChainId",
        {
          destinationChainId,
        },
      );
    }

    queryBuilder.offset(skip);
    queryBuilder.limit(limit);

    const deposits: DepositReturnType[] = await queryBuilder.execute();

    // Fetch speedup events for each deposit
    const speedupRepo = this.db.getRepository(
      entities.RequestedSpeedUpV3Deposit,
    );
    return Promise.all(
      deposits.map(async (deposit) => {
        const speedups = await speedupRepo
          .createQueryBuilder("speedup")
          .where(
            "speedup.depositId = :depositId AND speedup.originChainId = :originChainId",
            {
              depositId: deposit.depositId,
              originChainId: deposit.originChainId,
            },
          )
          .select([
            "speedup.transactionHash as transactionHash",
            "speedup.updatedRecipient as updatedRecipient",
            "speedup.updatedMessage as updatedMessage",
            "speedup.blockNumber as blockNumber",
            "speedup.updatedOutputAmount as updatedOutputAmount",
          ])
          .getRawMany();

        return {
          ...deposit,
          speedups,
        };
      }),
    );
  }

  public async getFilledDeposits(
    params: FilterDepositsParams,
  ): Promise<DepositReturnType[]> {
    const {
      originChainId,
      destinationChainId,
      startTimestamp = Date.now() - 5 * 60 * 1000,
      endTimestamp = Date.now(),
      skip,
      limit,
      minSecondsToFill,
    } = params;

    const startDate = new Date(startTimestamp);
    const endDate = new Date(endTimestamp);

    const repo = this.db.getRepository(entities.RelayHashInfo);
    const queryBuilder = repo
      .createQueryBuilder("rhi")
      .leftJoinAndSelect(
        entities.V3FundsDeposited,
        "deposit",
        "deposit.id = rhi.depositEventId",
      )
      .leftJoinAndSelect(
        entities.FilledV3Relay,
        "fill",
        "fill.id = rhi.fillEventId",
      )
      .where("rhi.status = :status", { status: entities.RelayStatus.Filled })
      .andWhere("deposit.blockTimestamp BETWEEN :startDate AND :endDate", {
        startDate,
        endDate,
      })
      .orderBy("deposit.blockTimestamp", "DESC")
      .select([...DepositFields, ...RelayHashInfoFields, ...FilledRelayFields]);

    if (originChainId) {
      queryBuilder.andWhere("deposit.originChainId = :originChainId", {
        originChainId,
      });
    }

    if (destinationChainId) {
      queryBuilder.andWhere(
        "deposit.destinationChainId = :destinationChainId",
        {
          destinationChainId,
        },
      );
    }

    if (minSecondsToFill !== undefined) {
      queryBuilder.andWhere(
        "EXTRACT(EPOCH FROM (fill.blockTimestamp - deposit.blockTimestamp)) >= :minSecondsToFill",
        { minSecondsToFill },
      );
    }

    queryBuilder.offset(skip);
    queryBuilder.limit(limit);

    const deposits: DepositReturnType[] = await queryBuilder.execute();

    // Fetch speedup events for each deposit
    const speedupRepo = this.db.getRepository(
      entities.RequestedSpeedUpV3Deposit,
    );

    return Promise.all(
      deposits.map(async (deposit) => {
        const speedups = await speedupRepo
          .createQueryBuilder("speedup")
          .where(
            "speedup.depositId = :depositId AND speedup.originChainId = :originChainId",
            {
              depositId: deposit.depositId,
              originChainId: deposit.originChainId,
            },
          )
          .select([
            "speedup.transactionHash as transactionHash",
            "speedup.updatedRecipient as updatedRecipient",
            "speedup.updatedMessage as updatedMessage",
            "speedup.blockNumber as blockNumber",
            "speedup.updatedOutputAmount as updatedOutputAmount",
          ])
          .getRawMany();

        return {
          ...deposit,
          speedups,
        };
      }),
    );
  }

  private getDepositStatusCacheTTLSeconds(status: entities.RelayStatus) {
    const minute = 60;
    const hour = 60 * minute;
    const day = 24 * hour;

    switch (status) {
      case entities.RelayStatus.Expired:
        return minute;
      case entities.RelayStatus.Filled:
        return day;
      case entities.RelayStatus.Refunded:
        return day;
      case entities.RelayStatus.SlowFillRequested:
        return minute * 5;
      default:
        return 0;
    }
  }

  private shouldCacheDepositStatusResponse(status: entities.RelayStatus) {
    return [
      entities.RelayStatus.Expired,
      entities.RelayStatus.Filled,
      entities.RelayStatus.Refunded,
      entities.RelayStatus.SlowFillRequested,
    ].includes(status);
  }

  private getDepositStatusCacheKey(params: DepositParams) {
    if (params.depositId && params.originChainId) {
      return `depositStatus-${params.depositId}-${params.originChainId}-${params.index}`;
    }
    if (params.depositTxHash) {
      return `depositStatus-${params.depositTxHash}-${params.index}`;
    }
    if (params.relayDataHash) {
      return `depositStatus-${params.relayDataHash}-${params.index}`;
    }

    // in theory this should never happen because we have already checked
    // that at least one of the params is present
    throw new Error(
      "Could not get deposit status: could not locate cache data",
    );
  }
}<|MERGE_RESOLUTION|>--- conflicted
+++ resolved
@@ -5,11 +5,8 @@
   DepositsParams,
   FilterDepositsParams,
   DepositReturnType,
-<<<<<<< HEAD
-=======
   PaginationInfo,
   DepositStatusResponse,
->>>>>>> bdd4b778
 } from "../dtos/deposits.dto";
 import {
   DepositNotFoundException,
@@ -39,11 +36,7 @@
   `deposit.exclusivityDeadline as "exclusivityDeadline"`,
   `deposit.fillDeadline as "fillDeadline"`,
   `deposit.quoteTimestamp as "quoteTimestamp"`,
-<<<<<<< HEAD
-  `deposit.transactionHash as "depositTransactionHash"`,
-=======
   `deposit.transactionHash as "depositTxHash"`, // Renamed field
->>>>>>> bdd4b778
   `deposit.blockNumber as "depositBlockNumber"`,
   `deposit.blockTimestamp as "depositBlockTimestamp"`,
 ];
@@ -64,11 +57,7 @@
 const FilledRelayFields = [
   `fill.relayer as "relayer"`,
   `fill.blockTimestamp as "fillBlockTimestamp"`,
-<<<<<<< HEAD
-  `fill.transactionHash as "fillTransactionHash"`,
-=======
   `fill.transactionHash as "fillTx"`, // Renamed field
->>>>>>> bdd4b778
 ];
 
 const SwapBeforeBridgeFields = [
