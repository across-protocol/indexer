--- conflicted
+++ resolved
@@ -301,16 +301,12 @@
         "rhi",
         "rhi.depositEventId = deposit.id",
       )
-<<<<<<< HEAD
-      .where("rhi.status = :status", { status: entities.RelayStatus.Unfilled })
-=======
       .where("rhi.status IN (:...unfilledStatuses)", {
         unfilledStatuses: [
           entities.RelayStatus.Unfilled,
           entities.RelayStatus.SlowFillRequested,
         ],
       })
->>>>>>> c982dc4b
       .andWhere("deposit.blockTimestamp BETWEEN :startDate AND :endDate", {
         startDate,
         endDate,
