--- conflicted
+++ resolved
@@ -16,11 +16,7 @@
   params?: JSON,
 ) => Promise<JSON> | JSON | never | Promise<never> | void | Promise<void>;
 // use in typeorm select statement to match DepositReturnType
-<<<<<<< HEAD
-const DepositReturnType = [
-=======
 const DepositFields = [
->>>>>>> 08f89bfd
   `deposit.id as "id"`,
   `deposit.relayHash as "relayHash"`,
   `deposit.depositId as "depositId"`,
@@ -41,12 +37,9 @@
   `deposit.transactionHash as "depositTransactionHash"`,
   `deposit.blockNumber as "depositBlockNumber"`,
   `deposit.blockTimestamp as "depositBlockTimestamp"`,
-<<<<<<< HEAD
-=======
 ];
 
 const RelayHashInfoFields = [
->>>>>>> 08f89bfd
   `rhi.status as "status"`,
   `rhi.depositRefundTxHash as "depositRefundTxHash"`,
   `rhi.swapTokenPriceUsd as "swapTokenPriceUsd"`,
@@ -57,11 +50,6 @@
   `rhi.fillGasFee as "fillGasFee"`,
   `rhi.fillGasFeeUsd as "fillGasFeeUsd"`,
   `rhi.fillGasTokenPriceUsd as "fillGasTokenPriceUsd"`,
-<<<<<<< HEAD
-  `fill.relayer as "relayer"`,
-  `fill.blockTimestamp as "fillBlockTimestamp"`,
-  `fill.transactionHash as "fillTransactionHash"`,
-=======
 ];
 
 const FilledRelayFields = [
@@ -71,7 +59,6 @@
 ];
 
 const SwapBeforeBridgeFields = [
->>>>>>> 08f89bfd
   `swap.transactionHash as "swapTransactionHash"`,
   `swap.swapToken as "swapToken"`,
   `swap.swapTokenAmount as "swapTokenAmount"`,
@@ -94,11 +81,7 @@
         "rhi.depositEventId = deposit.id",
       )
       .leftJoinAndSelect(
-<<<<<<< HEAD
-        entities.FilledV3Relay,
-=======
         entities.SwapBeforeBridge,
->>>>>>> 08f89bfd
         "swap",
         "swap.id = rhi.swapBeforeBridgeEventId",
       )
@@ -108,16 +91,12 @@
         "fill.id = rhi.fillEventId",
       )
       .orderBy("deposit.blockTimestamp", "DESC")
-<<<<<<< HEAD
-      .select(DepositReturnType);
-=======
       .select([
         ...DepositFields,
         ...RelayHashInfoFields,
         ...SwapBeforeBridgeFields,
         ...FilledRelayFields,
       ]);
->>>>>>> 08f89bfd
 
     if (params.depositor) {
       queryBuilder.andWhere("deposit.depositor = :depositor", {
@@ -328,11 +307,7 @@
         endDate,
       })
       .orderBy("deposit.blockTimestamp", "DESC")
-<<<<<<< HEAD
-      .select(DepositReturnType);
-=======
       .select([...DepositFields, ...RelayHashInfoFields]);
->>>>>>> 08f89bfd
 
     if (originChainId) {
       queryBuilder.andWhere("deposit.originChainId = :originChainId", {
@@ -421,11 +396,7 @@
         endDate,
       })
       .orderBy("deposit.blockTimestamp", "DESC")
-<<<<<<< HEAD
-      .select(DepositReturnType);
-=======
       .select([...DepositFields, ...RelayHashInfoFields, ...FilledRelayFields]);
->>>>>>> 08f89bfd
 
     if (originChainId) {
       queryBuilder.andWhere("deposit.originChainId = :originChainId", {
