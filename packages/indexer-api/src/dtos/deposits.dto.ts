--- conflicted
+++ resolved
@@ -65,13 +65,8 @@
   id: number;
   relayHash: string;
   depositId: string;
-<<<<<<< HEAD
-  originChainId: number;
-  destinationChainId: number;
-=======
   originChainId: string;
   destinationChainId: string;
->>>>>>> 18cc533b
   depositor: string;
   recipient: string;
   inputToken: string;
@@ -120,8 +115,6 @@
   }[];
 };
 
-<<<<<<< HEAD
-=======
 // Add new type for parsed deposits
 export type ParsedDepositReturnType = Omit<
   DepositReturnType,
@@ -131,7 +124,6 @@
   destinationChainId: number;
 };
 
->>>>>>> 18cc533b
 // Define a type for the pagination information
 export type PaginationInfo = {
   currentIndex: number;
